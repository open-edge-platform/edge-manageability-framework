# SPDX-FileCopyrightText: 2025 Intel Corporation
#
# SPDX-License-Identifier: Apache-2.0

FROM debian:bookworm-slim

ARG http_proxy
ARG https_proxy
ARG no_proxy

RUN apt update && apt install -y \
    curl \
    gettext \
    git \
    iptables \
    dnsutils \
    lsb-release \
    make \
    netcat-openbsd \
    procps \
    python3 \
    python3-pip \
    sudo \
    unzip \
    vim \
    wget \
    whiptail \
    && apt clean

# setuid \

RUN echo "deb http://apt.postgresql.org/pub/repos/apt $(lsb_release -cs)-pgdg main" > /etc/apt/sources.list.d/pgdg.list
RUN wget -qO- https://www.postgresql.org/media/keys/ACCC4CF8.asc | tee /etc/apt/trusted.gpg.d/pgdg.asc
RUN apt update && apt install -y postgresql-client-15 && apt clean

RUN wget "https://github.com/oras-project/oras/releases/download/v1.1.0/oras_1.1.0_linux_amd64.tar.gz" && \
    tar zxvf oras_1.1.0_linux_amd64.tar.gz -C /usr/local/bin && \
    rm oras_1.1.0_linux_amd64.tar.gz

RUN wget https://github.com/tmccombs/hcl2json/releases/download/v0.6.4/hcl2json_linux_amd64 -O /tmp/hcl2json -q && \
    chmod +x /tmp/hcl2json && \
    mv /tmp/hcl2json /usr/local/bin/hcl2json

RUN pip install  --break-system-packages requests==2.32.0 certbot==3.2.0 \
    certbot-dns-route53==2.9.0 sshuttle==1.1.2 boto3==1.34.150

COPY asdf-install-plugins /bin/asdf-install-plugins
COPY asdf-install-versions /bin/asdf-install-versions

WORKDIR /root
USER root
COPY tool-versions .tool-versions

RUN git clone https://github.com/asdf-vm/asdf.git .asdf --branch v0.15.0
RUN echo '\nsource $HOME/.asdf/asdf.sh' >> .bashrc
RUN echo '\nexport PS1="orchestrator-admin:\W$ "' >> .bashrc

RUN bash -ic "/bin/asdf-install-plugins; /bin/asdf-install-versions"

ARG DEPLOY_TARBALL
#ARG CONFIGS_TARBALL
ARG POD_CONFIGS_TARBALL
ARG DEPLOY_TYPE
ENV DEBIAN_FRONTEND=noninteractive DEPLOY_TYPE=$DEPLOY_TYPE SSHUTTLE_ARGS="--disable-ipv6" USER=root

COPY Makefile configure-cluster.sh initialize-gitops-repos.sh start-tunnel.sh utils.sh await-argo.sh \
<<<<<<< HEAD
    prepare-upgrade.sh update-cluster.sh query-git-user.sh get-argo-login.sh cluster.tpl \
    reconnect-aws-cluster.sh \
=======
    prepare-upgrade.sh update-cluster.sh query-git-user.sh get-argo-login.sh cluster_aws.tpl generate_cluster_yaml.sh \
>>>>>>> 0b6ed62c
    ./
ADD $DEPLOY_TARBALL .
ADD $POD_CONFIGS_TARBALL .

# TODO: Fix issue with using ADD with the $CONFIGS_TARBALL
#COPY $CONFIGS_TARBALL .
#RUN tar -xzvf $CONFIGS_TARBALL

COPY docker-entrypoint.sh /bin/docker-entrypoint.sh
RUN chmod +x /bin/docker-entrypoint.sh
ENTRYPOINT ["/bin/docker-entrypoint.sh"]

CMD ["bash"]<|MERGE_RESOLUTION|>--- conflicted
+++ resolved
@@ -64,12 +64,8 @@
 ENV DEBIAN_FRONTEND=noninteractive DEPLOY_TYPE=$DEPLOY_TYPE SSHUTTLE_ARGS="--disable-ipv6" USER=root
 
 COPY Makefile configure-cluster.sh initialize-gitops-repos.sh start-tunnel.sh utils.sh await-argo.sh \
-<<<<<<< HEAD
-    prepare-upgrade.sh update-cluster.sh query-git-user.sh get-argo-login.sh cluster.tpl \
+    prepare-upgrade.sh update-cluster.sh query-git-user.sh get-argo-login.sh cluster_aws.tpl generate_cluster_yaml.sh \
     reconnect-aws-cluster.sh \
-=======
-    prepare-upgrade.sh update-cluster.sh query-git-user.sh get-argo-login.sh cluster_aws.tpl generate_cluster_yaml.sh \
->>>>>>> 0b6ed62c
     ./
 ADD $DEPLOY_TARBALL .
 ADD $POD_CONFIGS_TARBALL .
