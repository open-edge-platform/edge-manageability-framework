--- conflicted
+++ resolved
@@ -119,17 +119,15 @@
     export SRE_PROFILE="#- orch-configs/profiles/enable-sre.yaml"
 fi
 
-<<<<<<< HEAD
 if [ -z $SINGLE_TENANCY ]; then
     export SINGLE_TENANCY_PROFILE="#- orch-configs/profiles/enable-singleTenancy.yaml"
 else
     export SINGLE_TENANCY_PROFILE="- orch-configs/profiles/enable-singleTenancy.yaml"
-=======
+
 if [ "${DISABLE_O11Y:-false}" = "true" ]; then
     export O11Y_ENABLE_PROFILE="#- orch-configs/profiles/enable-o11y.yaml"
 else
     export O11Y_ENABLE_PROFILE="- orch-configs/profiles/enable-o11y.yaml"
->>>>>>> 7daffda4
 fi
 
 if [ -z $SMTP_URL ]; then
