#!/bin/bash

# SPDX-FileCopyrightText: 2025 Intel Corporation
#
# SPDX-License-Identifier: Apache-2.0

. ${HOME}/utils.sh

# Consts
BUCKET_REGION="us-west-2"
SAVE_DIR="${SAVE_DIR:-${HOME}/pod-configs/SAVEME}"

usage() {
        echo "Usage:"
        echo "configure-cluster.sh [--jumphost-ip {JUMPHOST IP ADDRESS}] [--cidr-block {CIDR BLOCK}]"
        echo ""
        echo "Example:"
        echo "    To show the usage:"
        echo "        configure-cluster.sh --help  # Show the usage"
        echo "    To start the tunnel using a standard deployment VPC:"
        echo "        configure-cluster.sh"
        echo "    To start the tunnel using a custom VPC jumphost:"
        echo "        configure-cluster.sh --jumphost-ip 10.139.222.218  --cidr-block 10.250.0.0/16"
}

parse_params() {
    if ! options=$(getopt -o h -l cidr-block:,help,jumphost-ip: -- "$@")
    then
        usage
        exit 1
    fi

    set -- $options

    while [ $# -gt 0 ]
    do
        case $1 in
            --cidr-block) VPC_CIDR=$(eval echo $2); shift;;
            --jumphost-ip) JUMPHOST_IP=$(eval echo $2); shift;;
            -h|--help) usage; exit;;
            (--) shift; break;;
            (-*) echo "$0: error - unrecognized option $1" 1>&2; exit 1;;
            (*) break;;
        esac
        shift
    done

    if [ -n "$VPC_CIDR" ]; then
        export VPC_CIDR=${VPC_CIDR}
    fi
    if [ -n "$JUMPHOST_IP" ]; then
        export JUMPHOST_IP=${JUMPHOST_IP}
    fi
}

load_provision_env

parse_params "$@"

load_cluster_state_env
check_provision_env -p
save_cluster_env

load_cluster_state_env
if ! load_scm_auth; then
    exit 1
fi
save_scm_auth

#
# Create Cluster Configuration
#
<<<<<<< HEAD
if [ -z "$FILE_SYSTEM_ID" ] || [ -z "$TRAEFIK_TG_ARN" ] || [ -z "$ARGOCD_TG_ARN" ]; then
    echo "  Missing one or more of: FILE_SYSTEM_ID, TRAEFIK_TG_ARN, ARGOCD_TG_ARN"
=======
if [ -z "$FILE_SYSTEM_ID" ] || [ -z "$TRAEFIK_TG_ARN" ] || [ -z "$ARGOCD_TG_ARN" ] || [ -z "$S3_PREFIX" ]; then
    echo "  Missing one or more of: FILE_SYSTEM_ID, TRAEFIK_TG_ARN, ARGOCD_TG_ARN, S3_PREFIX"
>>>>>>> 0b6ed62c
    echo "  Please run provision.sh first."
    exit 1
fi

export FILE_SYSTEM_ID
export TRAEFIK_TG_ARN
export TRAEFIKGRPC_TG_ARN
export NGINX_TG_ARN
export ARGOCD_TG_ARN
export S3_PREFIX
<<<<<<< HEAD


# AO_PROFILE  disabled check
if [ "${DISABLE_CO_PROFILE:-false}" = "true" ] || [ "${DISABLE_AO_PROFILE:-false}" = "true" ]; then
    export AO_PROFILE="#- orch-configs/profiles/enable-app-orch.yaml"
else
    export AO_PROFILE="- orch-configs/profiles/enable-app-orch.yaml"
fi

# CO_PROFILE disabled check
if [ "${DISABLE_CO_PROFILE:-false}" = "true" ]; then
    export CO_PROFILE="#- orch-configs/profiles/enable-cluster-orch.yaml"
    export AO_PROFILE="#- orch-configs/profiles/enable-app-orch.yaml"
else
    export CO_PROFILE="- orch-configs/profiles/enable-cluster-orch.yaml"
fi

if [ -n "$SRE_BASIC_AUTH_USERNAME" ] || [ -n "$SRE_BASIC_AUTH_PASSWORD" ] || [ -n "$SRE_DESTINATION_SECRET_URL" ] || [ -n "$SRE_DESTINATION_CA_SECRET" ]; then
    export SRE_PROFILE="- orch-configs/profiles/enable-sre.yaml"
else
    export SRE_PROFILE="#- orch-configs/profiles/enable-sre.yaml"
fi

if [ -z $SINGLE_TENANCY ]; then
    export SINGLE_TENANCY_PROFILE="#- orch-configs/profiles/enable-singleTenancy.yaml"
else
    export SINGLE_TENANCY_PROFILE="- orch-configs/profiles/enable-singleTenancy.yaml"
fi

if [ "${DISABLE_O11Y:-false}" = "true" ]; then
    export O11Y_ENABLE_PROFILE="#- orch-configs/profiles/enable-o11y.yaml"
else
    export O11Y_ENABLE_PROFILE="- orch-configs/profiles/enable-o11y.yaml"
fi
=======
>>>>>>> 0b6ed62c

source ./generate_cluster_yaml.sh aws

cp -rf ${CLUSTER_NAME}.yaml edge-manageability-framework/orch-configs/clusters/

echo
echo =============================================================================
echo "Please review the cluster settings in the generated configuration and make"
echo "any necessary updates."
echo
echo "Press any key to open your editor..."
echo =============================================================================
echo
read -n 1
"${EDITOR:-vi}" "edge-manageability-framework/orch-configs/clusters/${CLUSTER_NAME}.yaml"

# Clone / Initialize the GitOps repositories
# Push Release Contents to the GitOps Repos
# Commit the Release Contents GitOps Repos
echo
echo Initializing GitOps Repos
./initialize-gitops-repos.sh

echo Starting VPC tunnel
./start-tunnel.sh

# Setup kubectl config in default location
echo "  Setting up kubectl configuration"
mkdir -p ~/.kube
cp "${KUBECONFIG}" ~/.kube/config
chmod 600 ~/.kube/config

echo
echo =============================================================================
echo The ${CLUSTER_NAME} should now be ready for deployment.
echo Please verify kubectl access to the cluster before proceeding
echo
echo   kubectl get nodes
echo
echo Then start the Orchestrator installation, for a new install run:
echo
echo   make install
echo
echo If this is an upgrade, run:
echo
echo   make upgrade
echo
echo =============================================================================
echo<|MERGE_RESOLUTION|>--- conflicted
+++ resolved
@@ -70,13 +70,8 @@
 #
 # Create Cluster Configuration
 #
-<<<<<<< HEAD
 if [ -z "$FILE_SYSTEM_ID" ] || [ -z "$TRAEFIK_TG_ARN" ] || [ -z "$ARGOCD_TG_ARN" ]; then
     echo "  Missing one or more of: FILE_SYSTEM_ID, TRAEFIK_TG_ARN, ARGOCD_TG_ARN"
-=======
-if [ -z "$FILE_SYSTEM_ID" ] || [ -z "$TRAEFIK_TG_ARN" ] || [ -z "$ARGOCD_TG_ARN" ] || [ -z "$S3_PREFIX" ]; then
-    echo "  Missing one or more of: FILE_SYSTEM_ID, TRAEFIK_TG_ARN, ARGOCD_TG_ARN, S3_PREFIX"
->>>>>>> 0b6ed62c
     echo "  Please run provision.sh first."
     exit 1
 fi
@@ -87,43 +82,6 @@
 export NGINX_TG_ARN
 export ARGOCD_TG_ARN
 export S3_PREFIX
-<<<<<<< HEAD
-
-
-# AO_PROFILE  disabled check
-if [ "${DISABLE_CO_PROFILE:-false}" = "true" ] || [ "${DISABLE_AO_PROFILE:-false}" = "true" ]; then
-    export AO_PROFILE="#- orch-configs/profiles/enable-app-orch.yaml"
-else
-    export AO_PROFILE="- orch-configs/profiles/enable-app-orch.yaml"
-fi
-
-# CO_PROFILE disabled check
-if [ "${DISABLE_CO_PROFILE:-false}" = "true" ]; then
-    export CO_PROFILE="#- orch-configs/profiles/enable-cluster-orch.yaml"
-    export AO_PROFILE="#- orch-configs/profiles/enable-app-orch.yaml"
-else
-    export CO_PROFILE="- orch-configs/profiles/enable-cluster-orch.yaml"
-fi
-
-if [ -n "$SRE_BASIC_AUTH_USERNAME" ] || [ -n "$SRE_BASIC_AUTH_PASSWORD" ] || [ -n "$SRE_DESTINATION_SECRET_URL" ] || [ -n "$SRE_DESTINATION_CA_SECRET" ]; then
-    export SRE_PROFILE="- orch-configs/profiles/enable-sre.yaml"
-else
-    export SRE_PROFILE="#- orch-configs/profiles/enable-sre.yaml"
-fi
-
-if [ -z $SINGLE_TENANCY ]; then
-    export SINGLE_TENANCY_PROFILE="#- orch-configs/profiles/enable-singleTenancy.yaml"
-else
-    export SINGLE_TENANCY_PROFILE="- orch-configs/profiles/enable-singleTenancy.yaml"
-fi
-
-if [ "${DISABLE_O11Y:-false}" = "true" ]; then
-    export O11Y_ENABLE_PROFILE="#- orch-configs/profiles/enable-o11y.yaml"
-else
-    export O11Y_ENABLE_PROFILE="- orch-configs/profiles/enable-o11y.yaml"
-fi
-=======
->>>>>>> 0b6ed62c
 
 source ./generate_cluster_yaml.sh aws
 
