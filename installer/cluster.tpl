--- conflicted
+++ resolved
@@ -15,10 +15,6 @@
     - orch-configs/profiles/enable-edgeinfra.yaml
     - orch-configs/profiles/enable-full-ui.yaml
     - orch-configs/profiles/enable-aws.yaml
-<<<<<<< HEAD
-    - orch-configs/profiles/enable-autoprovision.yaml
-=======
->>>>>>> a7c11a3a
     ${SRE_PROFILE}
     # proxy group should be specified as the first post-"enable" profile
     - orch-configs/profiles/proxy-none.yaml
