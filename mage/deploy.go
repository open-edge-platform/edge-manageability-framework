--- conflicted
+++ resolved
@@ -227,15 +227,12 @@
 		return err
 	}
 
-<<<<<<< HEAD
-=======
 	// Check for `.mage-local.yaml` file. If it exists, use it to add any additional repos spacified as
 	// desired in the settings.
 	if err := (Argo{}).AddLocalRepos(); err != nil {
 		return fmt.Errorf("error adding local repos: %w", err)
 	}
 
->>>>>>> 265c9e05
 	if err := (Argo{}).dockerHubChartOrgAdd(); err != nil {
 		return err
 	}
