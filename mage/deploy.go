// SPDX-FileCopyrightText: 2025 Intel Corporation
//
// SPDX-License-Identifier: Apache-2.0

package mage

import (
	"bytes"
	"crypto/tls"
	"encoding/base64"
	"encoding/binary"
	"encoding/json"
	"errors"
	"fmt"
	"io"
	"io/fs"
	"math/rand"
	"net"
	"net/http"
	"net/url"
	"os"
	"os/exec"
	"path/filepath"
	"strings"
	"text/template"
	"time"

	"github.com/bitfield/script"
	"github.com/magefile/mage/mg"
	"github.com/magefile/mage/sh"
)

var pwChars = []rune(`abcdefghijklmnopqrstuvwxyzABCDEFGHIJKLMNOPQRSTUVWXYZ0123456789`)

var specialChars = []rune(`!@#$%^&*()`)

func randomPassword(count int) string {
	runes := make([]rune, count)

	for i := 0; i < count; i++ {
		runes[i] = pwChars[rand.Intn(len(pwChars))]
	}
	runes[rand.Intn(count)] = specialChars[rand.Intn(len(specialChars))]
	return string(runes)
}

const (
	harborPasswordLength   = 100
	keycloakPasswordLength = 14
	postgresPasswordLength = 14
)

var (
	harborPassword   = randomPassword(harborPasswordLength)
	keycloakPassword = randomPassword(keycloakPasswordLength)
	postgresPassword = randomPassword(postgresPasswordLength)
)

const giteaPasswordLength = 100

var (
	adminGiteaUsername   = "gitea_admin"
	adminGiteaPassword   = randomPassword(giteaPasswordLength)
	argoGiteaUsername    = "argocd"
	argoGiteaPassword    = randomPassword(giteaPasswordLength)
	appGiteaUsername     = "apporch"
	appGiteaPassword     = randomPassword(giteaPasswordLength)
	clusterGiteaUsername = "clusterorch"
	clusterGiteaPassword = randomPassword(giteaPasswordLength)
	deployRepoPath       = "argocd/edge-manageability-framework"
	deployRepoName       = "edge-manageability-framework"
	deployGiteaRepoDir   = ".deploy/gitea"
)

func (Deploy) all(targetEnv string) error {
	// validate the password, so we don't waste time later on in life
	_, err := GetDefaultOrchPassword()
	if err != nil {
		return err
	}

	if err := (Deploy{}).kind(targetEnv); err != nil {
		return err
	}

	if err := (Deploy{}).orchLocal(targetEnv); err != nil {
		return err
	}
	return nil
}

// Dump a listing of all objects in a specified namespace
func kubectlDebugNamespace(name string) error {
	cmd := fmt.Sprintf("kubectl -n %s get all -o wide", name)
	data, err := script.Exec(cmd).String()
	if err != nil {
		return fmt.Errorf("kubectl debug namespace: %w", err)
	}
	fmt.Printf("kubectl -n %s get all -o wide\n", name)
	fmt.Println(data)
	return nil
}

func (d Deploy) kind(targetEnv string) error { //nolint:gocyclo
	targetEnvType, err := (Config{}).getTargetEnvType(targetEnv)
	if err != nil {
		return fmt.Errorf("error getting target environment type: %w", err)
	} else if targetEnvType != "kind" {
		return fmt.Errorf("wrong environment specified for kind deployment: %s is a %s orchestrator definition", targetEnv, targetEnvType)
	}

	if err := checkEnv(targetEnv); err != nil {
		return err
	}
	if err := AsdfPlugins(); err != nil {
		return err
	}
	if err := copyPolicy("bootstrap/audit-policy.yaml", "/tmp/policies"); err != nil {
		return err
	}

	targetAutoCertEnabled, _ := (Config{}).isAutoCertEnabled(targetEnv)
	if autoCert && targetAutoCertEnabled {
		existingCert := gatewayTLSSecretValid()
		if existingCert {
			fmt.Println("Gateway TLS secret exists, persisting secret")
			if err := saveGatewayTLSSecret("aws"); err != nil {
				return err
			}
		}
	}

	if err := kindCluster(kindOrchClusterName, targetEnv); err != nil {
		return err
	}

	// If cache registry URL is set, load the cert into the kind cluster
	cacheRegistry, _ := (Config{}).getDockerCache(targetEnv)
	cacheRegistry = strings.TrimSpace(cacheRegistry)
	cacheRegistryCert, _ := (Config{}).getDockerCacheCert(targetEnv)
	cacheRegistryCert = strings.TrimSpace(cacheRegistryCert)
	if cacheRegistry != "" && cacheRegistryCert != "" {
		fmt.Printf("Loading registry cache CA certificates into kind cluster\n")
		if err := (loadKindRegistryCacheCerts("kind-control-plane")); err != nil {
			return fmt.Errorf("error loading registry cache CA certificates into kind cluster: %w", err)
		}
	}

	if err := createNamespaces(); err != nil {
		return fmt.Errorf("error creating namespaces: %w", err)
	}

	// FIXME: Extend support for gernerally configurable token based release service authentication. This is currently not supported.
	if err := localSecret(targetEnv, false); err != nil {
		return fmt.Errorf("error creating local secrets: %w", err)
	}

	// Check if the tls-orch secret exists on the filesystem
	// if it does, then read it and create the tls-orch secret with it
	if autoCert && targetAutoCertEnabled {
		fmt.Println("Restoring existing tls-orch secret")
		if err := restoreGatewayTLSSecret("aws"); err != nil {
			fmt.Printf("Error restoring secret: %+v\n", err)
		}
	}

	if err := deployMetalLB(); err != nil {
		return fmt.Errorf("error deploying metallb: %w", err)
	}

	targetMailpitEnabled, _ := (Config{}).isMailpitEnabled(targetEnv)
	if targetMailpitEnabled {
		if err := deployMailpit(); err != nil {
			return err
		}
	}

	if err := (Deploy{}).generateInfraCerts(); err != nil {
		return err
	}

	if err := (Deploy{}).Gitea(targetEnv); err != nil {
		return err
	}

	if err := (Deploy{}).Argocd(targetEnv); err != nil {
		return err
	}

	if err := (Router{}).Stop(); err != nil {
		return err
	}
	if err := (Router{}).Start(); err != nil {
		return err
	}

	// NOTE: Must initially populate the Gitea repo before attempting to add it to ArgoCD (errors with empty repo)
	//       We also need to update/push contents on every deploy within the Orch and Orch local operations for those
	//       functions to work properly.
	//
	// Clone and update the Gitea deployment repo
	if err := d.updateDeployRepo(targetEnv, deployRepoPath, deployRepoName, deployGiteaRepoDir); err != nil {
		return fmt.Errorf("error updating deployment repo content: %w", err)
	}

	// Wait for Argo CD deployment to finish and the load balancer to be updated
	for i := 0; i < argoRetryCount; i++ {
		var err error
		if err = (Argo{}).login(); err == nil {
			break
		}
		if i == argoRetryCount-1 {
			fmt.Printf("Max retry reached\n")
			return err
		}
		fmt.Printf("Login failed, retrying in %d seconds... (Attempt %d)\n", argoRetryInterval, i+1)

		_ = kubectlDebugNamespace("argocd")

		time.Sleep(argoRetryInterval * time.Second)
	}

	giteaUser, giteaToken, err := d.getArgoGiteaCredentials()
	if err != nil {
		return fmt.Errorf("error getting gitea credentials: %w", err)
	}

	if err := (Argo{}).repoAdd(giteaUser, giteaToken, giteaRepos); err != nil {
		return err
	}

	// Check for `.mage-local.yaml` file. If it exists, use it to add any additional repos spacified as
	// desired in the settings.
	if err := (Argo{}).AddLocalRepos(); err != nil {
		return fmt.Errorf("error adding local repos: %w", err)
	}

	if err := (Argo{}).dockerHubChartOrgAdd(); err != nil {
		return err
	}
	fmt.Println("kind cluster ready: 😊")
	return nil
}

func (Deploy) addKyvernoPolicy() error {
	requireRoRootFs := `
apiVersion: kyverno.io/v1
kind: ClusterPolicy
metadata:
  name: require-ro-rootfs
  annotations:
    policies.kyverno.io/title: Require Read-Only Root Filesystem
    policies.kyverno.io/category: Best Practices, EKS Best Practices, PSP Migration
    policies.kyverno.io/severity: medium
    policies.kyverno.io/subject: Pod
    policies.kyverno.io/minversion: 1.6.0
    policies.kyverno.io/description: >-
      A read-only root file system helps to enforce an immutable infrastructure strategy;
      the container only needs to write on the mounted volume that persists the state.
      An immutable root filesystem can also prevent malicious binaries from writing to the
      host system. This policy validates that containers define a securityContext
      with readOnlyRootFilesystem: true.
spec:
  validationFailureAction: audit
  background: true
  rules:
  - name: validate-readOnlyRootFilesystem
    match:
      any:
      - resources:
          kinds:
          - Pod
    validate:
      message: "Root filesystem must be read-only."
      pattern:
        spec:
          containers:
          - securityContext:
              readOnlyRootFilesystem: true
`
	out, err := script.Echo(requireRoRootFs).Exec("kubectl apply -f - ").String()
	fmt.Println(out)
	return err
}

// Install Orch CA to trusted CA list.
func (Deploy) orchCA() error {
	return addCATrustStore("orch-ca.crt")
}

// called with "apply" or "delete" argument for kubectl command
func (Deploy) victoriaMetrics(cmd string) error {
	metricsTemplate := template.Must(template.New("victoria-metrics").
		Parse(`
apiVersion: apps/v1
kind: Deployment
metadata:
  name: victoriametrics-deployment
  namespace: orch-sre
spec:
  replicas: 1
  selector:
    matchLabels:
      app: victoriametrics
  template:
    metadata:
      labels:
        app: victoriametrics
    spec:
      containers:
        - name: victoriametrics
          image: victoriametrics/victoria-metrics:v1.117.0
          imagePullPolicy: IfNotPresent
          ports:
            - containerPort: 8428
          args:
            - '-httpAuth.username=sre'
            - '-httpAuth.password={{ .SrePassword }}'
            - '-maxLabelsPerTimeseries=40'
---
apiVersion: v1
kind: Service
metadata:
  name: sre-exporter-destination
  namespace: orch-sre
spec:
  selector:
    app: victoriametrics
  ports:
    - protocol: TCP
      port: 8428
      targetPort: 8428
  type: ClusterIP
---
`))
	if cmd != "apply" && cmd != "delete" {
		return fmt.Errorf("invalid command: %s. Use 'apply' or 'delete'", cmd)
	}
	// set basic-auth-password for sre-exporter to be the same as the default orchestrator password
	pass, err := GetDefaultOrchPassword()
	if err != nil {
		return err
	}
	buf := &bytes.Buffer{}

	if err := metricsTemplate.Execute(
		buf,
		struct {
			SrePassword string
		}{
			SrePassword: pass,
		},
	); err != nil {
		return fmt.Errorf("error in executing template: %w", err)
	}
	out, err := script.Echo(buf.String()).Exec(fmt.Sprintf("kubectl %s -f -", cmd)).String()
	fmt.Println(out)
	return err
}

func (Deploy) LEOrchestratorCABundle() error {
	return addCATrustStore("orchestrator-ca-bundle.crt")
}

func checkEnv(targetEnv string) error {
	if os.Getenv("GIT_USER") == "" {
		return fmt.Errorf("must set environment variable GIT_USER")
	}
	if os.Getenv("GIT_TOKEN") == "" {
		return fmt.Errorf("must set environment variable GIT_TOKEN")
	}

	targetConfig := getTargetConfig(targetEnv)
	if _, err := os.Stat(targetConfig); os.IsNotExist(err) {
		return fmt.Errorf("invalid cluster config: %s", targetConfig)
	}
	return nil
}

func kubectlCreateAndApply(createArgs ...string) error {
	createCmdBase := []string{"kubectl", "create"}

	// Append the --dry-run=client -o yaml flags to the create command
	createCmd := append(createCmdBase, createArgs[0:]...)
	dryrunCmd := append(createCmd, "--dry-run=client", "-o", "yaml")
	dryrunExec := exec.Command(dryrunCmd[0], dryrunCmd[1:]...)

	// Capture the dry-run output as the resource to apply
	var applyYaml bytes.Buffer
	dryrunExec.Stdout = &applyYaml
	if err := dryrunExec.Run(); err != nil {
		return fmt.Errorf("exec %s error %w: %s", strings.Join(dryrunCmd, " "), err, applyYaml.String())
	}

	// Execute kubectl apply using YAML generated by the dry-run as input
	applyExec := exec.Command("kubectl", "apply", "-f", "-")
	applyExec.Stdin = strings.NewReader(applyYaml.String())

	var applyOut bytes.Buffer
	applyExec.Stdout = &applyOut
	if err := applyExec.Run(); err != nil {
		return fmt.Errorf("apply failed with error %w: %s", err, applyOut.String())
	}

	return nil
}

func createLocalSreSecrets() error {
	// basic-auth-username for sre-exporter
	if err := kubectlCreateAndApply("secret", "generic", "-n", "orch-sre", "basic-auth-username",
		"--from-literal=username=sre"); err != nil {
		return err
	}
	// set basic-auth-password for sre-exporter to be the same as the default orchestrator password
	pass, err := GetDefaultOrchPassword()
	if err != nil {
		return err
	}
	// basic-auth-password for sre-exporter
	if err := kubectlCreateAndApply("secret", "generic", "-n", "orch-sre", "basic-auth-password",
		fmt.Sprintf("--from-literal=password=%s", pass)); err != nil {
		return err
	}
	// destination-secret-url for sre-exporter
	if err := kubectlCreateAndApply("secret", "generic", "-n", "orch-sre", "destination-secret-url",
		"--from-literal=url=http://sre-exporter-destination.orch-sre.svc.cluster.local:8428/api/v1/write"); err != nil {
		return err
	}
	return nil
}

func localSecret(targetEnv string, createRSToken bool) error {
	if err := kubectlCreateAndApply("namespace", "orch-harbor"); err != nil {
		return err
	}

	// creating harbor-admin-password for orch-harbor such that it doesn't include "username:"
	if err := kubectlCreateAndApply("secret", "generic", "-n", "orch-harbor", "harbor-admin-password",
		"--from-literal=HARBOR_ADMIN_PASSWORD="+harborPassword); err != nil {
		return err
	}

	// harbor-admin-credential secret to facilate harbor access through curl commands or using username/password
	if err := kubectlCreateAndApply("secret", "generic", "-n", "orch-harbor", "harbor-admin-credential",
		"--from-literal=credential=admin:"+harborPassword); err != nil {
		return err
	}

	// creating platform-keycloak secret that contains the randomly generated keycloak admin password
	if err := kubectlCreateAndApply("secret", "generic", "-n", "orch-platform", "platform-keycloak",
		"--from-literal=admin-password="+keycloakPassword); err != nil {
		return err
	}
<<<<<<< HEAD

=======
	if err := kubectlCreateAndApply("namespace", "orch-database"); err != nil {
		return err
	}
	// creating postgres secret that contains the randomly generated postgres admin password
	if err := kubectlCreateAndApply("secret", "generic", "-n", "orch-database", "postgresql",
		"--from-literal=postgres-password="+postgresPassword); err != nil {
		return err
	}
>>>>>>> da3ffe64
	// FIXME: Extend support for gernerally configurable token based release service authentication.
	// This is currently not supported with the OSS conversion.
	// if createRSToken {
	// 	// for environments w/o Secret Manager we have to create respective secrets.
	// 	// azure-ad-creds for release service
	// 	if _, err := script.Exec("./tools/create-azuread-creds-secret.sh").Stdout(); err != nil {
	// 		return err
	// 	}
	// }

	if err := createLocalSreSecrets(); err != nil {
		return err
	}
	return nil
}

func copyPolicy(src, dst string) error {
	source, err := os.Open(src)
	if err != nil {
		return err
	}
	defer source.Close()

	_, err = os.Open(dst)
	if os.IsNotExist(err) {
		err := os.MkdirAll(dst, 0o777)
		if err != nil {
			return err
		}
	}

	file, err := os.Create(dst + "/audit-policy.yaml")
	if err != nil {
		return err
	}
	defer file.Close()

	_, err = io.Copy(file, source)
	if err != nil {
		return err
	}

	return nil
}

func kindCluster(name string, targetEnv string) error {
	mg.Deps(Undeploy{}.Kind)

	apiServerAddress := "127.0.0.1"
	if _, ok := os.LookupEnv("EXTERNAL_K8S_API"); ok {
		primary, err := getPrimaryIP()
		if err != nil {
			return err
		}
		apiServerAddress = primary.String()
	}

	// Create Docker config file with optional token from an environment variable.
	// If the token is not provided, kind will pull docker images without authentication.
	dockerToken := os.Getenv("DOCKERHUB_TOKEN")
	dockerUsername := os.Getenv("DOCKERHUB_USERNAME")
	dockerDir := os.Getenv("HOME") + "/docker"

	if dockerToken != "" {
		auth := fmt.Sprintf("%s:%s", dockerUsername, dockerToken)
		encodedToken := base64.StdEncoding.EncodeToString([]byte(auth))
		dockerConfig := fmt.Sprintf(`{
  "auths": {
    "https://index.docker.io/v1/": {
      "auth": "%s"
    }
  }
}`, encodedToken)

		if err := os.MkdirAll(dockerDir, 0o755); err != nil {
			return fmt.Errorf("error creating %s directory: %w", dockerDir, err)
		}

		if err := os.WriteFile(dockerDir+"/config.json", []byte(dockerConfig), 0o644); err != nil {
			return fmt.Errorf("error writing Docker config file: %w", err)
		}
	}

	cacheRegistry, _ := (Config{}).getDockerCache(targetEnv)
	cacheRegistry = strings.TrimSpace(cacheRegistry)
	cacheRegistryCert, _ := (Config{}).getDockerCacheCert(targetEnv)
	cacheRegistryCert = strings.TrimSpace(cacheRegistryCert)

	cacheRegistryURL := ""
	if cacheRegistry != "" {
		cacheRegistryURL = fmt.Sprintf("https://%s", cacheRegistry)
		err := (Gen{}).RegistryCacheCert(targetEnv)
		if err != nil {
			return fmt.Errorf("error generating registry cache cert: %w", err)
		}
	}

	//nolint: lll
	kindTemplate := template.Must(template.New("kind-cluster").
		Parse(`kind create cluster --name {{ .Name }} --image kindest/node:v1.30.3 --config - <<EOF
    kind: Cluster
    apiVersion: kind.x-k8s.io/v1alpha4
    networking:
      apiServerAddress: {{ .APIServerAddress }}
    nodes:
    - role: control-plane
      extraMounts:
      - hostPath: audit-policy.yaml
        containerPath: /tmp/policies/audit-policy.yaml
        readOnly: true
      - hostPath: /var/run/docker.sock
        containerPath: /var/run/docker.sock
    {{- if .DockerToken }}
      - hostPath: {{ .DockerDir }}/config.json
        containerPath: /var/lib/kubelet/config.json
        readOnly: true
    {{- end }}
      kubeadmConfigPatches:
      - |
        kind: ClusterConfiguration
        etcd:
          local:
            extraArgs:
              quota-backend-bytes: "8589934592"
              auto-compaction-mode: "periodic"
              auto-compaction-retention: "1h"
        apiServer:
        # enable auditing flags on the API server
          extraArgs:
            audit-log-path: /var/log/kubernetes/policies/kube-apiserver-audit.log
            audit-policy-file: /etc/kubernetes/policies/audit-policy.yaml
            # mount new files / directories on the control plane
          extraVolumes:
          - name: audit-policies
            hostPath: /tmp/policies
            mountPath: /etc/kubernetes/policies
            readOnly: true
            pathType: "DirectoryOrCreate"
          - name: audit-logs
            hostPath: "/var/log/kubernetes/policies"
            mountPath: "/var/log/kubernetes/policies"
            readOnly: false
            pathType: DirectoryOrCreate
        ---
        apiVersion: kubelet.config.k8s.io/v1beta1
        kind: KubeletConfiguration
        maxPods: 250
        serializeImagePulls: false
    containerdConfigPatches:
      - |-
        [plugins."io.containerd.grpc.v1.cri".registry]
          [plugins."io.containerd.grpc.v1.cri".registry.mirrors]
        {{- if ne .CacheRegistryURL "" }}
            [plugins."io.containerd.grpc.v1.cri".registry.mirrors."*"]
              endpoint = ["{{ .CacheRegistryURL }}"]
          {{- if ne .CacheRegistryCert "" }}
            [plugins."io.containerd.grpc.v1.cri".registry.configs]
              [plugins."io.containerd.grpc.v1.cri".registry.configs."{{ .CacheRegistryHost }}".tls]
                ca_file = "/usr/local/share/ca-certificates/registry-cache-ca.crt"
          {{- end }}
        {{- end }}
EOF`))

	buf := &bytes.Buffer{}

	if err := kindTemplate.Execute(
		buf,
		struct {
			Name              string
			APIServerAddress  string
			ClusterDomain     string
			DockerToken       string
			DockerDir         string
			CacheRegistryURL  string
			CacheRegistryHost string
			CacheRegistryCert string
		}{
			Name:              name,
			APIServerAddress:  apiServerAddress,
			ClusterDomain:     "kind.internal",
			DockerToken:       dockerToken,
			DockerDir:         dockerDir,
			CacheRegistryURL:  cacheRegistryURL,
			CacheRegistryHost: cacheRegistry,
			CacheRegistryCert: cacheRegistryCert,
		},
	); err != nil {
		return fmt.Errorf("error in executing template: %w", err)
	}

	return sh.RunV("sh", "-c", buf.String())
}

const (
	nsCreateRetries    = 5
	nsCreateRetryDelay = 50
)

// Create namespaces without erroring out if they already exist
func createNamespaces() error {
	if autoCert && coderEnv {
		// Add orch-gateway namespace
		// Used for reusing certificates in coder environments
		argoNamespaces = append(argoNamespaces, "orch-gateway")
	}

	// Create Namespaces without Istio injection label
	for _, namespace := range argoNamespaces {
		fmt.Printf("Creating namespace %s\n", namespace)
		for attempt := 1; attempt <= nsCreateRetries; attempt++ {
			if err := kubectlCreateAndApply("ns", namespace); err != nil {
				if attempt == nsCreateRetries {
					return fmt.Errorf("error creating namespace %s after %d attempts: %w", namespace, nsCreateRetries, err)
				}
				time.Sleep(nsCreateRetryDelay * time.Millisecond)
				continue
			}
			break
		}
	}

	return nil
}

func deployMetalLB() error {
	cmd := "helm repo add metallb https://metallb.github.io/metallb --force-update"
	if _, err := script.Exec(cmd).Stdout(); err != nil {
		return err
	}
	cmd = "helm upgrade --install metallb metallb/metallb --version 0.13.11 -f bootstrap/metallb.yaml --wait -n metallb-system --create-namespace"
	if _, err := script.Exec(cmd).Stdout(); err != nil {
		return err
	}
	if err := metalSetup(); err != nil {
		return err
	}
	return nil
}

func deployMailpit() error {
	cmd := "kubectl create namespace mailpit-dev"
	if _, err := script.Exec(cmd).Stdout(); err != nil {
		return err
	}
	cmd = "kubectl apply -f e2e-tests/mailpit/mail_catcher.yaml -n mailpit-dev"
	if _, err := script.Exec(cmd).Stdout(); err != nil {
		return err
	}

	cmd = "kubectl apply -f e2e-tests/mailpit/smtp_secret.yaml -n orch-infra"
	if _, err := script.Exec(cmd).Stdout(); err != nil {
		return err
	}
	return nil
}

// MetalSetup sets up MetalLB which uses Docker network IPs for k8s Load Balancer services.
func metalSetup() error {
	data, err := script.NewPipe().Exec(fmt.Sprintf("docker network inspect %s", kindOrchClusterName)).String()
	if err != nil {
		return fmt.Errorf("docker network inspect %s: %w", data, err)
	}
	ipamConfigList, err := script.Echo(data).JQ(".[] | .IPAM.Config").String()
	if err != nil {
		return fmt.Errorf("jq network: %w", err)
	}
	type ipamConfig struct {
		Subnet  string `json:"Subnet"`
		Gateway string `json:"Gateway"`
	}
	var ipamConfigs []ipamConfig
	err = json.Unmarshal([]byte(ipamConfigList), &ipamConfigs)
	if err != nil {
		return fmt.Errorf("unmarshal ipamConfig: %w", err)
	}

	// Search for first IPv4 subnet
	var ipnet *net.IPNet
	for _, item := range ipamConfigs {
		_, ipnet, err = net.ParseCIDR(strings.TrimSpace(item.Subnet))
		if err != nil {
			continue
		}
		if ipnet.IP.To4() != nil {
			break
		}
	}
	if ipnet == nil {
		return fmt.Errorf("unable to find IPv4 subnet from %s network", kindOrchClusterName)
	}
	// convert IPNet struct mask and address to uint32
	mask := binary.BigEndian.Uint32(ipnet.Mask)
	start := binary.BigEndian.Uint32(ipnet.IP)
	// find the final address
	finish := (start & mask) | (mask ^ 0xffffffff)

	rangeStart := make(net.IP, 4)
	binary.BigEndian.PutUint32(rangeStart, finish-20) // use the last 20 ips

	rangeEnd := make(net.IP, 4)
	binary.BigEndian.PutUint32(rangeEnd, finish)

	// validate that range start and end are inside of the cidr
	if !ipnet.Contains(rangeStart) {
		return fmt.Errorf("network %v does not contain range start %v", ipnet, rangeStart)
	}
	if !ipnet.Contains(rangeEnd) {
		return fmt.Errorf("network %v does not contain range end %v", ipnet, rangeEnd)
	}
	fmt.Printf("%v\n", rangeStart)
	fmt.Printf("%v\n", rangeEnd)

	metalTemplate := template.Must(template.New("metal-LB").
		Parse(`apiVersion: metallb.io/v1beta1
kind: IPAddressPool
metadata:
    name: example
    namespace: metallb-system
spec:
    addresses:
    - {{ .IPStart }}-{{ .IPEnd }}
---
apiVersion: metallb.io/v1beta1
kind: L2Advertisement
metadata:
    name: empty
    namespace: metallb-system`))

	buf := &bytes.Buffer{}

	if err := metalTemplate.Execute(
		buf,
		struct {
			IPStart string
			IPEnd   string
		}{
			IPStart: rangeStart.String(),
			IPEnd:   rangeEnd.String(),
		},
	); err != nil {
		return fmt.Errorf("executing template: %w", err)
	}
	fmt.Println(buf.String())
	out, err := script.Echo(buf.String()).Exec("kubectl apply -f -").String()
	if err != nil {
		return fmt.Errorf("docker network inspect: %w %s", err, out)
	}
	fmt.Println(out)
	return nil
}

// loadKindRegistryCacheCerts loads the Configured Docker registry cache's x509 CA certificate into the kind nodes system
// trust store to allow the container runtime to pull images from Docker Hub through the registry cache over TLS.
func loadKindRegistryCacheCerts(cluster string) error {
	// This CA file is rendered as part of kind config generation if a cache registry URL is present in the cluster
	// definition. This function should not be called if there is no cache registry URL.
	certFile := filepath.Join("mage", "registry-cache-ca.crt")

	if _, err := os.Stat(certFile); errors.Is(err, fs.ErrNotExist) {
		return fmt.Errorf("registry cache CA certificate not found: %s", certFile)
	}

	clusterName := "name=" + cluster
	c, builder := exec.Command(
		"docker",
		"ps",
		"-q",
		"-f",
		clusterName), new(strings.Builder)
	c.Stdout = builder
	err := c.Run()
	print(builder.String())
	if err != nil {
		return fmt.Errorf("error searching for kind-control-plane: %w", err)
	}
	if builder.String() == "" {
		return fmt.Errorf("error finding kind-control-plane cluster, is KinD cluster created?")
	}

	cpDst := cluster + ":/usr/local/share/ca-certificates/registry-cache-ca.crt"
	if err := sh.Run(
		"docker",
		"cp",
		certFile,
		cpDst,
	); err != nil {
		return fmt.Errorf("error copying certificates into kind node container: %w", err)
	}

	if err := sh.Run(
		"docker",
		"exec",
		cluster,
		"update-ca-certificates",
	); err != nil {
		return fmt.Errorf("error executing update CA certificates command within kind node container: %w", err)
	}

	if err := sh.Run(
		"docker",
		"exec",
		cluster,
		"systemctl",
		"restart",
		"containerd",
	); err != nil {
		return fmt.Errorf("error executing containerd restart to apply CA certificates within kind node container: %w", err) //nolint:lll
	}

	return nil
}

func joinNamedParams(valueName string, values []string) string {
	var sb strings.Builder

	argPrefix := ""
	if len(valueName) == 1 {
		argPrefix = "-"
	} else if len(valueName) > 1 {
		argPrefix = "--"
	}

	for _, v := range values {
		sb.WriteString(argPrefix)
		sb.WriteString(valueName)
		sb.WriteString(" ")
		sb.WriteString(v)
		sb.WriteString(" ")
	}

	return strings.TrimSpace(sb.String())
}

// Generate TLS cert for Gitea and ArgoCD. Must be executed before deploying Gitea and ArgoCD
// since tls-orch will not be created until later stage.
func (Deploy) generateInfraCerts() error {
	// Process Subject Alrternative Names (SAN)
	// The cert is signed for both *.kind.internal and *.serviceDomain.
	commonName := "*.kind.internal"
	san := fmt.Sprintf("subjectAltName=DNS:%s,DNS:%s", commonName, fmt.Sprintf("*.%s", serviceDomain))

	// Generate infra TLS cert
	cmd := fmt.Sprintf("openssl req -x509 -nodes -days 365 -newkey rsa:4096 -keyout infra-tls.key -out infra-tls.crt "+
		"-subj '/CN=%s' -addext '%s'", commonName, san)
	if _, err := script.Exec(cmd).Stdout(); err != nil {
		return err
	}

	// Export TLS cert for Gitea as K8s secret
	cmd = "kubectl -n gitea create secret tls gitea-tls-certs --cert=infra-tls.crt --key=infra-tls.key"
	if _, err := script.Exec(cmd).Stdout(); err != nil {
		return err
	}

	// Export TLS cert for ArgoCD as K8s secret
	cmd = "kubectl -n argocd create secret tls argocd-server-tls --cert=infra-tls.crt --key=infra-tls.key"
	if _, err := script.Exec(cmd).Stdout(); err != nil {
		return err
	}

	return nil
}

func (d Deploy) gitea(bootstrapValues []string, targetEnv string) error {
	// Deploy Gitea
	giteaRegistry := "oci://registry-1.docker.io/giteacharts/gitea"

	bootstrapParam := joinNamedParams("values", bootstrapValues)
	cmd := fmt.Sprintf("helm -n gitea upgrade --install gitea %s --version %s "+
		bootstrapParam+" --set gitea.admin.username='%s' --set gitea.admin.password='%s' --create-namespace --wait",
		giteaRegistry, giteaVersion, adminGiteaUsername, adminGiteaPassword)
	fmt.Printf("Deploying Gitea with cmd: %s\n", cmd)
	if _, err := script.Exec(cmd).Stdout(); err != nil {
		return err
	}
	// Store admin credential in K8s Secret
	// This is not consumed during normal situlations
	fmt.Println("Creating admin-gitea-credential secret")
	if err := createOrUpdateGiteaSecret("admin-gitea-credential", adminGiteaUsername, adminGiteaPassword); err != nil {
		return err
	}
	// Create argocd account in Gitea
	fmt.Println("Creating argocd account in Gitea")
	if err := createOrUpdateGiteaAccount(argoGiteaUsername, argoGiteaPassword); err != nil {
		fmt.Println("Error creating argocd account in Gitea")
		return err
	}
	// Store argocd gitea credential in K8s Secret
	fmt.Println("Creating argocd-gitea-credential secret")
	if err := createOrUpdateGiteaSecret("argocd-gitea-credential", argoGiteaUsername, argoGiteaPassword); err != nil {
		fmt.Println("Error creating argocd-gitea-credential secret")
		return err
	}
	// Create apporch account in Gitea
	fmt.Println("Creating apporch account in Gitea")
	if err := createOrUpdateGiteaAccount(appGiteaUsername, appGiteaPassword); err != nil {
		fmt.Println("Error creating apporch account in Gitea")
		return err
	}
	// Store app orch gitea credential in K8s Secret
	// This will later be connsumed by adm-secret to create Vault secret ma_git_service
	fmt.Println("Creating app-gitea-credential secret")
	if err := createOrUpdateGiteaSecret("app-gitea-credential", appGiteaUsername, appGiteaPassword); err != nil {
		fmt.Println("Error creating app-gitea-credential secret")
		return err
	}
	// Create clusterorch acccount in Gitea
	fmt.Println("Creating clusterorch account in Gitea")
	if err := createOrUpdateGiteaAccount(clusterGiteaUsername, clusterGiteaPassword); err != nil {
		fmt.Println("Error creating clusterorch account in Gitea")
		return err
	}
	// Store cluster orch gitea credential in K8s Secret
	// This will later be connsumed by adm-secret to create Vault secret mc_git_service
	fmt.Println("Creating cluster-gitea-credential secret")
	if err := createOrUpdateGiteaSecret("cluster-gitea-credential", clusterGiteaUsername, clusterGiteaPassword); err != nil {
		fmt.Println("Error creating cluster-gitea-credential secret")
		return err
	}

	// Create the Gitea argocd edge-managability-framework repo
	fmt.Println("Creating edge-managability-framework repo in Gitea")
	if err := d.createOrUpdateGiteaRepo(deployRepoName); err != nil {
		fmt.Println("Error creating edge-managability-framework repo in Gitea")
		return err
	}

	return nil
}

// Create or update a Gitea secret
func createOrUpdateGiteaSecret(secretName string, username string, password string) error {
	cmd := fmt.Sprintf("kubectl -n orch-platform create secret generic %s "+
		"--from-literal=username='%s' --from-literal=password='%s' --dry-run=client -o yaml", secretName, username, password)
	secret, err := script.Exec(cmd).String()
	if err != nil {
		return err
	}

	cmd = "kubectl apply -f -"
	if _, err := script.Echo(secret).Exec(cmd).String(); err != nil {
		return err
	}
	return nil
}

// Create or update a Gitea account
func createOrUpdateGiteaAccount(username string, password string) error {
	cmd := "kubectl get pods -n gitea -l app.kubernetes.io/name=gitea -o jsonpath='{.items[0].metadata.name}'"
	out, err := script.Exec(cmd).String()
	if err != nil {
		return err
	}
	kubectlPrefix := fmt.Sprintf("kubectl exec -n gitea -c gitea %s --", strings.TrimSpace(out))

	cmd = fmt.Sprintf("%s gitea admin user list", kubectlPrefix)
	match, err := script.Exec(cmd).Match(username).CountLines()
	if err != nil {
		return err
	}

	// Create user if not exists
	if match == 0 {
		fmt.Println("User does not exist, creating")
		cmd = fmt.Sprintf("%s gitea admin user create --username %s --password '%s' --email %s", kubectlPrefix, username, password, username+"@local.domain")
		if _, err := script.Exec(cmd).String(); err != nil {
			return err
		}
	}
	// Ensure password is update-to-date when updating the password
	cmd = fmt.Sprintf("%s gitea admin user change-password --username %s --password '%s' --must-change-password=false", kubectlPrefix, username, password)
	if _, err := script.Exec(cmd).String(); err != nil {
		return err
	}
	return nil
}

// Get the Gitea credentials from the Kubernetes secret argocd-gitea-credential in orch-platform namespace
func (Deploy) getArgoGiteaCredentials() (string, string, error) {
	// Load the username from the Kubernetes secret argocd-gitea-credential in orch-platform namespace
	cmd := "kubectl get secret argocd-gitea-credential -n orch-platform -o jsonpath='{.data.username}'"
	encodedUsername, err := script.Exec(cmd).String()
	if err != nil {
		return "", "", fmt.Errorf("error retrieving username from Kubernetes secret: %w", err)
	}
	argoGiteaUsername := strings.TrimSpace(encodedUsername)

	// Load the password from the Kubernetes secret argocd-gitea-credential in orch-platform namespace
	cmd = "kubectl get secret argocd-gitea-credential -n orch-platform -o jsonpath='{.data.password}'"
	encodedPassword, err := script.Exec(cmd).String()
	if err != nil {
		return "", "", fmt.Errorf("error retrieving password from Kubernetes secret: %w", err)
	}
	argoGiteaPassword := strings.TrimSpace(encodedPassword)

	// Decode the base64 encoded username and password
	decodedUsername, err := base64.StdEncoding.DecodeString(argoGiteaUsername)
	if err != nil {
		return "", "", fmt.Errorf("error decoding username: %w", err)
	}
	decodedPassword, err := base64.StdEncoding.DecodeString(argoGiteaPassword)
	if err != nil {
		return "", "", fmt.Errorf("error decoding password: %w", err)
	}

	return string(decodedUsername), string(decodedPassword), nil
}

// startGiteaPortForward starts a port-forward to the Gitea service and returns the command.
func (Deploy) startGiteaPortForward() (*exec.Cmd, error) {
	// Get the service port for gitea-http in the gitea namespace
	cmd := "kubectl get svc gitea-http -n gitea -o jsonpath='{.spec.ports[0].port}'"
	servicePort, err := script.Exec(cmd).String()
	fmt.Printf("Service port: %s\n", servicePort)
	if err != nil {
		return nil, fmt.Errorf("error retrieving gitea-http service port: %w", err)
	}
	servicePort = strings.TrimSpace(servicePort)

	// Start kubectl port-forward in the background
	fmt.Printf("Starting port-forward for Gitea on port 9654 to service port %s\n", servicePort)
	portForwardCmd := exec.Command("kubectl", "port-forward", "-n", "gitea", "svc/gitea-http", "9654:"+servicePort)
	portForwardCmd.Stdout = os.Stdout
	portForwardCmd.Stderr = os.Stderr
	if err := portForwardCmd.Start(); err != nil {
		return nil, fmt.Errorf("error starting port-forward: %w", err)
	}

	// Wait for the port forwarding to be established
	portForwardRetries := 10
	portForwardDelay := 2 * time.Second
	for i := 0; i < portForwardRetries; i++ {
		time.Sleep(portForwardDelay)
		// Create an HTTP client that skips server certificate validation
		client := &http.Client{
			Transport: &http.Transport{
				TLSClientConfig: &tls.Config{InsecureSkipVerify: true},
			},
		}
		resp, err := client.Get("https://localhost:9654/api/v1/version")
		if err != nil {
			fmt.Printf("Error connecting to Gitea: %v\n", err)
		} else {
			fmt.Printf("Gitea response: %s\n", resp.Status)
			body, err := io.ReadAll(resp.Body)
			if err != nil {
				fmt.Printf("Error reading response body: %v\n", err)
			} else {
				fmt.Printf("Response body: %s\n", string(body))
			}
			defer resp.Body.Close()
		}
		if err == nil && resp.StatusCode == http.StatusOK {
			break
		}
		if i == portForwardRetries-1 {
			err := portForwardCmd.Process.Kill()
			if err != nil {
				fmt.Printf("Error killing port-forward process: %v\n", err)
			}

			return portForwardCmd, fmt.Errorf("timed out attempting to establish port forwarding for Gitea: %w", err)
		}
	}

	fmt.Printf("Port-forward started with PID: %d\n", portForwardCmd.Process.Pid)

	return portForwardCmd, nil
}

// stopGiteaPortForward stops the Gitea port-forward process.
func (Deploy) stopGiteaPortForward(portForwardCmd *exec.Cmd) error {
	if err := portForwardCmd.Process.Kill(); err != nil {
		return fmt.Errorf("error stopping port-forward: %w", err)
	}
	return nil
}

// createOrUpdateGiteaRepo creates or updates a Gitea repository
func (d Deploy) createOrUpdateGiteaRepo(repo string) error {
	// Get the Gitea credentials from the Kubernetes secret, the randomly generated password constants are not
	// safe as this commit/update may be part of a separate mage run than the initial deployment
	gitUsername, gitPassword, err := d.getArgoGiteaCredentials()
	if err != nil {
		return fmt.Errorf("error getting Gitea credentials: %w", err)
	}

	portForwardCmd, err := d.startGiteaPortForward()
	if err != nil {
		return fmt.Errorf("error starting Gitea port-forward: %w", err)
	}
	defer func() {
		if err := d.stopGiteaPortForward(portForwardCmd); err != nil {
			fmt.Printf("error stopping Gitea port-forward: %v\n", err)
		}
	}()

	url := "https://localhost:9654/api/v1/user/repos"
	payload := fmt.Sprintf(`{"name": "%s"}`, repo)
	req, err := http.NewRequest("POST", url, strings.NewReader(payload))
	if err != nil {
		return fmt.Errorf("error creating HTTP request: %w", err)
	}
	req.SetBasicAuth(gitUsername, gitPassword)
	req.Header.Set("Content-Type", "application/json")

	// Create an HTTP client that skips server certificate validation
	client := &http.Client{
		Transport: &http.Transport{
			TLSClientConfig: &tls.Config{InsecureSkipVerify: true},
		},
	}
	resp, err := client.Do(req)
	if err != nil {
		return fmt.Errorf("error sending HTTP request: %w", err)
	}
	defer resp.Body.Close()

	if resp.StatusCode != http.StatusCreated {
		body, _ := io.ReadAll(resp.Body)
		return fmt.Errorf("failed to create repository, status: %s, response: %s", resp.Status, string(body))
	}
	fmt.Printf("%s repository created successfully\n", repo)

	return nil
}

// cloneDeployRepo clones the deployment repository to the local clone path
func cloneDeployRepo(localClonePath, gitRepoPath, repoName string) error {
	// Ensure the localClonePath path exists and doesn't have a copy of the repo already cloned
	if _, err := os.Stat(localClonePath); os.IsNotExist(err) {
		if err := os.MkdirAll(localClonePath, 0o755); err != nil {
			return fmt.Errorf("error creating directory %s: %w", localClonePath, err)
		}
	}
	if err := os.Chdir(localClonePath); err != nil {
		return fmt.Errorf("error changing to directory %s: %w", localClonePath, err)
	}
	if _, err := os.Stat(repoName); err == nil {
		if err := os.RemoveAll(repoName); err != nil {
			return fmt.Errorf("error removing directory %s: %w", repoName, err)
		}
	}

	// Clone the gitea repository using the port-forwarded address. This depends on the port-forward
	// connection being established.
	cmd := fmt.Sprintf("git clone https://localhost:9654/%s %s", gitRepoPath, repoName)
	if _, err := script.Exec(cmd).Stdout(); err != nil {
		return fmt.Errorf("error cloning repository: %w", err)
	}

	return nil
}

// syncDeployRepoContent copies the deployment files from the source directory to the destination directory
func syncDeployRepoContent(targetEnv, dstDir, srcDir string) error {
	// Copy argocd deployment files to the dstDir directory (expected to be cloned deployment repo path)
	filesToCopy := []string{"VERSION", "argocd/", "argocd-internal/", "orch-configs/profiles/"}
	filesToCopy = append(filesToCopy, fmt.Sprintf("orch-configs/clusters/%s.yaml", targetEnv))

	for _, file := range filesToCopy {
		src := filepath.Join(srcDir, file)
		dst := filepath.Join(dstDir, file)

		// Check if the source exists
		if _, err := os.Stat(src); os.IsNotExist(err) {
			return fmt.Errorf("source file or directory does not exist: %s", src)
		}

		// Coder environments are silently ignoring the copy overwrite of gitea repo contents.
		// Forcing the delete and re-copy to get this update to work properly in Coder environments.
		if _, err := os.Stat(dst); err == nil {
			if err := os.RemoveAll(dst); err != nil {
				return fmt.Errorf("error removing existing destination: %s, %w", dst, err)
			}
		}

		// Create the destination directory if it doesn't exist to prevent errors with files in nested directories
		if err := os.MkdirAll(filepath.Dir(dst), 0o755); err != nil {
			return fmt.Errorf("error creating directory %s: %w", filepath.Dir(dst), err)
		}

		// Copy the file or directory
		cmd := fmt.Sprintf("cp -rf %s %s", src, dst)
		if _, err := script.Exec(cmd).Stdout(); err != nil {
			return fmt.Errorf("error copying %s to %s: %w", src, dst, err)
		}
	}

	return nil
}

// commitAndPushGiteaRepo commits and pushes changes to the Gitea repository
func commitAndPushGiteaRepo(gitRepoPath, gitUsername, gitPassword string) error {
	// This function assumes that the current working directory is the root of the locally cloned repository path
	// Add all changes to git
	// Get the VERSION file content
	if _, err := script.Exec("git config user.email 'mage@local'").Stdout(); err != nil {
		return fmt.Errorf("error setting git user email: %w", err)
	}
	if _, err := script.Exec("git config user.name 'mage'").Stdout(); err != nil {
		return fmt.Errorf("error setting git user name: %w", err)
	}

	version, err := os.ReadFile("VERSION")
	if err != nil {
		return fmt.Errorf("error reading VERSION file: %w", err)
	}
	version = bytes.TrimSpace(version)

	// Check if there are changes to commit
	changes := false
	out, err := script.Exec("git status --porcelain").String()
	if err != nil {
		return fmt.Errorf("error checking git status: %w", err)
	}
	lines := strings.Split(out, "\n")
	for _, line := range lines {
		line = strings.TrimSpace(line)
		if strings.HasPrefix(line, "M") || strings.HasPrefix(line, "??") {
			changes = true
			break
		}
	}

	// return successfully if there are no changes to commit and push as those commands will error out with no changes
	if !changes {
		fmt.Println("No changes to commit")
		return nil
	}

	// Add all local path change to gitea
	cmd := "git add ."
	if _, err := script.Exec(cmd).Stdout(); err != nil {
		return fmt.Errorf("error adding changes to git: %w", err)
	}

	// Commit the changes with a basic version message
	cmd = fmt.Sprintf("git commit -m 'update deployment to version: %s'", version)
	if _, err := script.Exec(cmd).Stdout(); err != nil {
		return fmt.Errorf("error committing changes: %w", err)
	}
	escapedGitPassword := url.QueryEscape(gitPassword)
	// Push the changes to the gitea repository
	cmd = fmt.Sprintf("git push 'https://%s:%s@localhost:9654/%s'", gitUsername, escapedGitPassword, gitRepoPath)
	if _, err := script.Exec(cmd).Stdout(); err != nil {
		return fmt.Errorf("error pushing changes to remote repository: %w , %v", err, cmd)
	}
	fmt.Printf("Repository %s updated successfully\n", gitRepoPath)

	return nil
}

// updateDeployRepo updates the deployment repository with the latest changes
func (d Deploy) updateDeployRepo(targetEnv, gitRepoPath, repoName, localClonePath string) error {
	// Get the current working directory so we can return to it when this function exits
	originalDir, err := os.Getwd()
	fmt.Printf("updateDeployRepo initial working directory: %s\n", originalDir)
	if err != nil {
		return fmt.Errorf("error getting current working directory: %w", err)
	}
	defer func() {
		if err := os.Chdir(originalDir); err != nil {
			fmt.Printf("error changing back to original directory: %v\n", err)
		}
	}()

	portForwardCmd, err := d.startGiteaPortForward()
	if err != nil {
		return fmt.Errorf("error starting Gitea port-forward: %w", err)
	}
	defer func() {
		if err := d.stopGiteaPortForward(portForwardCmd); err != nil {
			fmt.Printf("error stopping Gitea port-forward: %v\n", err)
		}
	}()

	// Get the Gitea credentials from the Kubernetes secret, the randomly generated password constants are not
	// safe as this commit/update may be part of a separate mage run than the initial deployment
	gitUsername, gitPassword, err := d.getArgoGiteaCredentials()
	if err != nil {
		return fmt.Errorf("error getting Gitea credentials: %w", err)
	}

	// Set GIT_SSL_NO_VERIFY=true for git commmands that we are running through the port forward tunnel
	os.Setenv("GIT_SSL_NO_VERIFY", "true")

	// Init/Clean local clone path, change directory to it, and clone the repo
	// Note: The cwd will be set to the localClonePath directory after this command
	if err := cloneDeployRepo(localClonePath, gitRepoPath, repoName); err != nil {
		return fmt.Errorf("error cloning deploy repo: %w", err)
	}

	// Sync argocd deploy content from the root source path to the deploy repo clone path
	if err := syncDeployRepoContent(targetEnv, repoName, "../.."); err != nil {
		return fmt.Errorf("error updating deploy repo content: %w", err)
	}

	// Navigate to the deploy repo directory
	if err := os.Chdir(repoName); err != nil {
		return fmt.Errorf("error changing to the repo directory %s: %w", repoName, err)
	}

	// Commit and push gitea repo update
	if err := commitAndPushGiteaRepo(gitRepoPath, gitUsername, gitPassword); err != nil {
		return fmt.Errorf("error updating gitea repo content: %w", err)
	}

	// Add any additional logic for updating the repository if needed
	fmt.Printf("Repository %s updated successfully at %s/%s\n", gitRepoPath, localClonePath, repoName)
	return nil
}

// Deploy ArgoCD using helm chart
func (Deploy) argocd(bootstrapValues []string, targetEnv string) error {
	registryCertName := "blank" // this variable will be ignored by a helm chart if useIntelRegistry is false
	registryCertPem := []byte("blank")
	dockerCache, _ := (Config{}).getDockerCache(targetEnv)
	dockerCache = strings.TrimSpace(dockerCache)
	dockerCacheCert, _ := (Config{}).getDockerCacheCert(targetEnv)
	dockerCacheCert = strings.TrimSpace(dockerCacheCert)

	if dockerCache != "" && dockerCacheCert != "" {
		registryCertServer := strings.ReplaceAll(dockerCache, ".", "\\.")
		registryCertName = fmt.Sprintf("configs.tls.certificates.%s", registryCertServer)
		var err error
		registryCertPem, err = os.ReadFile(filepath.Join("mage", "registry-cache-ca.crt"))
		if err != nil {
			return fmt.Errorf("read registry certificate file: %w", err)
		}
	}
	cmd := "helm repo add argo-helm https://argoproj.github.io/argo-helm --force-update"
	if _, err := script.Exec(cmd).Stdout(); err != nil {
		return err
	}

	// FIXME Workaround for ArgoCD not applying CA file when pulling from OCI registry. Remove this once the issue is fixed
	// Ref: https://github.com/argoproj/argo-cd/issues/13726, https://github.com/argoproj/argo-cd/issues/14877
	if err := kubectlCreateAndApply("ns", "argocd"); err != nil {
		return err
	}
	registryCertParam := fmt.Sprintf("--from-literal=registry-certs.crt=\"%s\"", registryCertPem)
	if err := kubectlCreateAndApply("configmap", "registry-certs", "-n", "argocd", registryCertParam); err != nil {
		return err
	}

	argocdAdminPassword, err := GetDefaultOrchPassword()
	if err != nil {
		return fmt.Errorf("could not get default password: %w", err)
	}
	hashPass, err := hashArgoCDPassword(argocdAdminPassword)
	if err != nil {
		return fmt.Errorf("could not hash password: %w", err)
	}

	// Generate TLS cert for Argo CD server
	bootstrapParam := joinNamedParams("values", bootstrapValues)
	cmd = fmt.Sprintf("helm -n argocd upgrade --install argocd argo-helm/argo-cd --version %s "+
		bootstrapParam+" --create-namespace --set '%s=%s' --set 'configs.cm.users.session.duration=24h' "+
		"--set 'configs.secret.argocdServerAdminPassword=%s' --wait",
		argoVersion, registryCertName, registryCertPem, hashPass)
	if _, err := script.Exec(cmd).Stdout(); err != nil {
		return err
	}
	return nil
}

func hashArgoCDPassword(password string) (string, error) {
	cmd := fmt.Sprintf("argocd account bcrypt --password %s", password)
	data, err := script.Exec(cmd).String()
	if err != nil {
		return "", err
	}
	return data, nil
}

func getConfigsDir() string {
	orchConfigsDir := "./orch-configs"
	return orchConfigsDir
}

func getTargetConfig(targetEnv string) string {
	orchConfigsDir := getConfigsDir()
	return fmt.Sprintf("%s/clusters/%s.yaml", orchConfigsDir, targetEnv)
}

func getDeployDir() string {
	edgeManageabilityFrameworkDir := os.Getenv("EDGE_MANAGEABILITY_FRAMEWORK_DIR")
	if edgeManageabilityFrameworkDir == "" {
		edgeManageabilityFrameworkDir = "."
	}
	return edgeManageabilityFrameworkDir
}

func getDeployRevision() string {
	deployRevision := os.Getenv("EDGE_MANAGEABILITY_FRAMEWORK_REV")
	if deployRevision == "" {
		deployDir := getDeployDir()
		if _, err := os.Stat(deployDir); os.IsNotExist(err) {
			fmt.Println("failed to locate deploy (.) repo, using cluster default deploy revision")
			return ""
		} else {
			cmd := fmt.Sprintf("bash -c 'cd %s; git rev-parse --short HEAD'", deployDir)
			out, err := script.Exec(cmd).String()
			if err != nil {
				fmt.Println("failed to determine deployRevision: %w", err)
				fmt.Println("  using cluster default configs revision")
				return ""
			}
			deployRevision = strings.TrimSpace(out)
		}
	}
	return deployRevision
}

func giteaDeployRevisionParam() string {
	// Get the Gitea credentials from the Kubernetes secret, the randomly generated password constants are not
	giteaDeployDir := ".deploy/gitea/edge-manageability-framework"
	if _, err := os.Stat(giteaDeployDir); os.IsNotExist(err) {
		fmt.Println("failed to locate deploy (.) repo, using cluster default deploy revision")
		return ""
	} else {
		cmd := fmt.Sprintf("bash -c 'cd %s; git rev-parse --short HEAD'", giteaDeployDir)
		out, err := script.Exec(cmd).String()
		if err != nil {
			fmt.Println("failed to determine deployRevision: %w", err)
			fmt.Println("  using cluster default configs revision")
			return ""
		}
		deployRevision := strings.TrimSpace(out)
		return fmt.Sprintf("--set-string argo.deployRepoRevision=%s ", deployRevision)
	}
}

func getDeployTag() (string, error) {
	var deployTag string
	deployDir := getDeployDir()
	if _, err := os.Stat(deployDir); os.IsNotExist(err) {
		return "", fmt.Errorf("failed to locate deploy repo: %w", err)
	}
	if versionBuf, err := os.ReadFile(filepath.Join(deployDir, "VERSION")); err != nil {
		return "", fmt.Errorf("failed to read version file: %w", err)
	} else {
		deployTag = strings.TrimSpace(string(versionBuf))
	}
	if strings.Contains(deployTag, "-dev") {
		deployRevision := getDeployRevision()
		if len(deployRevision) == 0 {
			return "", fmt.Errorf("failed to get edge-manageability-framework revision")
		}
		deployTag = deployTag + "-" + deployRevision
	}

	deployTag = "v" + deployTag
	return deployTag, nil
}

func getOrchestratorVersion() (string, error) {
	version, err := getVersionFromFile()
	if err != nil {
		return "", err
	}
	imageTags, err := getVersionTags(version)
	if err != nil {
		return "", err
	}
	if len(imageTags) < 1 {
		return "", fmt.Errorf("cannot get version tag from version %s", version)
	}
	return imageTags[0], nil
}

func getOrchestratorVersionParam() (string, error) {
	version, err := getOrchestratorVersion()
	if err != nil {
		return "", err
	}
	return fmt.Sprintf("--set-string argo.orchestratorVersion=%s ", version), nil
}

// Root app that starts the deployment of children apps.
func (d Deploy) orch(targetEnv string) error {
	targetConfig := getTargetConfig(targetEnv)

	// Clone and update the Gitea deployment repo
	if err := (Deploy{}).updateDeployRepo(targetEnv, deployRepoPath, deployRepoName, deployGiteaRepoDir); err != nil {
		return fmt.Errorf("error updating deployment repo content: %w", err)
	}

	cmd := fmt.Sprintf("helm upgrade --install root-app argocd/root-app -f %s -n %s --create-namespace", targetConfig, targetEnv)
	_, err := script.Exec(cmd).Stdout()
	return err
}

// getAWSAvailabilityZone retrieves the AWS availability zone using IMDSv2 with fallback to IMDSv1
func getAWSAvailabilityZone() (string, error) {
	// Try IMDSv2 first - requires getting a token
	tokenCmd := "curl -s -X PUT \"http://169.254.169.254/latest/api/token\" -H \"X-aws-ec2-metadata-token-ttl-seconds: 60\""
	token, err := script.Exec(tokenCmd).String()

	if err == nil && token != "" {
		// Use the token to get the AZ with IMDSv2
		azCmd := fmt.Sprintf("curl -s -H \"X-aws-ec2-metadata-token: %s\" http://169.254.169.254/latest/meta-data/placement/availability-zone", strings.TrimSpace(token))
		az, err := script.Exec(azCmd).String()
		if err == nil && az != "" {
			return strings.TrimSpace(az), nil
		}
	}

	// Fall back to IMDSv1 if IMDSv2 fails
	az, err := script.Exec("curl -s http://169.254.169.254/latest/meta-data/placement/availability-zone").String()
	return strings.TrimSpace(az), err
}

func (d Deploy) orchLocal(targetEnv string) error {
	targetConfig := getTargetConfig(targetEnv)

	// Clone and update the Gitea deployment repo
	if err := (Deploy{}).updateDeployRepo(targetEnv, deployRepoPath, deployRepoName, deployGiteaRepoDir); err != nil {
		return fmt.Errorf("error updating deployment repo content: %w", err)
	}

	var subDomain string
	deployRevision := giteaDeployRevisionParam()
	orchVersion, err := getOrchestratorVersionParam()
	if err != nil {
		return fmt.Errorf("failed to get orchestrator version: %w", err)
	}

	cmd := fmt.Sprintf("helm upgrade --install root-app argocd/root-app -f %s  -n %s --create-namespace %s %s"+
		"--set root.useLocalValues=true", targetConfig, targetEnv, deployRevision, orchVersion)

	// only for coder deployments
	targetAutoCertEnabled, _ := (Config{}).isAutoCertEnabled(targetEnv)
	if autoCert && targetAutoCertEnabled {
		// retrieve the subdomain name
		subDomain = os.Getenv("ORCH_DOMAIN")
		if subDomain == "" {
			return fmt.Errorf("error retrieving the orchestrator domain from autocert aws lookup")
		}

		// override the clusterDomain and self-signed-cert values
		// setting the clusterDomain to the domain name generated with the cluster creation in the format orch-<ip>.espdqa.infra-host.com
		// setting self-signed-cert generation to false as the cert will be issued with lets encrypt
		cmd = cmd + " " + fmt.Sprintf("--set argo.autoCert.enabled=true --set argo.self-signed-cert.generateOrchCert=false --set argo.clusterDomain=%s", subDomain)

		// Get AWS account ID
		awsAccountID, err := script.Exec("aws sts get-caller-identity --query Account --output text").String()
		if err != nil {
			return fmt.Errorf("error retrieving the AWS account ID: %w", err)
		}
		cmd = cmd + " " + fmt.Sprintf("--set-string argo.aws.account=%s", strings.Trim(awsAccountID, "\n"))

		// Get AWS region of this VM
		az, err := getAWSAvailabilityZone()
		if err != nil || az == "" {
			return fmt.Errorf("error retrieving the AWS AZ: %w", err)
		}
		region := az[:len(az)-1]
		cmd = cmd + " " + fmt.Sprintf("--set argo.aws.region=%s", region)
	}
	fmt.Printf("exec: %s\n", cmd)
	_, err = script.Exec(cmd).Stdout()

	if autoCert && targetAutoCertEnabled {
		fmt.Printf("Orchestrator will be available at domain : %s\n", subDomain)
	}
	return err
}<|MERGE_RESOLUTION|>--- conflicted
+++ resolved
@@ -451,9 +451,6 @@
 		"--from-literal=admin-password="+keycloakPassword); err != nil {
 		return err
 	}
-<<<<<<< HEAD
-
-=======
 	if err := kubectlCreateAndApply("namespace", "orch-database"); err != nil {
 		return err
 	}
@@ -462,7 +459,6 @@
 		"--from-literal=postgres-password="+postgresPassword); err != nil {
 		return err
 	}
->>>>>>> da3ffe64
 	// FIXME: Extend support for gernerally configurable token based release service authentication.
 	// This is currently not supported with the OSS conversion.
 	// if createRSToken {
