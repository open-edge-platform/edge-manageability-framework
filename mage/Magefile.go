// SPDX-FileCopyrightText: 2025 Intel Corporation
//
// SPDX-License-Identifier: Apache-2.0

package mage

import (
	"bytes"
	"context"
	"crypto/tls"
	"encoding/json"
	"fmt"
	"io"
	"net"
	"net/http"
	"os"
	"os/exec"
	"path/filepath"
	"regexp"
	"runtime"
	"strconv"
	"strings"
	"text/template"
	"time"

	"github.com/bitfield/script"
	"github.com/magefile/mage/mg"
	"github.com/magefile/mage/sh"
	"gopkg.in/yaml.v3"
)

const (
	kindOrchClusterName      = "kind" // TODO: Keep for backwards compatibility until all Mage is moved to root
	deploymentTimeoutEnv     = "DEPLOYMENT_TIMEOUT"
	defaultDeploymentTimeout = "1200s" // timeout must be a valid string
	argoVersion              = "7.4.4"
	argoRetryCount           = 30
	argoRetryInterval        = 30
	giteaVersion             = "10.6.0"
)

var (
	edgeClusterName      = "demo-cluster"
	defaultClusterDomain = "kind.internal"
)

var argoNamespaces = []string{
	"dev",
	"argocd",
	"gitea",
	"orch-platform", // used when creating a secret for gitea
	"orch-sre",      // used when creating a secret for kindAll
	"orch-harbor",   // used when creating a secret for integration
	"orch-infra",    // used when creating a secret for mailpit
}

// FIXME: Ideally this could be extracted from the cluster configuration and aligned with auth secrets - out of scope for now
var giteaRepos = []string{
	"https://gitea-http.gitea.svc.cluster.local/argocd/edge-manageability-framework",
}

// Public GitHub repositories can be useful for specific development workflows.
var githubRepos = []string{
	"https://github.com/open-edge-platform/edge-manageability-framework",
	"https://github.com/open-edge-platform/orch-utils",
}

var globalAsdf = []string{
	"kubectl",
}

// autoCert is a package-level variable initialized during startup.
var autoCert = func() bool {
	value := os.Getenv("AUTO_CERT")
	return value == "1"
}()

var coderEnv = func() bool {
	value, exists := os.LookupEnv("CODER_WORKSPACE_NAME")
	return exists && value != ""
}()

// serviceDomain is a package-level variable initialized during startup.
var serviceDomain = func() string {
	sd := os.Getenv("E2E_SVC_DOMAIN")
	// retrieve svcdomain from configmap
	// if it does not exist there, then use the defaultservicedomain
	if sd == "" {
		domain, err := LookupOrchestratorDomain()
		if err != nil {
			// Could not locate in the configmap, also attempt to build the domain if this is an autocert (coder) deployment
			if autoCert && coderEnv {
				// retrieve the subdomain name
				subDomain := os.Getenv("ORCH_DOMAIN")
				if subDomain == "" {
					fmt.Printf("error retrieving the orchestrator domain from autocert aws lookup\n")
					return defaultClusterDomain
				}
				return subDomain
			}
			return defaultClusterDomain
		}

		if len(domain) > 0 {
			sd = domain
		} else {
			sd = defaultClusterDomain
		}
	}

	return sd
}()

func updateEdgeName() {
	name, exists := os.LookupEnv("EDGE_CLUSTER_NAME")
	if exists {
		edgeClusterName = name
	}
}

// Install ASDF plugins.
func AsdfPlugins() error {
	// Install remaining tools
	if _, err := script.File(".tool-versions").Column(1).
		MatchRegexp(regexp.MustCompile(`^[^\#]`)).ExecForEach("asdf plugin add {{.}}").Stdout(); err != nil {
		return err
	}
	if _, err := script.Exec("asdf install").Stdout(); err != nil {
		return err
	}
	if _, err := script.Exec("asdf current").Stdout(); err != nil {
		return err
	}
	// Set plugins listed in globalAsdf as global
	for _, name := range globalAsdf {
		if _, err := script.File(".tool-versions").MatchRegexp(regexp.MustCompile(name)).Column(2).
			ExecForEach(fmt.Sprintf("asdf set --home %s {{.}}", name)).Stdout(); err != nil {
			return err
		}
	}
	// for _, name := range globalAsdf {
	// 	if _, err := script.File(".tool-versions").MatchRegexp(regexp.MustCompile(name)).Column(2).
	// 		ExecForEach(fmt.Sprintf("asdf global %s {{.}}", name)).Stdout(); err != nil {
	// 		return err
	// 	}
	// }
	fmt.Printf("asdf plugins updated 🔌\n")
	return nil
}

// Cleans up the local environment by removing all generated files and directories 🧹
func Clean(ctx context.Context) error {
	for _, path := range []string{
		// Keep list sorted in ascending order for easier maintenance
		"cloudFull_edge-manageability-framework_*.tgz",
		"COMMIT_ID",
		"onpremFull_edge-manageability-framework_*.tgz",
		"edge-manageability-framework",
	} {
		matches, err := filepath.Glob(path)
		if err != nil {
			return fmt.Errorf("failed to glob %s: %w", path, err)
		}

		for _, match := range matches {
			fmt.Printf("Cleaning path: %s\n", match)

			if err := os.RemoveAll(match); err != nil {
				return fmt.Errorf("failed to remove %s: %w", match, err)
			}
		}
	}

	fmt.Println("Cleanup completed successfully 🧹")

	return nil
}

// Namespace contains Undeploy targets.
type Undeploy mg.Namespace

// Undeploy Deletes all local KinD clusters.
func (Undeploy) Kind() error {
	clusters, err := sh.Output("kind", "get", "clusters")
	if err != nil {
		return err
	}

	// No kind clusters found.
	if clusters == "" {
		return nil
	}

	clusterList := strings.Split(clusters, "\n")
	for _, clusterName := range clusterList {
		if err := sh.RunV("kind", "-v", strconv.Itoa(verboseLevel), "delete", "cluster",
			"--name", clusterName); err != nil {
			return err
		}
	}

	return nil
}

// Deletes ENiC and cluster, input required: mage undeploy:edgeCluster <org-name> <project-name>
func (Undeploy) EdgeCluster(orgName, projectName string) error {
	updateEdgeName()

	ctx := context.TODO()
	if err := (TenantUtils{}).GetProject(ctx, orgName, projectName); err != nil {
		return fmt.Errorf("failed to get project %s: %w", projectName, err)
	}

<<<<<<< HEAD
	edgeInfraUser, _, err := getEdgeAndOnboardingUsers(ctx, orgName)
	if err != nil {
		return err
=======
	edgeInfraUser, _, err := getEdgeAndApiUsers(ctx, orgName)
	if err != nil {
		return fmt.Errorf("failed to get edge user: %w", err)
>>>>>>> 39c68d47
	}

	edgeMgrUser = edgeInfraUser
	project = projectName

	projectId, err := projectId(projectName)
	if err != nil {
		return fmt.Errorf("failed to get project id: %w", err)
	}
	fleetNamespace = projectId

	if err := cleanUpEnic(); err != nil {
		return fmt.Errorf("failed to cleanup enic: %w", err)
	}

	fmt.Println("\nENiC cluster deleted 😊")

	return nil
}

type Deps mg.Namespace

func (Deps) Terraform() error {
	terraformDir := "terraform"

	dirs, err := os.ReadDir(terraformDir)
	if err != nil {
		return fmt.Errorf("failed to read terraform directory: %w", err)
	}

	for _, dir := range dirs {
		if dir.IsDir() {
			if err := sh.RunV(
				"terraform",
				"-chdir="+filepath.Join(terraformDir, dir.Name()),
				"init",
				"--upgrade",
			); err != nil {
				return fmt.Errorf("terraform init failed for directory %s: %w", dir.Name(), err)
			}
		}
	}

	return nil
}

// Checks if running on Ubuntu Linux.
func (Deps) EnsureUbuntu() error {
	if runtime.GOOS != "linux" {
		return fmt.Errorf("%s OS not supported. Submit a PR? 🤔", runtime.GOOS)
	}

	contents, err := os.ReadFile("/etc/issue")
	if err != nil {
		return fmt.Errorf("read system identification file: %w", err)
	}
	if !bytes.Contains(contents, []byte("Ubuntu")) {
		return fmt.Errorf("ubuntu is the only supported distro at this time. Submit a PR? 🤔")
	}

	fmt.Println("Running on Ubuntu 🐧")

	return nil
}

// Installs FPM (Effing Package Management) for creating OS packages.
func (d Deps) FPM(ctx context.Context) error {
	mg.SerialCtxDeps(
		ctx,
		d.EnsureUbuntu,
	)

	// Check if FPM is already installed and its version is 1.16.0
	if output, err := exec.Command("fpm", "--version").Output(); err == nil {
		if strings.TrimSpace(string(output)) == "1.16.0" {
			fmt.Println("FPM version 1.16.0 is already installed ✅")
			return nil
		}
		fmt.Println("A different version of FPM is installed. Updating to version 1.16.0...")
	}

	// Check if Ruby is already installed
	if _, err := exec.LookPath("ruby"); err == nil {
		fmt.Println("Ruby is already installed ✅")
	} else {
		// Ruby is just needed for this target and is not necessarily needed for general development.
		if err := sh.RunV("sudo", "apt-get", "update", "--assume-yes"); err != nil {
			return fmt.Errorf("failed to update apt-get: %w", err)
		}
		if err := sh.RunV("sudo", "apt-get", "install", "--assume-yes", "ruby-full"); err != nil {
			return fmt.Errorf("failed to install ruby: %w", err)
		}
	}

	// Install or update FPM to version 1.16.0
	return sh.RunV("sudo", "gem", "install", "fpm", "--version", "1.16.0")
}

// Installs libvirt dependencies. This is required for running an Orchestrator and Edge Node using KVM. Only Ubuntu
// 22.04 is supported.
func (d Deps) Libvirt(ctx context.Context) error {
	mg.CtxDeps(ctx, d.EnsureUbuntu)

	return sh.RunV(filepath.Join("tools", "setup-libvirt.bash"))
}

// Destroys the edge network deployed locally.
func (u Undeploy) EdgeNetwork(ctx context.Context) error {
	mg.SerialCtxDeps(
		ctx,
		Deps{}.EnsureUbuntu,
		Deps{}.Terraform,
		u.EdgeNetworkDNS,
	)

	return sh.RunV(
		"terraform",
		"-chdir="+filepath.Join("terraform", "edge-network"),
		"destroy",
		"-var=dns_resolvers=[]",
		"--auto-approve",
	)
}

// Removes the edge network DNS resolver as the default resolver on the host machine.
func (Undeploy) EdgeNetworkDNS(ctx context.Context) error {
	mg.CtxDeps(
		ctx,
		Deps{}.EnsureUbuntu,
	)

	if _, err := os.Stat("/etc/systemd/resolved.conf.bak"); err != nil {
		fmt.Printf("Backup of resolved.conf not found. Was `mage deploy:edgeNetworkDNS` ever run?")
		return nil
	}

	if err := sh.RunV("sudo", "mv", "/etc/systemd/resolved.conf.bak", "/etc/systemd/resolved.conf"); err != nil {
		return fmt.Errorf("failed to restore backup of resolved.conf: %w", err)
	}

	if err := sh.RunV("sudo", "systemctl", "daemon-reload"); err != nil {
		return fmt.Errorf("failed to reload systemd daemon: %w", err)
	}

	if err := sh.RunV("sudo", "systemctl", "restart", "systemd-resolved"); err != nil {
		return fmt.Errorf("failed to restart systemd-resolved: %w", err)
	}

	fmt.Println("Edge network DNS integration removed successfully 🧑‍🔧")

	return nil
}

// Destroys the edge storage pool deployed locally.
func (Undeploy) EdgeStoragePool(ctx context.Context) error {
	mg.SerialCtxDeps(
		ctx,
		Deps{}.EnsureUbuntu,
		Deps{}.Terraform,
	)

	return sh.RunV(
		"terraform",
		"-chdir="+filepath.Join("terraform", "edge-storage-pool"),
		"destroy",
		"--auto-approve",
	)
}

// Destroys the on-premise Orchestrator, edge network, and edge storage pool deployed locally.
func (u Undeploy) OnPrem(ctx context.Context) error {
	mg.SerialCtxDeps(
		ctx,
		Deps{}.EnsureUbuntu,
		Deps{}.Terraform,
	)

	// Check if TF_VAR_FILE is defined, if not, set it to a default value
	if os.Getenv("TF_VAR_FILE") == "" {
		os.Setenv("TF_VAR_FILE", "terraform.tfvars")
	}

	tfvarsFile := os.Getenv("TF_VAR_FILE")

	if err := sh.RunV(
		"terraform",
		"-chdir="+filepath.Join("terraform", "orchestrator"),
		"destroy",
		"--var-file="+tfvarsFile,
		fmt.Sprintf("--parallelism=%d", runtime.NumCPU()), // Set parallelism to the number of CPUs on the machine
		"--auto-approve",
	); err != nil {
		return fmt.Errorf("terraform destroy failed: %w", err)
	}

	// HACK: Sometimes the destroy command fails to remove the VM, so we need to undefine it manually
	if err := sh.RunV("sudo", "virsh", "undefine", "orch-tf"); err != nil {
		fmt.Printf("virsh undefine failed: %v\n", err)
	}

	mg.CtxDeps(
		ctx,
		u.EdgeNetwork,
		u.EdgeStoragePool,
	)

	fmt.Println("Orchestrator deployment destroyed 🗑️")

	return nil
}

// Destroys any local Virtual Edge Nodes.
func (Undeploy) VEN(ctx context.Context) error {
	mg.CtxDeps(
		ctx,
		Deps{}.EnsureUbuntu,
	)

	tempDir, err := os.MkdirTemp("", "ven-clone")
	if err != nil {
		return fmt.Errorf("failed to create temporary directory: %w", err)
	}
	defer os.RemoveAll(tempDir)

	fmt.Printf("Temporary directory created: %s\n", tempDir)

	if err := os.Chdir(tempDir); err != nil {
		return fmt.Errorf("failed to change directory to temporary directory: %w", err)
	}

	if err := sh.RunV("git", "clone", "https://github.com/open-edge-platform/virtual-edge-node", "ven"); err != nil {
		return fmt.Errorf("failed to clone repository: %w", err)
	}

	if err := os.Chdir("ven"); err != nil {
		return fmt.Errorf("failed to change directory to 'ven': %w", err)
	}

	if err := sh.RunV("git", "checkout", "vm-provisioning/1.0.7"); err != nil {
		return fmt.Errorf("failed to checkout specific commit: %w", err)
	}

	if err := os.Setenv("LIBVIRT_DEFAULT_URI", "qemu:///system"); err != nil {
		return fmt.Errorf("failed to set LIBVIRT_DEFAULT_URI: %w", err)
	}

	if err := os.Chdir("vm-provisioning"); err != nil {
		return fmt.Errorf("failed to change directory to 'ven': %w", err)
	}

	if err := sh.RunV("sudo", filepath.Join("scripts", "destroy_vm.sh")); err != nil {
		return fmt.Errorf("failed to destroy virtual machine: %w", err)
	}

	return nil
}

type Deploy mg.Namespace

// TBD: Replace with default and custom driven by external config / config UI

// Deploy kind cluster, Argo CD, and all Orchestrator services.
func (d Deploy) KindAll() error {
	return d.all("dev")
}

// Deploy kind cluster, Argo CD, and all Orchestrator services except o11y and kyverno.
func (d Deploy) KindMinimal() error {
	return d.all("dev-minimal")
}

// Deploy kind cluster, Argo CD, and Orchestrator services with customized settings.
func (d Deploy) KindCustom() error {
	targetEnv, err := Config{}.createCluster()
	if err != nil {
		return fmt.Errorf("failed to create cluster: %w", err)
	}

	return d.all(targetEnv)
}

// Deploy kind cluster, Argo CD, and Orchestrator services with preset settings.
func (d Deploy) KindPreset(clusterPreset string) error {
	targetEnv, err := Config{}.usePreset(clusterPreset)
	if err != nil {
		return fmt.Errorf("failed to apply cluster preset: %w", err)
	}

	return d.all(targetEnv)
}

// Deploy kind cluster and Argo CD.
func (d Deploy) Kind(targetEnv string) error {
	return d.kind(targetEnv)
}

func (d Deploy) Gitea(targetEnv string) error {
	err := (Config{}).renderTargetConfigTemplate(targetEnv, "orch-configs/templates/bootstrap/gitea.tpl", ".deploy/bootstrap/gitea.yaml")
	if err != nil {
		return fmt.Errorf("failed to render gitea configuration: %w", err)
	}

	giteaBootstrapValues := []string{".deploy/bootstrap/gitea.yaml"}
	return d.gitea(giteaBootstrapValues, targetEnv)
}

func (d Deploy) StartGiteaProxy() error {
	err := d.StopGiteaProxy()
	if err != nil {
		return fmt.Errorf("failed to stop Gitea proxy: %w", err)
	}

	portForwardCmd, err := d.startGiteaPortForward()
	if err != nil {
		return fmt.Errorf("failed to start Gitea port forwarding: %w", err)
	}

	// Save the PID to a .gitea-proxy file
	pid := portForwardCmd.Process.Pid
	pidFile := ".gitea-proxy"
	if err := os.WriteFile(pidFile, []byte(strconv.Itoa(pid)), 0o644); err != nil {
		return fmt.Errorf("failed to write PID to %s: %w", pidFile, err)
	}
	fmt.Printf("Gitea proxy PID saved to %s\n", pidFile)
	return nil
}

func (d Deploy) StopAllKubectlProxies() error {
	// List all kubectl port-forward processes
	cmd := exec.Command("pgrep", "-af", "kubectl port-forward")
	output, err := cmd.Output()
	if err != nil {
		fmt.Printf("failed to list kubectl port-forward processes: %v\n", err)
		return nil
	}
	fmt.Println("kubectl port-forward processes:")
	fmt.Println(string(output))

	// Stop all kubectl port-forward processes
	cmd = exec.Command("pkill", "-f", "kubectl port-forward")
	if err := cmd.Run(); err != nil {
		fmt.Printf("failed to stop kubectl port-forward processes: %v", err)
	}

	cmd = exec.Command("pgrep", "-af", "kubectl port-forward")
	output, err = cmd.Output()
	if err != nil {
		fmt.Printf("failed to list kubectl port-forward processes: %v\n", err)
		return nil
	}
	fmt.Println("Any remaining kubectl port-forward processes after pkill:")
	fmt.Println(string(output))
	return nil
}

func (d Deploy) StopGiteaProxy() error {
	pidFile := ".gitea-proxy"

	if _, err := os.Stat(pidFile); os.IsNotExist(err) {
		fmt.Println("Gitea proxy PID file not found, nothing to stop")
		return nil
	}
	defer func() {
		if err := os.Remove(pidFile); err != nil {
			fmt.Printf("failed to remove PID file %s: %v\n", pidFile, err)
		}
	}()

	pidBytes, err := os.ReadFile(pidFile)
	if err != nil {
		fmt.Printf("failed to read PID file %s\n", pidFile)
		return nil
	}

	pid, err := strconv.Atoi(strings.TrimSpace(string(pidBytes)))
	if err != nil {
		fmt.Printf("failed to parse PID from %s\n", pidFile)
		return nil
	}

	portForwardCmd := exec.Command("kill", "-9", strconv.Itoa(pid))
	if err := portForwardCmd.Run(); err != nil {
		fmt.Printf("failed to stop Gitea port forwarding process: %d", pid)
	} else {
		fmt.Printf("Gitea proxy with PID %d stopped\n", pid)
	}

	return nil
}

// Deploy Argo CD in kind cluster.
func (d Deploy) Argocd(targetEnv string) error {
	err := (Config{}).renderTargetConfigTemplate(targetEnv, "orch-configs/templates/bootstrap/argocd.tpl", ".deploy/bootstrap/argocd.yaml")
	if err != nil {
		return fmt.Errorf("failed to render argocd proxy configuration: %w", err)
	}

	// Set argoBootstrapValues to the default set for a kind dev environment
	argoBootstrapValues := []string{
		".deploy/bootstrap/argocd.yaml",
	}

	return d.argocd(argoBootstrapValues, targetEnv)
}

// Deploy the edge network locally.
func (d Deploy) EdgeNetwork(ctx context.Context) error {
	mg.CtxDeps(
		ctx,
		Deps{}.EnsureUbuntu,
		Deps{}.Terraform,
	)

	dnsResolversBytes, err := exec.Command("resolvectl", "dns").Output()
	if err != nil {
		return fmt.Errorf("failed to get DNS resolvers: %w", err)
	}
	dnsResolversOutput := strings.TrimSpace(string(dnsResolversBytes))

	// Extract IP addresses from the output. There can be multiple lines, so we split by newline. Each line can have
	// multiple IP addresses, so we split by space and parse to determine if it's a valid IP address. Finally, we store
	// the valid IP addresses in a set to ensure uniqueness.
	dnsResolvers := map[string]struct{}{}

	for _, line := range strings.Split(dnsResolversOutput, "\n") {
		for _, field := range strings.Fields(line) {
			if net.ParseIP(field) != nil {
				dnsResolvers[field] = struct{}{}
			}
		}
	}

	// Convert the set to a slice of strings that are comma separated and wrapped in double quotes
	var resolvers []string
	for ip := range dnsResolvers {
		resolvers = append(resolvers, fmt.Sprintf("\"%s\"", ip))
	}
	resolversStr := strings.Join(resolvers, ",")

	fmt.Printf("Using DNS resolvers: %s\n", resolversStr)

	// Pass parent context to the command to allow for cancellation
	cmd := exec.CommandContext(
		ctx,
		"terraform",
		"-chdir="+filepath.Join("terraform", "edge-network"),
		"apply",
		fmt.Sprintf("-var=dns_resolvers=[%s]", resolversStr),
		fmt.Sprintf("--parallelism=%d", runtime.NumCPU()), // Set parallelism to the number of CPUs on the machine
		"--auto-approve")

	// Stream the output to stdout and stderr
	cmd.Stdout = os.Stdout
	cmd.Stderr = os.Stderr

	if err := cmd.Run(); err != nil {
		return fmt.Errorf("terraform apply failed: %w", err)
	}

	return nil
}

// Sets the edge network DNS resolver as the default resolver on the host machine.
func (d Deploy) EdgeNetworkDNS(ctx context.Context) error {
	mg.SerialCtxDeps(
		ctx,
		Deps{}.EnsureUbuntu,
		Undeploy{}.EdgeNetworkDNS,
	)

	output, err := exec.CommandContext(
		ctx,
		"terraform",
		"-chdir="+filepath.Join("terraform", "edge-network"),
		"output",
		"-json",
	).Output()
	if err != nil {
		return fmt.Errorf("failed to get terraform output: %w", err)
	}

	var terraformOutput struct {
		NetworkSubnetCIDRs struct {
			Value []string `json:"value"`
		} `json:"network_subnet_cidrs"`
	}
	if err := json.Unmarshal(output, &terraformOutput); err != nil {
		return fmt.Errorf("failed to unmarshal terraform output: %w", err)
	}
	if len(terraformOutput.NetworkSubnetCIDRs.Value) == 0 {
		return fmt.Errorf("no network subnet CIDRs found in terraform output")
	}

	ip, _, err := net.ParseCIDR(terraformOutput.NetworkSubnetCIDRs.Value[0])
	if err != nil {
		return fmt.Errorf("failed to parse CIDR: %w", err)
	}

	// The bridge IP is the first address in the subnet e.g., if the subnet is 192.168.99.0/24, the bridge IP is
	// 192.168.99.1
	ipv4 := ip.To4()
	if ipv4 == nil {
		return fmt.Errorf("IP address is not IPv4: %s", ip)
	}
	ipv4[3] = 1
	bridgeIP := ipv4

	fmt.Printf("Using bridge IP: %s\n", bridgeIP.String())

	// Check if backup of resolved.conf already exists
	if _, err := os.Stat("/etc/systemd/resolved.conf.bak"); err == nil {
		return fmt.Errorf("backup of resolved.conf already exists. Did you forget to run `mage undeploy:edgeNetwork`?")
	}

	// Create a backup of the existing resolved.conf file
	if err := sh.RunV("sudo", "cp", "/etc/systemd/resolved.conf", "/etc/systemd/resolved.conf.bak"); err != nil {
		return fmt.Errorf("failed to create backup of resolved.conf: %w", err)
	}

	contents := fmt.Sprintf(`[Resolve]
DNS=%s
DNSStubListener=yes
`, bridgeIP.String())

	cmd := exec.Command("sudo", "tee", "/etc/systemd/resolved.conf")
	cmd.Stdin = strings.NewReader(contents)
	cmd.Stdout = os.Stdout
	cmd.Stderr = os.Stderr

	if err := cmd.Run(); err != nil {
		return fmt.Errorf("failed to write edge-network-resolved.sh: %w", err)
	}

	if err := sh.RunV("sudo", "systemctl", "daemon-reload"); err != nil {
		return fmt.Errorf("failed to reload systemd daemon: %w", err)
	}

	if err := sh.RunV("sudo", "systemctl", "restart", "systemd-resolved"); err != nil {
		return fmt.Errorf("failed to restart systemd-resolved: %w", err)
	}

	fmt.Println("Edge network DNS successfully set as default DNS resolver 🧑‍🔧")

	return nil
}

func (Deploy) EdgeStoragePool(ctx context.Context) error {
	mg.CtxDeps(
		ctx,
		Deps{}.EnsureUbuntu,
		Deps{}.Terraform,
	)

	// Pass parent context to the command to allow for cancellation
	cmd := exec.CommandContext(
		ctx,
		"terraform",
		"-chdir="+filepath.Join("terraform", "edge-storage-pool"),
		"apply",
		fmt.Sprintf("--parallelism=%d", runtime.NumCPU()), // Set parallelism to the number of CPUs on the machine
		"--auto-approve")

	// Stream the output to stdout and stderr
	cmd.Stdout = os.Stdout
	cmd.Stderr = os.Stderr

	if err := cmd.Run(); err != nil {
		return fmt.Errorf("terraform apply failed: %w", err)
	}

	return nil
}

// Deploy orchestrator locally using edge-manageability-framework revision defined by local git HEAD.
func (d Deploy) OnPrem(ctx context.Context) error {
	// Ensure the required dependencies are installed first
	mg.SerialCtxDeps(
		ctx,
		Deps{}.EnsureUbuntu,
		Deps{}.Libvirt,
		Deps{}.Terraform,
		Undeploy{}.OnPrem,
	)

	// Create the underlying network and storage pool
	mg.CtxDeps(
		ctx,
		d.EdgeNetwork,
		d.EdgeStoragePool,
	)

	// TODO: Build DEB packages so they can be copied into the Orchestrator

	// Check if TF_VAR_FILE is defined, if not, set it to a default value
	if os.Getenv("TF_VAR_FILE") == "" {
		os.Setenv("TF_VAR_FILE", "terraform.tfvars")
	}

	tfvarsFile := os.Getenv("TF_VAR_FILE")

	// Pass parent context to the command to allow for cancellation
	cmd := exec.CommandContext(
		ctx,
		"terraform",
		"-chdir="+filepath.Join("terraform", "orchestrator"),
		"apply",
		"--var-file="+tfvarsFile,
		fmt.Sprintf("--parallelism=%d", runtime.NumCPU()), // Set parallelism to the number of CPUs on the machine
		"--auto-approve")

	// Stream the output to stdout and stderr
	cmd.Stdout = os.Stdout
	cmd.Stderr = os.Stderr

	if err := cmd.Run(); err != nil {
		return fmt.Errorf("terraform apply failed: %w", err)
	}

	dir, err := os.Getwd()
	if err != nil {
		return fmt.Errorf("failed to get current directory: %w", err)
	}

	kubeconfigPath := filepath.Join(dir, "terraform", "orchestrator", "files", "kubeconfig")

	fmt.Printf("Orchestrator deployment started 🚀\n")

	fmt.Printf(`
This generally takes ~35 minutes to complete. You can check the status of the deployment by running:

export KUBECONFIG=%s
mage deploy:waitUntilComplete

Once the deployment is complete, you can access the K8s cluster with kubectl:

kubectl get pods -A

In order to access the Orchestrator, you will need to install the Orchestrator TLS certificate into your local machine's
trust store and configure DNS to resolve the orchestrator domain to the kind cluster IP. Execute:

mage deploy:OrchCA deploy:EdgeNetworkDNS

Congrats! You should now be able to access the Orchestrator on this host at https://web-ui.cluster.onprem 🎉
`, kubeconfigPath)

	return nil
}

// OnboardingFlow defines the onboarding flow type for the edge node.
type OnboardingFlow string

var (
	InteractiveOnboardingFlow    OnboardingFlow = "io"
	NonInteractiveOnboardingFlow OnboardingFlow = "nio"
)

func (flow OnboardingFlow) IsValid() bool {
	return flow == InteractiveOnboardingFlow || flow == NonInteractiveOnboardingFlow
}

// Deploy a local Virtual Edge Node using libvirt. An Orchestrator must be running locally.
func (d Deploy) VEN(ctx context.Context, flow string) error {
	serialNumber, err := d.VENWithFlow(ctx, flow)
	if err != nil {
		return fmt.Errorf("failed to deploy virtual Edge Node: %w", err)
	}

	fmt.Printf("Successfully deployed virtual Edge Node with serial number: %s\n", serialNumber)

	return nil
}

// VENWithFlow deploys a local Virtual Edge Node using libvirt and returns the serial number of the deployed node.
func (d Deploy) VENWithFlow(ctx context.Context, flow string) (string, error) { //nolint:gocyclo,maintidx
	mg.CtxDeps(
		ctx,
		Deps{}.EnsureUbuntu,
	)

	if !OnboardingFlow(flow).IsValid() {
		return "", fmt.Errorf("invalid onboarding flow: %s", flow)
	}

	if serviceDomain == "" {
		return "", fmt.Errorf("cluster service domain name is not set")
	}

	fmt.Printf("Using Orchestrator domain: %s\n", serviceDomain)

	password, err := GetDefaultOrchPassword()
	if err != nil {
		return "", fmt.Errorf("failed to get default Orchestrator password: %w", err)
	}

	tempDir, err := os.MkdirTemp("", "ven-clone")
	if err != nil {
		return "", fmt.Errorf("failed to create temporary directory: %w", err)
	}
	defer os.RemoveAll(tempDir)

	fmt.Printf("Temporary directory created: %s\n", tempDir)

	if err := os.Chdir(tempDir); err != nil {
		return "", fmt.Errorf("failed to change directory to temporary directory: %w", err)
	}

	if err := sh.RunV("git", "clone", "https://github.com/open-edge-platform/virtual-edge-node", "ven"); err != nil {
		return "", fmt.Errorf("failed to clone repository: %w", err)
	}

	if err := os.Chdir("ven"); err != nil {
		return "", fmt.Errorf("failed to change directory to 'ven': %w", err)
	}

	if err := sh.RunV("git", "checkout", "vm-provisioning/1.0.7"); err != nil {
		return "", fmt.Errorf("failed to checkout specific commit: %w", err)
	}

	if err := os.Chdir("vm-provisioning"); err != nil {
		return "", fmt.Errorf("failed to change directory to 'vm-provisioning': %w", err)
	}

	if err := sh.RunV("sudo", "mkdir", "-p", "/etc/apparmor.d/disable/"); err != nil {
		return "", fmt.Errorf("failed to create directory: %w", err)
	}

	for _, link := range []string{
		"/etc/apparmor.d/usr.sbin.libvirtd",
		"/etc/apparmor.d/usr.lib.libvirt.virt-aa-helper",
	} {
		if err := sh.RunV("sudo", "ln", "-sf", link, "/etc/apparmor.d/disable/"); err != nil {
			return "", fmt.Errorf("failed to create symlink: %w", err)
		}
	}

	if err := sh.RunV("sudo", "apparmor_parser", "-R", "/etc/apparmor.d/usr.sbin.libvirtd"); err != nil {
		fmt.Printf("failed to remove apparmor profile: %v\n", err)
	}

	if err := sh.RunV("sudo", "apparmor_parser", "-R", "/etc/apparmor.d/usr.lib.libvirt.virt-aa-helper"); err != nil {
		fmt.Printf("failed to remove apparmor profile: %v\n", err)
	}

	if err := sh.RunV("sudo", "systemctl", "restart", "libvirtd"); err != nil {
		return "", fmt.Errorf("failed to restart libvirtd: %w", err)
	}

	if err := sh.RunV("sudo", "systemctl", "reload", "apparmor"); err != nil {
		return "", fmt.Errorf("failed to reload apparmor: %w", err)
	}

	tmpl, err := template.New("config").Parse(`
CLUSTER='{{.ServiceDomain}}'

# IO Flow Configurations
ONBOARDING_USERNAME='{{.OnboardingUsername}}'
ONBOARDING_PASSWORD='{{.OnboardingPassword}}'
# NIO Flow Configurations
PROJECT_NAME='{{.ProjectName}}'
PROJECT_API_USER='{{.ProjectApiUser}}'
PROJECT_API_PASSWORD='{{.ProjectApiPassword}}'

# VM Resources
RAM_SIZE='{{.RamSize}}'
NO_OF_CPUS='{{.NoOfCpus}}'
SDA_DISK_SIZE='{{.SdaDiskSize}}'
LIBVIRT_DRIVER='{{.LibvirtDriver}}'

USERNAME_LINUX='{{.UsernameLinux}}'
PASSWORD_LINUX='{{.PasswordLinux}}'
CI_CONFIG='{{.CiConfig}}'

# Optional: Advance Settings
BRIDGE_NAME='{{.BridgeName}}'
INTF_NAME='{{.IntfName}}'
VM_NAME='{{.VmName}}'
POOL_NAME='{{.PoolName}}'
STANDALONE=0
`)
	if err != nil {
		return "", fmt.Errorf("failed to parse template: %w", err)
	}

	data := struct {
		ServiceDomain      string
		OnboardingUsername string
		OnboardingPassword string
		ProjectName        string
		ProjectApiUser     string
		ProjectApiPassword string
		RamSize            string
		NoOfCpus           string
		SdaDiskSize        string
		LibvirtDriver      string
		UsernameLinux      string
		PasswordLinux      string
		CiConfig           string
		BridgeName         string
		IntfName           string
		VmName             string
		PoolName           string
	}{
		ServiceDomain:      serviceDomain,
		OnboardingUsername: "sample-project-onboarding-user",
		OnboardingPassword: password,
		ProjectName:        "sample-project",
		ProjectApiUser:     "sample-project-api-user",
		ProjectApiPassword: password,
		RamSize:            "8192",
		NoOfCpus:           "4",
		SdaDiskSize:        "110G",
		LibvirtDriver:      "kvm",
		UsernameLinux:      "user",
		PasswordLinux:      "user",
		CiConfig:           "true",
		BridgeName:         "edge",
		IntfName:           "virbr1",
		VmName:             "",
		PoolName:           "edge",
	}

	var buf bytes.Buffer
	if err := tmpl.Execute(&buf, data); err != nil {
		return "", fmt.Errorf("failed to execute template: %w", err)
	}

	if err := os.WriteFile("config", buf.Bytes(), os.ModePerm); err != nil {
		return "", fmt.Errorf("failed to write config file: %w", err)
	}

	for i := 0; i < 60; i++ {
		ctx, cancel := context.WithTimeout(ctx, 10*time.Second)
		defer cancel()

		req, err := http.NewRequestWithContext(ctx, http.MethodGet, fmt.Sprintf("https://tinkerbell-nginx.%s/tink-stack/keys/Full_server.crt", serviceDomain), nil)
		if err != nil {
			fmt.Printf("Failed to create request: %v\n", err)
			time.Sleep(10 * time.Second)
			continue
		}

		client := &http.Client{
			Timeout: 10 * time.Second,
			Transport: &http.Transport{
				Proxy: http.ProxyFromEnvironment,
				TLSClientConfig: &tls.Config{
					InsecureSkipVerify: true,
				},
			},
		}

		resp, err := client.Do(req)
		if err != nil {
			fmt.Printf("Request failed: %v\n", err)
			time.Sleep(10 * time.Second)
			continue
		}
		defer resp.Body.Close()

		if resp.StatusCode == http.StatusOK {
			out, err := os.Create(filepath.Join("certs", "Full_server.crt"))
			if err != nil {
				fmt.Printf("Failed to create file: %v\n", err)
				return "", fmt.Errorf("failed to create file: %w", err)
			}
			defer out.Close()

			_, err = io.Copy(out, resp.Body)
			if err != nil {
				fmt.Printf("Failed to write to file: %v\n", err)
				return "", fmt.Errorf("failed to write to file: %w", err)
			}

			fmt.Println("Successfully retrieved and saved the certificate.")
			break
		} else {
			fmt.Printf("Unexpected status code, will retry: %d\n", resp.StatusCode)
			time.Sleep(10 * time.Second)
			continue
		}
	}
	var outputChmodBuf bytes.Buffer
	chmodCmd := exec.CommandContext(ctx, "sudo", "chmod", "755",
		filepath.Join("scripts", "update_provider_defaultos.sh"),
		filepath.Join("scripts", "create_vm.sh"),
		filepath.Join("scripts", "host_status_check.sh"),
		filepath.Join("scripts", "nio_configs.sh"),
		filepath.Join("scripts", "destroy_vm.sh"),
	)

	chmodCmd.Stdout = io.MultiWriter(os.Stdout, &outputChmodBuf)
	chmodCmd.Stderr = io.MultiWriter(os.Stderr, &outputChmodBuf)

	if err := chmodCmd.Run(); err != nil {
		return "", fmt.Errorf("failed to chmod: %w", err)
	}

	if err := sh.RunV(filepath.Join("scripts", "update_provider_defaultos.sh"), "microvisor"); err != nil {
		return "", fmt.Errorf("failed to update provider default OS: %w", err)
	}

	var outputBuf bytes.Buffer
	cmd := exec.CommandContext(ctx, "sudo", filepath.Join("scripts", "create_vm.sh"), "1", fmt.Sprintf("-%s", flow))
	cmd.Stdout = io.MultiWriter(os.Stdout, &outputBuf)
	cmd.Stderr = io.MultiWriter(os.Stderr, &outputBuf)

	if err := cmd.Run(); err != nil {
		return "", fmt.Errorf("failed to create virtual machine: %w", err)
	}

	matches, err := searchForSubstring(outputBuf.Bytes(), "serial=")
	if err != nil {
		return "", fmt.Errorf("failed to search file for serial number: %w", err)
	}
	if len(matches) == 0 {
		return "", fmt.Errorf("failed to find serial number in ci-console.log")
	}

	// Remove trailing commas or spaces
	serialNumber := strings.Split(matches[0], "serial=")[1]
	serialNumber = strings.TrimSpace(strings.ReplaceAll(serialNumber, ",", ""))

	// Search for "Secure Boot Status MATCH" in the output
	matches_sb, err := searchForSubstring(outputBuf.Bytes(), "Secure Boot Status MATCH")
	if err != nil {
		return "", fmt.Errorf("failed to search file for Secure Boot Status MATCH: %w", err)
	}
	if len(matches_sb) == 0 {
		return "", fmt.Errorf("failed to find Secure Boot Status MATCH check in ci-console.log")
	}

	// Add the new command to execute host_statue with the serial number
	hostStatueCmd := exec.CommandContext(ctx, filepath.Join("scripts", "host_status_check.sh"), serialNumber)
	hostStatueCmd.Stdout = os.Stdout
	hostStatueCmd.Stderr = os.Stderr

	if err := hostStatueCmd.Run(); err != nil {
		return "", fmt.Errorf("failed to execute host_statue command: %w", err)
	}
	return serialNumber, nil
}

func searchForSubstring(contents []byte, substring string) ([]string, error) {
	var matchingLines []string
	for _, line := range bytes.Split(contents, []byte{'\n'}) {
		if bytes.Contains(line, []byte(substring)) {
			matchingLines = append(matchingLines, string(line))
		}
	}
	return matchingLines, nil
}

// Deploy the Orchestrator using edge-manageability-framework revision defined by the targetEnv config.
// Should be used for environments based on merged edge-manageability-framework version, e.g. integration, validation, demo, prod.
func (d Deploy) Orch(targetEnv string) error {
	return d.orch(targetEnv)
}

// Deploy Orchestrator using edge-manageability-framework revision defined by local git HEAD.
// Should be used for environments based on local edge-manageability-framework version, e.g. dev, coder, fast-pipeline.
func (d Deploy) OrchLocal(targetEnv string) error {
	return d.orchLocal(targetEnv)
}

func (d Deploy) OrchCA() error {
	return d.orchCA()
}

// Deploys ENiC Edge cluster with sample-project project, input required: mage deploy:edgeCluster <targetEnv>
func (d Deploy) EdgeCluster(targetEnv string) error {
	updateEdgeName()

	projectName := "sample-project"
	orgName := "sample-org"

<<<<<<< HEAD
	if err := (TenantUtils{}).GetProject(context.TODO(), orgName, projectName); err != nil {
		return fmt.Errorf("failed to get project %s: %w", projectName, err)
	}

	os.Setenv("ORCH_PROJECT", projectName)
	os.Setenv("ORCH_ORG", orgName)
	os.Setenv("ORCH_USER", "sample-project-onboarding-user")

	projectId, err := projectId(projectName)
=======
	ctx := context.TODO()
	if err := (TenantUtils{}).GetProject(ctx, orgName, projectName); err != nil {
		return fmt.Errorf("failed to get project %s: %w", projectName, err)
	}

	_, apiUser, err := getEdgeAndApiUsers(ctx, orgName)
>>>>>>> 39c68d47
	if err != nil {
		return fmt.Errorf("failed to get api user: %w", err)
	}

	os.Setenv("ORCH_PROJECT", projectName)
	os.Setenv("ORCH_ORG", orgName)
	os.Setenv("ORCH_USER", apiUser)

	projectId, err := projectId(projectName)
	if err != nil {
		return fmt.Errorf("failed to get project id: %w", err)
	}

	fleetNamespace = projectId

	labels := []string{
		"color=blue",
	}
	return d.deployEnicCluster(targetEnv, strings.Join(labels, ","))
}

// Deploys ENiC Edge cluster, input required: mage deploy:edgeClusterWithProject <targetEnv> <org-name> <project-name>
func (d Deploy) EdgeClusterWithProject(targetEnv string, orgName string, projectName string) error {
	updateEdgeName()

	ctx := context.TODO()
	if err := (TenantUtils{}).GetProject(ctx, orgName, projectName); err != nil {
		return fmt.Errorf("failed to get project %s: %w", projectName, err)
	}

<<<<<<< HEAD
	edgeInfraUser, onboardingUser, err := getEdgeAndOnboardingUsers(ctx, orgName)
	if err != nil {
		return err
=======
	edgeInfraUser, apiUser, err := getEdgeAndApiUsers(ctx, orgName)
	if err != nil {
		return fmt.Errorf("failed to get edge and api users: %w", err)
>>>>>>> 39c68d47
	}

	edgeMgrUser = edgeInfraUser
	project = projectName

	os.Setenv("ORCH_PROJECT", projectName)
	os.Setenv("ORCH_ORG", orgName)
<<<<<<< HEAD
	os.Setenv("ORCH_USER", onboardingUser)
=======
	os.Setenv("ORCH_USER", apiUser)
>>>>>>> 39c68d47

	projectId, err := projectId(projectName)
	if err != nil {
		return fmt.Errorf("failed to get project id: %w", err)
	}

	fleetNamespace = projectId

	labels := []string{
		"color=blue",
	}
	return d.deployEnicCluster(targetEnv, strings.Join(labels, ","))
}

// Deploys ENiC Edge cluster with sample-project project: mage deploy:edgeClusterWithLabels <targetEnv> <labels, color=blue,city=hillsboro>
func (d Deploy) EdgeClusterWithLabels(targetEnv string, labels string) error {
	updateEdgeName()
	projectName := "sample-project"
	orgName := "sample-org"
<<<<<<< HEAD

	if err := (TenantUtils{}).GetProject(context.TODO(), orgName, projectName); err != nil {
		return fmt.Errorf("failed to get project %s: %w", projectName, err)
	}

	os.Setenv("ORCH_PROJECT", projectName)
	os.Setenv("ORCH_ORG", orgName)
	os.Setenv("ORCH_USER", "sample-project-onboarding-user")

	projectId, err := projectId(projectName)
=======

	ctx := context.TODO()
	if err := (TenantUtils{}).GetProject(ctx, orgName, projectName); err != nil {
		return fmt.Errorf("failed to get project %s: %w", projectName, err)
	}

	_, apiUser, err := getEdgeAndApiUsers(ctx, orgName)
>>>>>>> 39c68d47
	if err != nil {
		return fmt.Errorf("failed to get api user: %w", err)
	}

	os.Setenv("ORCH_PROJECT", projectName)
	os.Setenv("ORCH_ORG", orgName)
	os.Setenv("ORCH_USER", apiUser)

	projectId, err := projectId(projectName)
	if err != nil {
		return fmt.Errorf("failed to get project id: %w", err)
	}

	fleetNamespace = projectId

	return d.deployEnicCluster(targetEnv, labels)
}

func (d Deploy) AddKyvernoPolicy() error {
	return d.addKyvernoPolicy()
}

// Deploying VictoriaMetrics, <usage with argument "apply" when deploying, "delete" when deleting>
func (d Deploy) VictoriaMetrics(cmd string) error {
	return d.victoriaMetrics(cmd)
}

type Argo mg.Namespace

// Gets initial Argo login credential.
func (a Argo) InitSecret() error {
	return a.initSecret()
}

// Login ArgoCD CLI.
func (a Argo) Login() error {
	return a.login()
}

// Add public GitHub Orchestrator platform source repos to ArgoCD.
func (a Argo) AddGithubRepos() error {
	gitUser := os.Getenv("GIT_USER")
	if gitUser == "" {
		return fmt.Errorf("must set environment variable GIT_USER")
	}

	gitToken := os.Getenv("GIT_TOKEN")
	if gitToken == "" {
		return fmt.Errorf("must set environment variable GIT_TOKEN")
	}

	err := a.login()
	if err != nil {
		return fmt.Errorf("failed to login to ArgoCD: %w", err)
	}

	return a.repoAdd(gitUser, gitToken, githubRepos)
}

// Add repositories to ArgoCD from .mage-local.yaml configuration.
func (a Argo) AddLocalRepos() error {
	_, err := os.Stat(".mage-local.yaml")
	if err != nil {
		fmt.Println("No .mage-local.yaml found, using default repositories")
		return nil
	}

	fmt.Println("Local repositories file .mage-local.yaml found, adding repositories to ArgoCD")
	yamlFile, err := os.ReadFile(".mage-local.yaml")
	if err != nil {
		return fmt.Errorf("error reading .mage-local.yaml: %w", err)
	}

	var localMageSettings struct {
		EnableGithubRepos bool `yaml:"enableGithubRepos"`

		LocalRepos []struct {
			Url   string `yaml:"url"`
			User  string `yaml:"user"`
			Token string `yaml:"token"`
		} `yaml:"localRepos"`
	}

	if err := yaml.Unmarshal(yamlFile, &localMageSettings); err != nil {
		return fmt.Errorf("error parsing .mage-local.yaml: %w", err)
	}

	if localMageSettings.EnableGithubRepos {
		fmt.Println("Adding Github repositories")
		if err := a.AddGithubRepos(); err != nil {
			return fmt.Errorf("failed to add Github repositories: %w", err)
		}
	} else {
		// If Github repositories are not enabled, login to ArgoCD here to avoid duplicate login
		err := a.login()
		if err == nil {
			return fmt.Errorf("failed to login to ArgoCD: %w", err)
		}
	}

	// Add any specified local repositories to ArgoCD
	if len(localMageSettings.LocalRepos) > 0 {
		fmt.Println("Adding local repositories")
		for _, repo := range localMageSettings.LocalRepos {
			if repo.Url == "" {
				continue
			}
			// If the user value is empty, set it to the default value
			if repo.User == "" {
				repo.User = "$GIT_USER"
			}
			// If the token value is empty, set it to the default value
			if repo.Token == "" {
				repo.Token = "$GIT_TOKEN"
			}
			// If the user value starts with a '$' sign, replace it with the environment value
			if strings.HasPrefix(repo.User, "$") {
				envVar := strings.TrimPrefix(repo.User, "$")
				repo.User = os.Getenv(envVar)
				if repo.User == "" {
					return fmt.Errorf("User %s required by %s repo is not set", envVar, repo.Url)
				}
			}
			// If the token value starts with a '$' sign, replace it with the environment value
			if strings.HasPrefix(repo.Token, "$") {
				envVar := strings.TrimPrefix(repo.Token, "$")
				repo.Token = os.Getenv(envVar)
				if repo.Token == "" {
					return fmt.Errorf("Token %s required by %s repo is not set", envVar, repo.Url)
				}
			}

			fmt.Printf("Adding local repository %s\n", repo.Url)
			repoUrlList := []string{repo.Url}
			err := a.repoAdd(repo.User, repo.Token, repoUrlList)
			if err != nil {
				return fmt.Errorf("failed to add local repository %s: %w", repo.Url, err)
			}
		}
	}

	return nil
}

// Lists all ArgoCD Applications, sorted by syncWave.
func (a Argo) AppSeq() error {
	return a.appSeq()
}

type Router mg.Namespace

// Restarts router to pass through external TLS connections to Argo service in k8s.
func (r Router) Restart() error {
	if err := r.stop(); err != nil {
		return err
	}
	return r.start("", "", "")
}

// Starts router to pass through external TLS connections to Argo service in k8s.
func (r Router) Start() error {
	return r.start("", "", "")
}

// StartSandbox Start router for external domain to kind.internal for orchestrator-sandbox.
// 3 arguments are required:
// * externalDomain - the name of the external domain e.g. sandbox-1.orchestrator-sandbox.one-edge.intel.com.
// * sandboxKeyFile An "rsa" Private Key (unencrypted)
// * sandboxCertFile An x509 Certificate that matches the Private Key and the external Domain and has not expired.
func (r Router) StartSandbox(externalDomain string, sandboxKeyFile string, sandboxCertFile string) error {
	return r.start(externalDomain, sandboxKeyFile, sandboxCertFile)
}

// Stops router for external connections to Argo service in k8s.
func (r Router) Stop() error {
	return r.stop()
}

type Lint mg.Namespace

// Lint everything.
func (l Lint) All() error {
	if err := l.golang(); err != nil {
		return err
	}
	if err := l.helm(); err != nil {
		return err
	}
	if err := l.yaml(); err != nil {
		return err
	}
	return nil
}

// Lint golang files.
func (l Lint) Golang() error {
	return l.golang()
}

// Lint helm templates.
func (l Lint) Helm() error {
	return l.helm()
}

// Lint helm values.
func (l Lint) Yaml() error {
	return l.yaml()
}

type Database mg.Namespace

// Retrieves the admin password for local postgres database.
func (d Database) GetPassword() error {
	pass, err := d.getPassword()
	fmt.Println(pass)
	return err
}

// Starts an interactive psql client and connects to local postgres database.
func (d Database) PSQL() error {
	return d.psql()
}

// Namespace contains Vault targets.
type Vault mg.Namespace

// Retrieves vault keys and root token after deployment and writes vault keys to a local file.
func (v Vault) Keys() error {
	return v.keys()
}

// Unseals vault with the keys provided in a k8s secret.
func (v Vault) Unseal() error {
	return v.unseal()
}

// Namespace contains test targets.
type Test mg.Namespace

// Test Go source files.
func (t Test) Go() error {
	return t.golang()
}

// Test to make sure all k8s Deployments are Ready.
func (t Test) Deployment() error {
	return t.deployment()
}

// Test to make sure all k8s Pods are Ready.
func (t Test) Pods() error {
	return t.pods()
}

// Test end-to-end functionality of full Orchestrator.
func (t Test) E2e(ctx context.Context) error {
	mg.SerialCtxDeps(
		ctx,
		Gen{}.OrchCA,
		Deploy{}.OrchCA,
		Router{}.Stop,
		Router{}.Start,
		Test{}.createTestProject,
		DevUtils{}.CreateDefaultUser,
	)

	return t.e2e()
}

// Test end-to-end functionality of Tenancy Services via Api-Gw.
func (t Test) E2eTenancyApiGw(ctx context.Context) error {
	mg.SerialCtxDeps(
		ctx,
		Gen{}.OrchCA,
		Deploy{}.OrchCA,
		Router{}.Stop,
		Router{}.Start,
	)

	return t.e2eTenancyApiGw()
}

// Test end-to-end functionality of Observability.
func (t Test) E2eObservability(ctx context.Context) error {
	mg.SerialCtxDeps(
		ctx,
		Gen{}.OrchCA,
		Deploy{}.OrchCA,
		Router{}.Stop,
		Router{}.Start,
	)

	return t.e2eObservability()
}

// Test end-to-end functionality of Orchestrator observability.
func (t Test) E2eOrchObservability(ctx context.Context) error {
	mg.SerialCtxDeps(
		ctx,
		Gen{}.OrchCA,
		Deploy{}.OrchCA,
		Router{}.Stop,
		Router{}.Start,
	)

	return t.e2eOrchObservability()
}

// Test end-to-end functionality of Edgenode observability.
func (t Test) E2eEnObservability(ctx context.Context) error {
	mg.SerialCtxDeps(
		ctx,
		Gen{}.OrchCA,
		Deploy{}.OrchCA,
		Router{}.Stop,
		Router{}.Start,
	)

	return t.e2eEnObservability()
}

// Test end-to-end functionality of observability alerts.
func (t Test) E2eAlertsObservability(ctx context.Context) error {
	mg.SerialCtxDeps(
		ctx,
		Gen{}.OrchCA,
		Deploy{}.OrchCA,
		Router{}.Stop,
		Router{}.Start,
	)

	return t.e2eAlertsObservability()
}

// Test end-to-end functionality of observability alerts (extended, includes long-duration tests).
func (t Test) E2eAlertsObservabilityExtended(ctx context.Context) error {
	mg.SerialCtxDeps(
		ctx,
		Gen{}.OrchCA,
		Deploy{}.OrchCA,
		Router{}.Stop,
		Router{}.Start,
	)

	return t.e2eAlertsObservabilityExtended()
}

// Test end-to-end functionality of SRE Exporter.
func (t Test) E2eSreObservability(ctx context.Context) error {
	mg.SerialCtxDeps(
		ctx,
		Gen{}.OrchCA,
		Deploy{}.OrchCA,
		Router{}.Stop,
		Router{}.Start,
	)

	return t.e2eSreObservability()
}

// Test end-to-end functionality of SRE Exporter with No Enic deployed.
func (t Test) E2eSreObservabilityNoEnic(ctx context.Context) error {
	mg.SerialCtxDeps(
		ctx,
		Gen{}.OrchCA,
		Deploy{}.OrchCA,
		Router{}.Stop,
		Router{}.Start,
	)

	return t.e2eSreObservabilityNoEnic()
}

// Test end-to-end functionality of Tenancy Services via Nexus Client.
func (t Test) E2eTenancy(ctx context.Context) error {
	mg.SerialCtxDeps(
		ctx,
		Gen{}.OrchCA,
		Deploy{}.OrchCA,
		Router{}.Stop,
		Router{}.Start,
	)

	return t.tenancyTestsViaClient(ctx)
}

func (t Test) CreateTestProject(ctx context.Context) error {
	mg.SerialCtxDeps(
		ctx,
		Gen{}.OrchCA,
		Deploy{}.OrchCA,
		Router{}.Stop,
		Router{}.Start,
	)

	return t.createTestProject(ctx)
}

// Test end-to-end functionality of full Orchestrator.
func (t Test) E2eOnPrem(ctx context.Context) error {
	mg.SerialCtxDeps(
		ctx,
		Gen{}.OrchCA,
		Deploy{}.OrchCA,
		Test{}.createTestProject,
		DevUtils{}.CreateDefaultUser,
	)

	return t.e2e()
}

// Perform stress test of Traefik endpoint in Orchestrator.
func (t Test) Stress(ctx context.Context) error {
	mg.SerialCtxDeps(
		ctx,
		Gen{}.OrchCA,
		Deploy{}.OrchCA,
		Router{}.Stop,
		Router{}.Start,
	)

	return t.stress()
}

// ClusterOrchSmokeTest Run cluster orch smoke test.
func (t Test) ClusterOrchSmokeTest(ctx context.Context) error {
	mg.SerialCtxDeps(
		ctx,
		Gen{}.OrchCA,
		Deploy{}.OrchCA,
	)

	return t.clusterOrchSmoke()
}

// Test end-to-end functionality of Autocert deployment.
func (t Test) E2eAutocert(ctx context.Context) error {
	mg.SerialCtxDeps(
		ctx,
		Gen{}.OrchCA,
		Deploy{}.OrchCA,
		Router{}.Stop,
		Router{}.Start,
	)

	return t.e2eAutocert()
}

// Test by label.
func (t Test) E2eByLabel(label string) error {
	return t.e2eByLabel(label)
}

// Test FlexCore deployment using gnodeb_proxy.
func (t Test) FlexCore() error {
	return t.flexCore()
}

// Namespace contains Gen targets.
type Gen mg.Namespace

// Returns domain assigned to orchestrator if using auto cert management
func (g Gen) OrchestratorDomain() error {
	return g.orchestratorDomain()
}

// Creates fullchain CA bundle for Orchestrator. Used for integration testing with autocert deployment
func (g Gen) LEOrchestratorCABundle() error {
	return g.orchCABundle("orchestrator-ca-bundle.crt")
}

// RegistryCacheCert generates the Registry cache x509 certificate file for a specified target environment.
func (Gen) RegistryCacheCert(targetEnv string) error {
	cacheRegistry, _ := (Config{}).getDockerCache(targetEnv)
	cacheRegistry = strings.TrimSpace(cacheRegistry)
	cacheRegistryCert, _ := (Config{}).getDockerCacheCert(targetEnv)
	cacheRegistryCert = strings.TrimSpace(cacheRegistryCert)

	if cacheRegistry != "" && cacheRegistryCert != "" {
		if err := os.WriteFile(filepath.Join("mage", "registry-cache-ca.crt"), []byte(cacheRegistryCert), 0o644); err != nil {
			return fmt.Errorf("failed to write cache registry certificate to file: %w", err)
		}
		fmt.Printf("Cache registry certificate written to: %s\n", filepath.Join("mage", "registry-cache-ca.crt"))
	}

	return nil
}

// Hostfile Generates entries to be added/modified in a REMOTE hostfile via IP specified by the user.
func (g Gen) Hostfile(ip string) error {
	return g.hostfile(ip, true)
}

// Hostfile Generates entries to be added/modified in a local hostfile (using Traefik svc ExternalIP).
func (g Gen) HostfileTraefik() error {
	return g.hostfileTraefik()
}

// GetHostSNICollection Generates rules to be added/modified to traefik.yml.
func (g Gen) GetHostSNICollection() error {
	hostSNICollection, err := g.GethostSNICollection()
	println(hostSNICollection)
	return err
}

// OrchCA Saves Orchestrator's CA certificate to `orch-ca.crt` so it can be imported to trust store for web access.
func (g Gen) OrchCA() error {
	return g.orchCA("orch-ca.crt")
}

// DockerImageManifest Generates Manifest of Docker Images after deploying Orchestrator to kind cluster.
func (g Gen) DockerImageManifest() error {
	return g.dockerImageManifest()
}

// Create a Release manifest file.
func (g Gen) ReleaseManifest(manifestFilename string) error {
	return g.releaseManifest(manifestFilename)
}

// Print the Release manifest details to stdout.
func (g Gen) DumpReleaseManifest() error {
	return g.dumpReleaseManifest()
}

// Create a Release image manifest file.
func (g Gen) ReleaseImageManifest(manifestFilename string) error {
	return g.releaseImageManifest(manifestFilename)
}

// Print Release image manifest details to stdout.
func (g Gen) DumpReleaseImageManifest() error {
	return g.dumpReleaseImageManifest()
}

// Create a Release image manifest with local charts
func (g Gen) LocalReleaseImageManifest(manifestFilename string) error {
	return g.localReleaseImageManifest(manifestFilename)
}

// Create a document showing firewall configurationt.
func (g Gen) FirewallDoc() error {
	return g.firewallDoc()
}

type Config mg.Namespace

func (c Config) CreateCluster() error {
	_, err := c.createCluster()
	if err != nil {
		return fmt.Errorf("failed to create cluster: %w", err)
	}
	return nil
}

// Create a cluster deployment configuration from a cluster values file.
func (c Config) UsePreset(clusterPresetFile string) error {
	_, err := c.usePreset(clusterPresetFile)
	if err != nil {
		return fmt.Errorf("failed to render preset to cluster: %w", err)
	}
	return nil
}

// Create a cluster values file using the cluster configuration interface.
func (c Config) CreatePreset() error {
	return c.createPreset()
}

// Clean out generated cluster configuration files.
func (c Config) Clean() error {
	return c.clean()
}

// Render a Cluster configuration.
func (c Config) Debug(targetEnv string) error {
	return c.debug(targetEnv)
}

// Namespace contains Use targets.
type Use mg.Namespace

// Current Show current kubectl context.
func (Use) Current() error {
	if _, err := script.Exec("kubectl config current-context").Stdout(); err != nil {
		return err
	}
	return nil
}

// Switch kubectl context to Orchestrator.
func (Use) Orch() error {
	if _, err := script.Exec(fmt.Sprintf("kubectl config use-context kind-%s", kindOrchClusterName)).
		Stdout(); err != nil {
		return err
	}
	return nil
}

// EdgeCluster Switch kubectl context to ENiC Edge Cluster.
func (Use) EdgeCluster() error {
	if _, err := script.Exec(fmt.Sprintf("kubectl config use-context %s-admin", edgeClusterName)).
		Stdout(); err != nil {
		return err
	}
	return nil
}

// EdgeClusterWithName Switch kubectl context to named Edge Cluster (for multiple edges).
func (Use) EdgeClusterWithName(edgeName string) error {
	if _, err := script.Exec(fmt.Sprintf("kubectl config use-context %s", edgeName)).
		Stdout(); err != nil {
		return err
	}
	return nil
}

// EdgeClusterGetNames Show all kubectl contexts.
func (Use) EdgeClusterGetNames() error {
	if _, err := script.Exec("kubectl config get-contexts").
		Stdout(); err != nil {
		return err
	}
	return nil
}

// Namespace contains registry targets.
type Registry mg.Namespace

// Namespace contains App targets.
type App mg.Namespace

// Upload sample applications to Catalog.
func (a App) Upload() error {
	return a.upload()
}

// Deploys Wordpress via Orchestrator using public charts and images.
func (a App) Wordpress() error {
	return a.wordpress()
}

// Deploys Wordpress via Orchestrator from the private Harbor registry.
func (a App) WordpressFromPrivateRegistry() error {
	return a.wordpressFromPrivateRegistry()
}

// Deploys iPerf-Web VM via Orchestrator from the private Harbor registry.
func (a App) IperfWebVM() error {
	return a.iperfWebVM()
}

// Deploys NGINX via Orchestrator using public charts and images.
func (a App) Nginx() error {
	return a.nginx()
}

type Tarball mg.Namespace

// OnpremFull Creates a Tarball of artifacts for OnPrem deployment of Full orchestrator
func (t Tarball) OnpremFull() error {
	return t.setupCollectors("onpremFull", []string{"onprem", "onprem-explicit-proxy", "onprem-1k"})
}

// OnpremFullIntel Creates a Tarball of artifacts for OnPrem deployment of orchestrator inside Intel
func (t Tarball) OnpremFullIntel() error {
	return t.setupCollectors("onpremFullIntel", []string{"onprem-dev", "onprem-dev-explicit-proxy"})
}

// CloudFull Creates a Tarball of artifacts for Cloud deployment of Full orchestrator
func (t Tarball) CloudFull() error {
	return t.setupCollectors("cloudFull", []string{"example", "example-staging"})
}

type Installer mg.Namespace

// Builds the Installer images. DOCKER_REGISTRY and DOCKER_REPOSITORY environment variables can override default image repo path.
func (i Installer) Build() error {
	return i.build()
}

// Creates the Installer release artifact. DOCKER_REGISTRY and DOCKER_REPOSITORY environment variables can override default installer image repo path.
func (i Installer) Bundle() error {
	return i.bundle()
}

// Cleans the Installer images. DOCKER_REGISTRY and DOCKER_REPOSITORY environment variables can override default image repo path.
func (i Installer) Clean() error {
	return i.clean()
}

// Publishes the Installer Docker images, using DOCKER_REGISTRY and DOCKER_REPOSITORY in environment
func (i Installer) Publish() error {
	return i.publish()
}

type CoUtils mg.Namespace

type DevUtils mg.Namespace

type LogUtils mg.Namespace

type Version mg.Namespace

// Get the Release Tag for the current source version
func (Version) GetVersionTag() error {
	tag, err := getDeployTag()
	if err != nil {
		return fmt.Errorf("failed to get deploy tag: %w", err)
	}
	fmt.Println(tag)
	return nil
}

// Checks that the Version in the VERSION file and in the Argo Charts is in syn
func (v Version) CheckVersion() error {
	return v.checkVersion()
}

// Reads the Version from the Version file and updates the Argo Charts
func (v Version) SetVersion() error {
	return v.setVersion()
}

type TenantUtils mg.Namespace<|MERGE_RESOLUTION|>--- conflicted
+++ resolved
@@ -211,15 +211,9 @@
 		return fmt.Errorf("failed to get project %s: %w", projectName, err)
 	}
 
-<<<<<<< HEAD
-	edgeInfraUser, _, err := getEdgeAndOnboardingUsers(ctx, orgName)
-	if err != nil {
-		return err
-=======
 	edgeInfraUser, _, err := getEdgeAndApiUsers(ctx, orgName)
 	if err != nil {
 		return fmt.Errorf("failed to get edge user: %w", err)
->>>>>>> 39c68d47
 	}
 
 	edgeMgrUser = edgeInfraUser
@@ -1195,24 +1189,12 @@
 	projectName := "sample-project"
 	orgName := "sample-org"
 
-<<<<<<< HEAD
-	if err := (TenantUtils{}).GetProject(context.TODO(), orgName, projectName); err != nil {
-		return fmt.Errorf("failed to get project %s: %w", projectName, err)
-	}
-
-	os.Setenv("ORCH_PROJECT", projectName)
-	os.Setenv("ORCH_ORG", orgName)
-	os.Setenv("ORCH_USER", "sample-project-onboarding-user")
-
-	projectId, err := projectId(projectName)
-=======
 	ctx := context.TODO()
 	if err := (TenantUtils{}).GetProject(ctx, orgName, projectName); err != nil {
 		return fmt.Errorf("failed to get project %s: %w", projectName, err)
 	}
 
 	_, apiUser, err := getEdgeAndApiUsers(ctx, orgName)
->>>>>>> 39c68d47
 	if err != nil {
 		return fmt.Errorf("failed to get api user: %w", err)
 	}
@@ -1243,15 +1225,9 @@
 		return fmt.Errorf("failed to get project %s: %w", projectName, err)
 	}
 
-<<<<<<< HEAD
-	edgeInfraUser, onboardingUser, err := getEdgeAndOnboardingUsers(ctx, orgName)
-	if err != nil {
-		return err
-=======
 	edgeInfraUser, apiUser, err := getEdgeAndApiUsers(ctx, orgName)
 	if err != nil {
 		return fmt.Errorf("failed to get edge and api users: %w", err)
->>>>>>> 39c68d47
 	}
 
 	edgeMgrUser = edgeInfraUser
@@ -1259,11 +1235,7 @@
 
 	os.Setenv("ORCH_PROJECT", projectName)
 	os.Setenv("ORCH_ORG", orgName)
-<<<<<<< HEAD
-	os.Setenv("ORCH_USER", onboardingUser)
-=======
 	os.Setenv("ORCH_USER", apiUser)
->>>>>>> 39c68d47
 
 	projectId, err := projectId(projectName)
 	if err != nil {
@@ -1283,18 +1255,6 @@
 	updateEdgeName()
 	projectName := "sample-project"
 	orgName := "sample-org"
-<<<<<<< HEAD
-
-	if err := (TenantUtils{}).GetProject(context.TODO(), orgName, projectName); err != nil {
-		return fmt.Errorf("failed to get project %s: %w", projectName, err)
-	}
-
-	os.Setenv("ORCH_PROJECT", projectName)
-	os.Setenv("ORCH_ORG", orgName)
-	os.Setenv("ORCH_USER", "sample-project-onboarding-user")
-
-	projectId, err := projectId(projectName)
-=======
 
 	ctx := context.TODO()
 	if err := (TenantUtils{}).GetProject(ctx, orgName, projectName); err != nil {
@@ -1302,7 +1262,6 @@
 	}
 
 	_, apiUser, err := getEdgeAndApiUsers(ctx, orgName)
->>>>>>> 39c68d47
 	if err != nil {
 		return fmt.Errorf("failed to get api user: %w", err)
 	}
