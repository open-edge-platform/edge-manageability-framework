// SPDX-FileCopyrightText: 2025 Intel Corporation
//
// SPDX-License-Identifier: Apache-2.0

package mage

import (
	"bytes"
	"context"
	"crypto/tls"
	"encoding/json"
	"fmt"
	"io"
	"net"
	"net/http"
	"os"
	"os/exec"
	"path/filepath"
	"regexp"
	"runtime"
	"strconv"
	"strings"
	"text/template"
	"time"

	"github.com/bitfield/script"
	"github.com/magefile/mage/mg"
	"github.com/magefile/mage/sh"
)

const (
	kindOrchClusterName      = "kind" // TODO: Keep for backwards compatibility until all Mage is moved to root
	deploymentTimeoutEnv     = "DEPLOYMENT_TIMEOUT"
	defaultDeploymentTimeout = "1200s" // timeout must be a valid string
	argoVersion              = "7.4.4"
	argoRetryCount           = 30
	argoRetryInterval        = 30
	giteaVersion             = "10.6.0"
)

var (
	edgeClusterName      = "demo-cluster"
	defaultClusterDomain = "kind.internal"
)

var argoNamespaces = []string{
	"dev",
	"argocd",
	"gitea",
	"orch-platform", // used when creating a secret for gitea
	"orch-sre",      // used when creating a secret for kindAll
	"orch-harbor",   // used when creating a secret for integration
	"orch-infra",    // used when creating a secret for mailpit
}

// FIXME: Ideally this could be extracted from the cluster configuration and aligned with auth secrets - out of scope for now
var giteaRepos = []string{
	"https://gitea-http.gitea.svc.cluster.local/argocd/edge-manageability-framework",
}

// Public GitHub repositories can be useful for specific development workflows.
var githubRepos = []string{
	"https://github.com/open-edge-platform/edge-manageability-framework",
	"https://github.com/open-edge-platform/orch-utils",
}

var globalAsdf = []string{
	"kubectl",
}

// autoCert is a package-level variable initialized during startup.
var autoCert = func() bool {
	value := os.Getenv("AUTO_CERT")
	return value == "1"
}()

var coderEnv = func() bool {
	value, exists := os.LookupEnv("CODER_WORKSPACE_NAME")
	return exists && value != ""
}()

// serviceDomain is a package-level variable initialized during startup.
var serviceDomain = func() string {
	sd := os.Getenv("E2E_SVC_DOMAIN")
	// retrieve svcdomain from configmap
	// if it does not exist there, then use the defaultservicedomain
	if sd == "" {
		domain, err := LookupOrchestratorDomain()
		if err != nil {
			// Could not locate in the configmap, also attempt to build the domain if this is an autocert (coder) deployment
			if autoCert && coderEnv {
				// retrieve the subdomain name
				subDomain := os.Getenv("ORCH_DOMAIN")
				if subDomain == "" {
					fmt.Printf("error retrieving the orchestrator domain from autocert aws lookup\n")
					return defaultClusterDomain
				}
				return subDomain
			}
			return defaultClusterDomain
		}

		if len(domain) > 0 {
			sd = domain
		} else {
			sd = defaultClusterDomain
		}
	}

	return sd
}()

func updateEdgeName() {
	name, exists := os.LookupEnv("EDGE_CLUSTER_NAME")
	if exists {
		edgeClusterName = name
	}
}

// Install ASDF plugins.
func AsdfPlugins() error {
	// Install remaining tools
	if _, err := script.File(".tool-versions").Column(1).
		MatchRegexp(regexp.MustCompile(`^[^\#]`)).ExecForEach("asdf plugin add {{.}}").Stdout(); err != nil {
		return err
	}
	if _, err := script.Exec("asdf install").Stdout(); err != nil {
		return err
	}
	if _, err := script.Exec("asdf current").Stdout(); err != nil {
		return err
	}
	// Set plugins listed in globalAsdf as global
	for _, name := range globalAsdf {
		if _, err := script.File(".tool-versions").MatchRegexp(regexp.MustCompile(name)).Column(2).
			ExecForEach(fmt.Sprintf("asdf set --home %s {{.}}", name)).Stdout(); err != nil {
			return err
		}
	}
	// for _, name := range globalAsdf {
	// 	if _, err := script.File(".tool-versions").MatchRegexp(regexp.MustCompile(name)).Column(2).
	// 		ExecForEach(fmt.Sprintf("asdf global %s {{.}}", name)).Stdout(); err != nil {
	// 		return err
	// 	}
	// }
	fmt.Printf("asdf plugins updated 🔌\n")
	return nil
}

// Cleans up the local environment by removing all generated files and directories 🧹
func Clean(ctx context.Context) error {
	for _, path := range []string{
		// Keep list sorted in ascending order for easier maintenance
		"cloudFull_edge-manageability-framework_*.tgz",
		"COMMIT_ID",
		"onpremFull_edge-manageability-framework_*.tgz",
		"edge-manageability-framework",
	} {
		matches, err := filepath.Glob(path)
		if err != nil {
			return fmt.Errorf("failed to glob %s: %w", path, err)
		}

		for _, match := range matches {
			fmt.Printf("Cleaning path: %s\n", match)

			if err := os.RemoveAll(match); err != nil {
				return fmt.Errorf("failed to remove %s: %w", match, err)
			}
		}
	}

	fmt.Println("Cleanup completed successfully 🧹")

	return nil
}

// Namespace contains Undeploy targets.
type Undeploy mg.Namespace

// Undeploy Deletes all local KinD clusters.
func (Undeploy) Kind() error {
	clusters, err := sh.Output("kind", "get", "clusters")
	if err != nil {
		return err
	}

	// No kind clusters found.
	if clusters == "" {
		return nil
	}

	clusterList := strings.Split(clusters, "\n")
	for _, clusterName := range clusterList {
		if err := sh.RunV("kind", "-v", strconv.Itoa(verboseLevel), "delete", "cluster",
			"--name", clusterName); err != nil {
			return err
		}
	}

	return nil
}

// Deletes ENiC and cluster, input project name: mage undeploy:edgeCluster <org-name> <project-name>
func (Undeploy) EdgeCluster(orgName, projectName string) error {
	updateEdgeName()

	ctx := context.TODO()
	if err := (TenantUtils{}).GetProject(ctx, orgName, projectName); err != nil {
		return fmt.Errorf("failed to get project %s: %w", projectName, err)
	}

	edgeInfraUser, _, err := getEdgeAndOnboardingUsers(ctx, orgName)
	if err != nil {
		return err
	}

	edgeMgrUser = edgeInfraUser
	project = projectName

	projectId, err := projectId(projectName)
	if err != nil {
		return err
	}
	fleetNamespace = projectId

	if err := cleanUpEnic(); err != nil {
		return err
	}

	fmt.Println("\nENiC cluster deleted 😊")

	return nil
}

type Deps mg.Namespace

func (Deps) Terraform() error {
	terraformDir := "terraform"

	dirs, err := os.ReadDir(terraformDir)
	if err != nil {
		return fmt.Errorf("failed to read terraform directory: %w", err)
	}

	for _, dir := range dirs {
		if dir.IsDir() {
			if err := sh.RunV(
				"terraform",
				"-chdir="+filepath.Join(terraformDir, dir.Name()),
				"init",
				"--upgrade",
			); err != nil {
				return fmt.Errorf("terraform init failed for directory %s: %w", dir.Name(), err)
			}
		}
	}

	return nil
}

// Checks if running on Ubuntu Linux.
func (Deps) EnsureUbuntu() error {
	if runtime.GOOS != "linux" {
		return fmt.Errorf("%s OS not supported. Submit a PR? 🤔", runtime.GOOS)
	}

	contents, err := os.ReadFile("/etc/issue")
	if err != nil {
		return fmt.Errorf("read system identification file: %w", err)
	}
	if !bytes.Contains(contents, []byte("Ubuntu")) {
		return fmt.Errorf("ubuntu is the only supported distro at this time. Submit a PR? 🤔")
	}

	fmt.Println("Running on Ubuntu 🐧")

	return nil
}

// Installs FPM (Effing Package Management) for creating OS packages.
func (d Deps) FPM(ctx context.Context) error {
	mg.SerialCtxDeps(
		ctx,
		d.EnsureUbuntu,
	)

	// Check if FPM is already installed and its version is 1.16.0
	if output, err := exec.Command("fpm", "--version").Output(); err == nil {
		if strings.TrimSpace(string(output)) == "1.16.0" {
			fmt.Println("FPM version 1.16.0 is already installed ✅")
			return nil
		}
		fmt.Println("A different version of FPM is installed. Updating to version 1.16.0...")
	}

	// Check if Ruby is already installed
	if _, err := exec.LookPath("ruby"); err == nil {
		fmt.Println("Ruby is already installed ✅")
	} else {
		// Ruby is just needed for this target and is not necessarily needed for general development.
		if err := sh.RunV("sudo", "apt-get", "update", "--assume-yes"); err != nil {
			return fmt.Errorf("failed to update apt-get: %w", err)
		}
		if err := sh.RunV("sudo", "apt-get", "install", "--assume-yes", "ruby-full"); err != nil {
			return fmt.Errorf("failed to install ruby: %w", err)
		}
	}

	// Install or update FPM to version 1.16.0
	return sh.RunV("sudo", "gem", "install", "fpm", "--version", "1.16.0")
}

// Installs libvirt dependencies. This is required for running an Orchestrator and Edge Node using KVM. Only Ubuntu
// 22.04 is supported.
func (d Deps) Libvirt(ctx context.Context) error {
	mg.CtxDeps(ctx, d.EnsureUbuntu)

	return sh.RunV(filepath.Join("tools", "setup-libvirt.bash"))
}

// Destroys the edge network deployed locally.
func (u Undeploy) EdgeNetwork(ctx context.Context) error {
	mg.SerialCtxDeps(
		ctx,
		Deps{}.EnsureUbuntu,
		Deps{}.Terraform,
		u.EdgeNetworkDNS,
	)

	return sh.RunV(
		"terraform",
		"-chdir="+filepath.Join("terraform", "edge-network"),
		"destroy",
		"-var=dns_resolvers=[]",
		"--auto-approve",
	)
}

// Removes the edge network DNS resolver as the default resolver on the host machine.
func (Undeploy) EdgeNetworkDNS(ctx context.Context) error {
	mg.CtxDeps(
		ctx,
		Deps{}.EnsureUbuntu,
	)

	if _, err := os.Stat("/etc/systemd/resolved.conf.bak"); err != nil {
		fmt.Printf("Backup of resolved.conf not found. Was `mage deploy:edgeNetworkDNS` ever run?")
		return nil
	}

	if err := sh.RunV("sudo", "mv", "/etc/systemd/resolved.conf.bak", "/etc/systemd/resolved.conf"); err != nil {
		return fmt.Errorf("failed to restore backup of resolved.conf: %w", err)
	}

	if err := sh.RunV("sudo", "systemctl", "daemon-reload"); err != nil {
		return fmt.Errorf("failed to reload systemd daemon: %w", err)
	}

	if err := sh.RunV("sudo", "systemctl", "restart", "systemd-resolved"); err != nil {
		return fmt.Errorf("failed to restart systemd-resolved: %w", err)
	}

	fmt.Println("Edge network DNS integration removed successfully 🧑‍🔧")

	return nil
}

// Destroys the edge storage pool deployed locally.
func (Undeploy) EdgeStoragePool(ctx context.Context) error {
	mg.SerialCtxDeps(
		ctx,
		Deps{}.EnsureUbuntu,
		Deps{}.Terraform,
	)

	return sh.RunV(
		"terraform",
		"-chdir="+filepath.Join("terraform", "edge-storage-pool"),
		"destroy",
		"--auto-approve",
	)
}

// Destroys the on-premise Orchestrator, edge network, and edge storage pool deployed locally.
func (u Undeploy) OnPrem(ctx context.Context) error {
	mg.SerialCtxDeps(
		ctx,
		Deps{}.EnsureUbuntu,
		Deps{}.Terraform,
	)

	// Check if TF_VAR_FILE is defined, if not, set it to a default value
	if os.Getenv("TF_VAR_FILE") == "" {
		os.Setenv("TF_VAR_FILE", "terraform.tfvars")
	}

	tfvarsFile := os.Getenv("TF_VAR_FILE")

	if err := sh.RunV(
		"terraform",
		"-chdir="+filepath.Join("terraform", "orchestrator"),
		"destroy",
		"--var-file="+tfvarsFile,
		fmt.Sprintf("--parallelism=%d", runtime.NumCPU()), // Set parallelism to the number of CPUs on the machine
		"--auto-approve",
	); err != nil {
		return fmt.Errorf("terraform destroy failed: %w", err)
	}

	// HACK: Sometimes the destroy command fails to remove the VM, so we need to undefine it manually
	if err := sh.RunV("sudo", "virsh", "undefine", "orch-tf"); err != nil {
		fmt.Printf("virsh undefine failed: %v\n", err)
	}

	mg.CtxDeps(
		ctx,
		u.EdgeNetwork,
		u.EdgeStoragePool,
	)

	fmt.Println("Orchestrator deployment destroyed 🗑️")

	return nil
}

// Destroys any local Virtual Edge Nodes.
func (Undeploy) VEN(ctx context.Context) error {
	mg.CtxDeps(
		ctx,
		Deps{}.EnsureUbuntu,
	)

	tempDir, err := os.MkdirTemp("", "ven-clone")
	if err != nil {
		return fmt.Errorf("failed to create temporary directory: %w", err)
	}
	defer os.RemoveAll(tempDir)

	fmt.Printf("Temporary directory created: %s\n", tempDir)

	if err := os.Chdir(tempDir); err != nil {
		return fmt.Errorf("failed to change directory to temporary directory: %w", err)
	}

	if err := sh.RunV("git", "clone", "https://github.com/open-edge-platform/virtual-edge-node", "ven"); err != nil {
		return fmt.Errorf("failed to clone repository: %w", err)
	}

	if err := os.Chdir("ven"); err != nil {
		return fmt.Errorf("failed to change directory to 'ven': %w", err)
	}

	if err := sh.RunV("git", "checkout", "vm-provisioning/1.0.4"); err != nil {
		return fmt.Errorf("failed to checkout specific commit: %w", err)
	}

	if err := os.Setenv("LIBVIRT_DEFAULT_URI", "qemu:///system"); err != nil {
		return fmt.Errorf("failed to set LIBVIRT_DEFAULT_URI: %w", err)
	}

	if err := os.Chdir("vm-provisioning"); err != nil {
		return fmt.Errorf("failed to change directory to 'ven': %w", err)
	}

	if err := sh.RunV("sudo", filepath.Join("scripts", "destroy_vm.sh")); err != nil {
		return fmt.Errorf("failed to destroy virtual machine: %w", err)
	}

	return nil
}

type Deploy mg.Namespace

// TBD: Replace with default and custom driven by external config / config UI

// Deploy kind cluster, Argo CD, and all Orchestrator services.
func (d Deploy) KindAll() error {
	return d.all("dev")
}

// Deploy kind cluster, Argo CD, and all Orchestrator services except o11y and kyverno.
func (d Deploy) KindMinimal() error {
	return d.all("dev-minimal")
}

// Deploy kind cluster, Argo CD, and Orchestrator services with customized settings.
func (d Deploy) KindCustom() error {
	targetEnv, err := Config{}.createCluster()
	if err != nil {
		return fmt.Errorf("failed to create cluster: %w", err)
	}

	return d.all(targetEnv)
}

// Deploy kind cluster, Argo CD, and Orchestrator services with preset settings.
func (d Deploy) KindPreset(clusterPreset string) error {
	targetEnv, err := Config{}.usePreset(clusterPreset)
	if err != nil {
		return fmt.Errorf("failed to apply cluster preset: %w", err)
	}

	return d.all(targetEnv)
}

// Deploy kind cluster and Argo CD.
func (d Deploy) Kind(targetEnv string) error {
	return d.kind(targetEnv)
}

func (d Deploy) Gitea(targetEnv string) error {
	err := (Config{}).renderTargetConfigTemplate(targetEnv, "orch-configs/templates/bootstrap/gitea.tpl", ".deploy/bootstrap/gitea.yaml")
	if err != nil {
		return fmt.Errorf("failed to render gitea configuration: %w", err)
	}

	giteaBootstrapValues := []string{".deploy/bootstrap/gitea.yaml"}
	return d.gitea(giteaBootstrapValues, targetEnv)
}

func (d Deploy) StartGiteaProxy() error {
	err := d.StopGiteaProxy()
	if err != nil {
		return fmt.Errorf("failed to stop Gitea proxy: %w", err)
	}

	portForwardCmd, err := d.startGiteaPortForward()
	if err != nil {
		return fmt.Errorf("failed to start Gitea port forwarding: %w", err)
	}

	// Save the PID to a .gitea-proxy file
	pid := portForwardCmd.Process.Pid
	pidFile := ".gitea-proxy"
	if err := os.WriteFile(pidFile, []byte(strconv.Itoa(pid)), 0o644); err != nil {
		return fmt.Errorf("failed to write PID to %s: %w", pidFile, err)
	}
	fmt.Printf("Gitea proxy PID saved to %s\n", pidFile)
	return nil
}

func (d Deploy) StopAllKubectlProxies() error {
	// List all kubectl port-forward processes
	cmd := exec.Command("pgrep", "-af", "kubectl port-forward")
	output, err := cmd.Output()
	if err != nil {
		fmt.Printf("failed to list kubectl port-forward processes: %v\n", err)
		return nil
	}
	fmt.Println("kubectl port-forward processes:")
	fmt.Println(string(output))

	// Stop all kubectl port-forward processes
	cmd = exec.Command("pkill", "-f", "kubectl port-forward")
	if err := cmd.Run(); err != nil {
		fmt.Printf("failed to stop kubectl port-forward processes: %v", err)
	}

	cmd = exec.Command("pgrep", "-af", "kubectl port-forward")
	output, err = cmd.Output()
	if err != nil {
		fmt.Printf("failed to list kubectl port-forward processes: %v\n", err)
		return nil
	}
	fmt.Println("Any remaining kubectl port-forward processes after pkill:")
	fmt.Println(string(output))
	return nil
}

func (d Deploy) StopGiteaProxy() error {
	pidFile := ".gitea-proxy"

	if _, err := os.Stat(pidFile); os.IsNotExist(err) {
		fmt.Println("Gitea proxy PID file not found, nothing to stop")
		return nil
	}
	defer func() {
		if err := os.Remove(pidFile); err != nil {
			fmt.Printf("failed to remove PID file %s: %v\n", pidFile, err)
		}
	}()

	pidBytes, err := os.ReadFile(pidFile)
	if err != nil {
		fmt.Printf("failed to read PID file %s\n", pidFile)
		return nil
	}

	pid, err := strconv.Atoi(strings.TrimSpace(string(pidBytes)))
	if err != nil {
		fmt.Printf("failed to parse PID from %s\n", pidFile)
		return nil
	}

	portForwardCmd := exec.Command("kill", "-9", strconv.Itoa(pid))
	if err := portForwardCmd.Run(); err != nil {
		fmt.Printf("failed to stop Gitea port forwarding process: %d", pid)
	} else {
		fmt.Printf("Gitea proxy with PID %d stopped\n", pid)
	}

	return nil
}

// Deploy Argo CD in kind cluster.
func (d Deploy) Argocd(targetEnv string) error {
	err := (Config{}).renderTargetConfigTemplate(targetEnv, "orch-configs/templates/bootstrap/argocd.tpl", ".deploy/bootstrap/argocd.yaml")
	if err != nil {
		return fmt.Errorf("failed to render argocd proxy configuration: %w", err)
	}

	// Set argoBootstrapValues to the default set for a kind dev environment
	argoBootstrapValues := []string{
		".deploy/bootstrap/argocd.yaml",
	}

	return d.argocd(argoBootstrapValues, targetEnv)
}

// Deploy the edge network locally.
func (d Deploy) EdgeNetwork(ctx context.Context) error {
	mg.CtxDeps(
		ctx,
		Deps{}.EnsureUbuntu,
		Deps{}.Terraform,
	)

	dnsResolversBytes, err := exec.Command("resolvectl", "dns").Output()
	if err != nil {
		return fmt.Errorf("failed to get DNS resolvers: %w", err)
	}
	dnsResolversOutput := strings.TrimSpace(string(dnsResolversBytes))

	// Extract IP addresses from the output. There can be multiple lines, so we split by newline. Each line can have
	// multiple IP addresses, so we split by space and parse to determine if it's a valid IP address. Finally, we store
	// the valid IP addresses in a set to ensure uniqueness.
	dnsResolvers := map[string]struct{}{}

	for _, line := range strings.Split(dnsResolversOutput, "\n") {
		for _, field := range strings.Fields(line) {
			if net.ParseIP(field) != nil {
				dnsResolvers[field] = struct{}{}
			}
		}
	}

	// Convert the set to a slice of strings that are comma separated and wrapped in double quotes
	var resolvers []string
	for ip := range dnsResolvers {
		resolvers = append(resolvers, fmt.Sprintf("\"%s\"", ip))
	}
	resolversStr := strings.Join(resolvers, ",")

	fmt.Printf("Using DNS resolvers: %s\n", resolversStr)

	// Pass parent context to the command to allow for cancellation
	cmd := exec.CommandContext(
		ctx,
		"terraform",
		"-chdir="+filepath.Join("terraform", "edge-network"),
		"apply",
		fmt.Sprintf("-var=dns_resolvers=[%s]", resolversStr),
		fmt.Sprintf("--parallelism=%d", runtime.NumCPU()), // Set parallelism to the number of CPUs on the machine
		"--auto-approve")

	// Stream the output to stdout and stderr
	cmd.Stdout = os.Stdout
	cmd.Stderr = os.Stderr

	if err := cmd.Run(); err != nil {
		return fmt.Errorf("terraform apply failed: %w", err)
	}

	return nil
}

// Sets the edge network DNS resolver as the default resolver on the host machine.
func (d Deploy) EdgeNetworkDNS(ctx context.Context) error {
	mg.SerialCtxDeps(
		ctx,
		Deps{}.EnsureUbuntu,
		Undeploy{}.EdgeNetworkDNS,
	)

	output, err := exec.CommandContext(
		ctx,
		"terraform",
		"-chdir="+filepath.Join("terraform", "edge-network"),
		"output",
		"-json",
	).Output()
	if err != nil {
		return fmt.Errorf("failed to get terraform output: %w", err)
	}

	var terraformOutput struct {
		NetworkSubnetCIDRs struct {
			Value []string `json:"value"`
		} `json:"network_subnet_cidrs"`
	}
	if err := json.Unmarshal(output, &terraformOutput); err != nil {
		return fmt.Errorf("failed to unmarshal terraform output: %w", err)
	}
	if len(terraformOutput.NetworkSubnetCIDRs.Value) == 0 {
		return fmt.Errorf("no network subnet CIDRs found in terraform output")
	}

	ip, _, err := net.ParseCIDR(terraformOutput.NetworkSubnetCIDRs.Value[0])
	if err != nil {
		return fmt.Errorf("failed to parse CIDR: %w", err)
	}

	// The bridge IP is the first address in the subnet e.g., if the subnet is 192.168.99.0/24, the bridge IP is
	// 192.168.99.1
	ipv4 := ip.To4()
	if ipv4 == nil {
		return fmt.Errorf("IP address is not IPv4: %s", ip)
	}
	ipv4[3] = 1
	bridgeIP := ipv4

	fmt.Printf("Using bridge IP: %s\n", bridgeIP.String())

	// Check if backup of resolved.conf already exists
	if _, err := os.Stat("/etc/systemd/resolved.conf.bak"); err == nil {
		return fmt.Errorf("backup of resolved.conf already exists. Did you forget to run `mage undeploy:edgeNetwork`?")
	}

	// Create a backup of the existing resolved.conf file
	if err := sh.RunV("sudo", "cp", "/etc/systemd/resolved.conf", "/etc/systemd/resolved.conf.bak"); err != nil {
		return fmt.Errorf("failed to create backup of resolved.conf: %w", err)
	}

	contents := fmt.Sprintf(`[Resolve]
DNS=%s
DNSStubListener=yes
`, bridgeIP.String())

	cmd := exec.Command("sudo", "tee", "/etc/systemd/resolved.conf")
	cmd.Stdin = strings.NewReader(contents)
	cmd.Stdout = os.Stdout
	cmd.Stderr = os.Stderr

	if err := cmd.Run(); err != nil {
		return fmt.Errorf("failed to write edge-network-resolved.sh: %w", err)
	}

	if err := sh.RunV("sudo", "systemctl", "daemon-reload"); err != nil {
		return fmt.Errorf("failed to reload systemd daemon: %w", err)
	}

	if err := sh.RunV("sudo", "systemctl", "restart", "systemd-resolved"); err != nil {
		return fmt.Errorf("failed to restart systemd-resolved: %w", err)
	}

	fmt.Println("Edge network DNS successfully set as default DNS resolver 🧑‍🔧")

	return nil
}

func (Deploy) EdgeStoragePool(ctx context.Context) error {
	mg.CtxDeps(
		ctx,
		Deps{}.EnsureUbuntu,
		Deps{}.Terraform,
	)

	// Pass parent context to the command to allow for cancellation
	cmd := exec.CommandContext(
		ctx,
		"terraform",
		"-chdir="+filepath.Join("terraform", "edge-storage-pool"),
		"apply",
		fmt.Sprintf("--parallelism=%d", runtime.NumCPU()), // Set parallelism to the number of CPUs on the machine
		"--auto-approve")

	// Stream the output to stdout and stderr
	cmd.Stdout = os.Stdout
	cmd.Stderr = os.Stderr

	if err := cmd.Run(); err != nil {
		return fmt.Errorf("terraform apply failed: %w", err)
	}

	return nil
}

// Deploy orchestrator locally using edge-manageability-framework revision defined by local git HEAD.
func (d Deploy) OnPrem(ctx context.Context) error {
	// Ensure the required dependencies are installed first
	mg.SerialCtxDeps(
		ctx,
		Deps{}.EnsureUbuntu,
		Deps{}.Libvirt,
		Deps{}.Terraform,
		Undeploy{}.OnPrem,
	)

	// Create the underlying network and storage pool
	mg.CtxDeps(
		ctx,
		d.EdgeNetwork,
		d.EdgeStoragePool,
	)

	// TODO: Build DEB packages so they can be copied into the Orchestrator

	// Check if TF_VAR_FILE is defined, if not, set it to a default value
	if os.Getenv("TF_VAR_FILE") == "" {
		os.Setenv("TF_VAR_FILE", "terraform.tfvars")
	}

	tfvarsFile := os.Getenv("TF_VAR_FILE")

	// Pass parent context to the command to allow for cancellation
	cmd := exec.CommandContext(
		ctx,
		"terraform",
		"-chdir="+filepath.Join("terraform", "orchestrator"),
		"apply",
		"--var-file="+tfvarsFile,
		fmt.Sprintf("--parallelism=%d", runtime.NumCPU()), // Set parallelism to the number of CPUs on the machine
		"--auto-approve")

	// Stream the output to stdout and stderr
	cmd.Stdout = os.Stdout
	cmd.Stderr = os.Stderr

	if err := cmd.Run(); err != nil {
		return fmt.Errorf("terraform apply failed: %w", err)
	}

	dir, err := os.Getwd()
	if err != nil {
		return fmt.Errorf("failed to get current directory: %w", err)
	}

	kubeconfigPath := filepath.Join(dir, "terraform", "orchestrator", "files", "kubeconfig")

	fmt.Printf("Orchestrator deployment started 🚀\n")

	fmt.Printf(`
This generally takes ~35 minutes to complete. You can check the status of the deployment by running:

export KUBECONFIG=%s
mage deploy:waitUntilComplete

Once the deployment is complete, you can access the K8s cluster with kubectl:

kubectl get pods -A

In order to access the Orchestrator, you will need to install the Orchestrator TLS certificate into your local machine's
trust store and configure DNS to resolve the orchestrator domain to the kind cluster IP. Execute:

mage deploy:OrchCA deploy:EdgeNetworkDNS

Congrats! You should now be able to access the Orchestrator on this host at https://web-ui.cluster.onprem 🎉
`, kubeconfigPath)

	return nil
}

// OnboardingFlow defines the onboarding flow type for the edge node.
type OnboardingFlow string

var (
	InteractiveOnboardingFlow    OnboardingFlow = "io"
	NonInteractiveOnboardingFlow OnboardingFlow = "nio"
)

func (flow OnboardingFlow) IsValid() bool {
	return flow == InteractiveOnboardingFlow || flow == NonInteractiveOnboardingFlow
}

// Deploy a local Virtual Edge Node using libvirt. An Orchestrator must be running locally.
func (d Deploy) VEN(ctx context.Context, flow string) error {
	serialNumber, err := d.VENWithFlow(ctx, flow)
	if err != nil {
		return fmt.Errorf("failed to deploy virtual Edge Node: %w", err)
	}

	fmt.Printf("Successfully deployed virtual Edge Node with serial number: %s\n", serialNumber)

	return nil
}

// VENWithFlow deploys a local Virtual Edge Node using libvirt and returns the serial number of the deployed node.
func (d Deploy) VENWithFlow(ctx context.Context, flow string) (string, error) { //nolint:gocyclo,maintidx
	mg.CtxDeps(
		ctx,
		Deps{}.EnsureUbuntu,
	)

	if !OnboardingFlow(flow).IsValid() {
		return "", fmt.Errorf("invalid onboarding flow: %s", flow)
	}

	if serviceDomain == "" {
		return "", fmt.Errorf("cluster service domain name is not set")
	}

	fmt.Printf("Using Orchestrator domain: %s\n", serviceDomain)

	password, err := GetDefaultOrchPassword()
	if err != nil {
		return "", fmt.Errorf("failed to get default Orchestrator password: %w", err)
	}

	tempDir, err := os.MkdirTemp("", "ven-clone")
	if err != nil {
		return "", fmt.Errorf("failed to create temporary directory: %w", err)
	}
	defer os.RemoveAll(tempDir)

	fmt.Printf("Temporary directory created: %s\n", tempDir)

	if err := os.Chdir(tempDir); err != nil {
		return "", fmt.Errorf("failed to change directory to temporary directory: %w", err)
	}

	if err := sh.RunV("git", "clone", "https://github.com/open-edge-platform/virtual-edge-node", "ven"); err != nil {
		return "", fmt.Errorf("failed to clone repository: %w", err)
	}

	if err := os.Chdir("ven"); err != nil {
		return "", fmt.Errorf("failed to change directory to 'ven': %w", err)
	}

	if err := sh.RunV("git", "checkout", "vm-provisioning/1.0.4"); err != nil {
		return "", fmt.Errorf("failed to checkout specific commit: %w", err)
	}

	if err := os.Chdir("vm-provisioning"); err != nil {
		return "", fmt.Errorf("failed to change directory to 'vm-provisioning': %w", err)
	}

	if err := sh.RunV("sudo", "mkdir", "-p", "/etc/apparmor.d/disable/"); err != nil {
		return "", fmt.Errorf("failed to create directory: %w", err)
	}

	for _, link := range []string{
		"/etc/apparmor.d/usr.sbin.libvirtd",
		"/etc/apparmor.d/usr.lib.libvirt.virt-aa-helper",
	} {
		if err := sh.RunV("sudo", "ln", "-sf", link, "/etc/apparmor.d/disable/"); err != nil {
			return "", fmt.Errorf("failed to create symlink: %w", err)
		}
	}

	if err := sh.RunV("sudo", "apparmor_parser", "-R", "/etc/apparmor.d/usr.sbin.libvirtd"); err != nil {
		fmt.Printf("failed to remove apparmor profile: %v\n", err)
	}

	if err := sh.RunV("sudo", "apparmor_parser", "-R", "/etc/apparmor.d/usr.lib.libvirt.virt-aa-helper"); err != nil {
		fmt.Printf("failed to remove apparmor profile: %v\n", err)
	}

	if err := sh.RunV("sudo", "systemctl", "restart", "libvirtd"); err != nil {
		return "", fmt.Errorf("failed to restart libvirtd: %w", err)
	}

	if err := sh.RunV("sudo", "systemctl", "reload", "apparmor"); err != nil {
		return "", fmt.Errorf("failed to reload apparmor: %w", err)
	}

	tmpl, err := template.New("config").Parse(`
CLUSTER='{{.ServiceDomain}}'

# IO Flow Configurations
ONBOARDING_USERNAME='{{.OnboardingUsername}}'
ONBOARDING_PASSWORD='{{.OnboardingPassword}}'

# NIO Flow Configurations
PROJECT_NAME='{{.ProjectName}}'
PROJECT_API_USER='{{.ProjectApiUser}}'
PROJECT_API_PASSWORD='{{.ProjectApiPassword}}'

# VM Resources
RAM_SIZE='{{.RamSize}}'
NO_OF_CPUS='{{.NoOfCpus}}'
SDA_DISK_SIZE='{{.SdaDiskSize}}'
SDB_DISK_SIZE='{{.SdbDiskSize}}'
LIBVIRT_DRIVER='{{.LibvirtDriver}}'

USERNAME_LINUX='{{.UsernameLinux}}'
PASSWORD_LINUX='{{.PasswordLinux}}'
CI_CONFIG='{{.CiConfig}}'

# Optional: Advance Settings
BRIDGE_NAME='{{.BridgeName}}'
INTF_NAME='{{.IntfName}}'
VM_NAME='{{.VmName}}'
POOL_NAME='{{.PoolName}}'
STANDALONE=0
`)
	if err != nil {
		return "", fmt.Errorf("failed to parse template: %w", err)
	}

	data := struct {
		ServiceDomain      string
		OnboardingUsername string
		OnboardingPassword string
		ProjectName        string
		ProjectApiUser     string
		ProjectApiPassword string
		RamSize            string
		NoOfCpus           string
		SdaDiskSize        string
		SdbDiskSize        string
		LibvirtDriver      string
		UsernameLinux      string
		PasswordLinux      string
		CiConfig           string
		BridgeName         string
		IntfName           string
		VmName             string
		PoolName           string
	}{
		ServiceDomain:      serviceDomain,
		OnboardingUsername: "sample-project-onboarding-user",
		OnboardingPassword: password,
		ProjectName:        "sample-project",
		ProjectApiUser:     "sample-project-api-user",
		ProjectApiPassword: password,
		RamSize:            "4096",
		NoOfCpus:           "4",
		SdaDiskSize:        "32G",
		SdbDiskSize:        "32G",
		LibvirtDriver:      "kvm",
		UsernameLinux:      "user",
		PasswordLinux:      "user",
		CiConfig:           "true",
		BridgeName:         "edge",
		IntfName:           "virbr1",
		VmName:             "",
		PoolName:           "edge",
	}

	var buf bytes.Buffer
	if err := tmpl.Execute(&buf, data); err != nil {
		return "", fmt.Errorf("failed to execute template: %w", err)
	}

	if err := os.WriteFile("config", buf.Bytes(), os.ModePerm); err != nil {
		return "", fmt.Errorf("failed to write config file: %w", err)
	}

	for i := 0; i < 60; i++ {
		ctx, cancel := context.WithTimeout(ctx, 10*time.Second)
		defer cancel()

		req, err := http.NewRequestWithContext(ctx, http.MethodGet, fmt.Sprintf("https://tinkerbell-nginx.%s/tink-stack/keys/Full_server.crt", serviceDomain), nil)
		if err != nil {
			fmt.Printf("Failed to create request: %v\n", err)
			time.Sleep(10 * time.Second)
			continue
		}

		client := &http.Client{
			Timeout: 10 * time.Second,
			Transport: &http.Transport{
				Proxy: http.ProxyFromEnvironment,
				TLSClientConfig: &tls.Config{
					InsecureSkipVerify: true,
				},
			},
		}

		resp, err := client.Do(req)
		if err != nil {
			fmt.Printf("Request failed: %v\n", err)
			time.Sleep(10 * time.Second)
			continue
		}
		defer resp.Body.Close()

		if resp.StatusCode == http.StatusOK {
			out, err := os.Create(filepath.Join("certs", "Full_server.crt"))
			if err != nil {
				fmt.Printf("Failed to create file: %v\n", err)
				return "", fmt.Errorf("failed to create file: %w", err)
			}
			defer out.Close()

			_, err = io.Copy(out, resp.Body)
			if err != nil {
				fmt.Printf("Failed to write to file: %v\n", err)
				return "", fmt.Errorf("failed to write to file: %w", err)
			}

			fmt.Println("Successfully retrieved and saved the certificate.")
			break
		} else {
			fmt.Printf("Unexpected status code, will retry: %d\n", resp.StatusCode)
			time.Sleep(10 * time.Second)
			continue
		}
	}

	if err := sh.RunV(filepath.Join("scripts", "update_provider_defaultos.sh"), "microvisor"); err != nil {
		return "", fmt.Errorf("failed to update provider default OS: %w", err)
	}

	var outputBuf bytes.Buffer
	cmd := exec.CommandContext(ctx, "sudo", filepath.Join("scripts", "create_vm.sh"), "1", fmt.Sprintf("-%s", flow))
	cmd.Stdout = io.MultiWriter(os.Stdout, &outputBuf)
	cmd.Stderr = io.MultiWriter(os.Stderr, &outputBuf)

	if err := cmd.Run(); err != nil {
		return "", fmt.Errorf("failed to create virtual machine: %w", err)
	}

	matches, err := searchForSubstring(outputBuf.Bytes(), "serial=")
	if err != nil {
		return "", fmt.Errorf("failed to search file for serial number: %w", err)
	}
	if len(matches) == 0 {
		return "", fmt.Errorf("failed to find serial number in ci-console.log")
	}

	// Remove trailing commas or spaces
	serialNumber := strings.Split(matches[0], "serial=")[1]
	serialNumber = strings.TrimSpace(strings.ReplaceAll(serialNumber, ",", ""))

	// Search for "Secure Boot Status MATCH" in the output
	matches_sb, err := searchForSubstring(outputBuf.Bytes(), "Secure Boot Status MATCH")
	if err != nil {
		return "", fmt.Errorf("failed to search file for Secure Boot Status MATCH: %w", err)
	}
	if len(matches_sb) == 0 {
		return "", fmt.Errorf("failed to find Secure Boot Status MATCH check in ci-console.log")
	}

	// Add the new command to execute host_statue with the serial number
	hostStatueCmd := exec.CommandContext(ctx, filepath.Join("scripts", "host_status_check.sh"), serialNumber)
	hostStatueCmd.Stdout = os.Stdout
	hostStatueCmd.Stderr = os.Stderr

	if err := hostStatueCmd.Run(); err != nil {
		return "", fmt.Errorf("failed to execute host_statue command: %w", err)
	}
	return serialNumber, nil
}

func searchForSubstring(contents []byte, substring string) ([]string, error) {
	var matchingLines []string
	for _, line := range bytes.Split(contents, []byte{'\n'}) {
		if bytes.Contains(line, []byte(substring)) {
			matchingLines = append(matchingLines, string(line))
		}
	}
	return matchingLines, nil
}

// Deploy the Orchestrator using edge-manageability-framework revision defined by the targetEnv config.
// Should be used for environments based on merged edge-manageability-framework version, e.g. integration, validation, demo, prod.
func (d Deploy) Orch(targetEnv string) error {
	return d.orch(targetEnv)
}

// Deploy Orchestrator using edge-manageability-framework revision defined by local git HEAD.
// Should be used for environments based on local edge-manageability-framework version, e.g. dev, coder, fast-pipeline.
func (d Deploy) OrchLocal(targetEnv string) error {
	return d.orchLocal(targetEnv)
}

func (d Deploy) OrchCA() error {
	return d.orchCA()
}

// Deploys ENiC Edge cluster with sample-project project.
func (d Deploy) EdgeCluster(targetEnv string) error {
	updateEdgeName()

	projectName := "sample-project"
	orgName := "sample-org"

	if err := (TenantUtils{}).GetProject(context.TODO(), orgName, projectName); err != nil {
		return fmt.Errorf("failed to get project %s: %w", projectName, err)
	}

	os.Setenv("ORCH_PROJECT", projectName)
	os.Setenv("ORCH_ORG", orgName)
	os.Setenv("ORCH_USER", "sample-project-onboarding-user")

	projectId, err := projectId(projectName)
	if err != nil {
		return err
	}

	fleetNamespace = projectId

	labels := []string{
		"color=blue",
	}
	return d.deployEnicCluster(targetEnv, strings.Join(labels, ","))
}

<<<<<<< HEAD
// Deploys ENiC Edge cluster, input required: mage deploy:edgeClusterWithProject <targetEnv> <org-name> <project-name> <edge-infra-user>
func (d Deploy) EdgeClusterWithProject(targetEnv string, orgName string, projectName string, edgeInfraUser string) error {
=======
// Deploys ENiC Edge cluster, input required: mage deploy:edgeClusterWithProject <org-name> <project-name>
func (d Deploy) EdgeClusterWithProject(orgName string, projectName string) error {
>>>>>>> 290593fc
	updateEdgeName()

	ctx := context.TODO()
	if err := (TenantUtils{}).GetProject(ctx, orgName, projectName); err != nil {
		return fmt.Errorf("failed to get project %s: %w", projectName, err)
	}

	edgeInfraUser, onboardingUser, err := getEdgeAndOnboardingUsers(ctx, orgName)
	if err != nil {
		return err
	}

	edgeMgrUser = edgeInfraUser
	project = projectName

	os.Setenv("ORCH_PROJECT", projectName)
	os.Setenv("ORCH_ORG", orgName)
	os.Setenv("ORCH_USER", onboardingUser)

	projectId, err := projectId(projectName)
	if err != nil {
		return err
	}

	fleetNamespace = projectId

	labels := []string{
		"color=blue",
	}
	return d.deployEnicCluster(targetEnv, strings.Join(labels, ","))
}

// Deploys ENiC Edge cluster with sample-project project, input labels: mage deploy:edgeClusterWithLabels <targetEnv> <labels, color=blue,city=hillsboro>
func (d Deploy) EdgeClusterWithLabels(targetEnv string, labels string) error {
	updateEdgeName()
	projectName := "sample-project"
	orgName := "sample-org"

	if err := (TenantUtils{}).GetProject(context.TODO(), orgName, projectName); err != nil {
		return fmt.Errorf("failed to get project %s: %w", projectName, err)
	}

	os.Setenv("ORCH_PROJECT", projectName)
	os.Setenv("ORCH_ORG", orgName)
	os.Setenv("ORCH_USER", "sample-project-onboarding-user")

	projectId, err := projectId(projectName)
	if err != nil {
		return err
	}

	fleetNamespace = projectId

	return d.deployEnicCluster(targetEnv, labels)
}

func (d Deploy) AddKyvernoPolicy() error {
	return d.addKyvernoPolicy()
}

// Deploying VictoriaMetrics, <usage with argument "apply" when deploying, "delete" when deleting>
func (d Deploy) VictoriaMetrics(cmd string) error {
	return d.victoriaMetrics(cmd)
}

type Argo mg.Namespace

// Gets initial Argo login credential.
func (a Argo) InitSecret() error {
	return a.initSecret()
}

// Login ArgoCD CLI.
func (a Argo) Login() error {
	return a.login()
}

// Add public GitHub Orchestrator platform source repos to ArgoCD.
func (a Argo) AddGithubRepos() error {
	gitUser := os.Getenv("GIT_USER")
	if gitUser == "" {
		return fmt.Errorf("must set environment variable GIT_USER")
	}

	gitToken := os.Getenv("GIT_TOKEN")
	if gitToken == "" {
		return fmt.Errorf("must set environment variable GIT_TOKEN")
	}

	return a.repoAdd(gitUser, gitToken, githubRepos)
}

// Lists all ArgoCD Applications, sorted by syncWave.
func (a Argo) AppSeq() error {
	return a.appSeq()
}

type Router mg.Namespace

// Restarts router to pass through external TLS connections to Argo service in k8s.
func (r Router) Restart() error {
	if err := r.stop(); err != nil {
		return err
	}
	return r.start("", "", "")
}

// Starts router to pass through external TLS connections to Argo service in k8s.
func (r Router) Start() error {
	return r.start("", "", "")
}

// StartSandbox Start router for external domain to kind.internal for orchestrator-sandbox.
// 3 arguments are required:
// * externalDomain - the name of the external domain e.g. sandbox-1.orchestrator-sandbox.one-edge.intel.com.
// * sandboxKeyFile An "rsa" Private Key (unencrypted)
// * sandboxCertFile An x509 Certificate that matches the Private Key and the external Domain and has not expired.
func (r Router) StartSandbox(externalDomain string, sandboxKeyFile string, sandboxCertFile string) error {
	return r.start(externalDomain, sandboxKeyFile, sandboxCertFile)
}

// Stops router for external connections to Argo service in k8s.
func (r Router) Stop() error {
	return r.stop()
}

type Lint mg.Namespace

// Lint everything.
func (l Lint) All() error {
	if err := l.golang(); err != nil {
		return err
	}
	if err := l.helm(); err != nil {
		return err
	}
	if err := l.yaml(); err != nil {
		return err
	}
	return nil
}

// Lint golang files.
func (l Lint) Golang() error {
	return l.golang()
}

// Lint helm templates.
func (l Lint) Helm() error {
	return l.helm()
}

// Lint helm values.
func (l Lint) Yaml() error {
	return l.yaml()
}

type Database mg.Namespace

// Retrieves the admin password for local postgres database.
func (d Database) GetPassword() error {
	pass, err := d.getPassword()
	fmt.Println(pass)
	return err
}

// Starts an interactive psql client and connects to local postgres database.
func (d Database) PSQL() error {
	return d.psql()
}

// Namespace contains Vault targets.
type Vault mg.Namespace

// Retrieves vault keys and root token after deployment and writes vault keys to a local file.
func (v Vault) Keys() error {
	return v.keys()
}

// Unseals vault with the keys provided in a k8s secret.
func (v Vault) Unseal() error {
	return v.unseal()
}

// Namespace contains test targets.
type Test mg.Namespace

// Test Go source files.
func (t Test) Go() error {
	return t.golang()
}

// Test to make sure all k8s Deployments are Ready.
func (t Test) Deployment() error {
	return t.deployment()
}

// Test to make sure all k8s Pods are Ready.
func (t Test) Pods() error {
	return t.pods()
}

// Test end-to-end functionality of full Orchestrator.
func (t Test) E2e(ctx context.Context) error {
	mg.SerialCtxDeps(
		ctx,
		Gen{}.OrchCA,
		Deploy{}.OrchCA,
		Router{}.Stop,
		Router{}.Start,
		Test{}.createTestProject,
		DevUtils{}.CreateDefaultUser,
	)

	return t.e2e()
}

// Test end-to-end functionality of Tenancy Services via Api-Gw.
func (t Test) E2eTenancyApiGw(ctx context.Context) error {
	mg.SerialCtxDeps(
		ctx,
		Gen{}.OrchCA,
		Deploy{}.OrchCA,
		Router{}.Stop,
		Router{}.Start,
	)

	return t.e2eTenancyApiGw()
}

// Test end-to-end functionality of Observability.
func (t Test) E2eObservability(ctx context.Context) error {
	mg.SerialCtxDeps(
		ctx,
		Gen{}.OrchCA,
		Deploy{}.OrchCA,
		Router{}.Stop,
		Router{}.Start,
	)

	return t.e2eObservability()
}

// Test end-to-end functionality of Orchestrator observability.
func (t Test) E2eOrchObservability(ctx context.Context) error {
	mg.SerialCtxDeps(
		ctx,
		Gen{}.OrchCA,
		Deploy{}.OrchCA,
		Router{}.Stop,
		Router{}.Start,
	)

	return t.e2eOrchObservability()
}

// Test end-to-end functionality of Edgenode observability.
func (t Test) E2eEnObservability(ctx context.Context) error {
	mg.SerialCtxDeps(
		ctx,
		Gen{}.OrchCA,
		Deploy{}.OrchCA,
		Router{}.Stop,
		Router{}.Start,
	)

	return t.e2eEnObservability()
}

// Test end-to-end functionality of observability alerts.
func (t Test) E2eAlertsObservability(ctx context.Context) error {
	mg.SerialCtxDeps(
		ctx,
		Gen{}.OrchCA,
		Deploy{}.OrchCA,
		Router{}.Stop,
		Router{}.Start,
	)

	return t.e2eAlertsObservability()
}

// Test end-to-end functionality of observability alerts (extended, includes long-duration tests).
func (t Test) E2eAlertsObservabilityExtended(ctx context.Context) error {
	mg.SerialCtxDeps(
		ctx,
		Gen{}.OrchCA,
		Deploy{}.OrchCA,
		Router{}.Stop,
		Router{}.Start,
	)

	return t.e2eAlertsObservabilityExtended()
}

// Test end-to-end functionality of SRE Exporter.
func (t Test) E2eSreObservability(ctx context.Context) error {
	mg.SerialCtxDeps(
		ctx,
		Gen{}.OrchCA,
		Deploy{}.OrchCA,
		Router{}.Stop,
		Router{}.Start,
	)

	return t.e2eSreObservability()
}

// Test end-to-end functionality of SRE Exporter with No Enic deployed.
func (t Test) E2eSreObservabilityNoEnic(ctx context.Context) error {
	mg.SerialCtxDeps(
		ctx,
		Gen{}.OrchCA,
		Deploy{}.OrchCA,
		Router{}.Stop,
		Router{}.Start,
	)

	return t.e2eSreObservabilityNoEnic()
}

// Test end-to-end functionality of Tenancy Services via Nexus Client.
func (t Test) E2eTenancy(ctx context.Context) error {
	mg.SerialCtxDeps(
		ctx,
		Gen{}.OrchCA,
		Deploy{}.OrchCA,
		Router{}.Stop,
		Router{}.Start,
	)

	return t.tenancyTestsViaClient(ctx)
}

func (t Test) CreateTestProject(ctx context.Context) error {
	mg.SerialCtxDeps(
		ctx,
		Gen{}.OrchCA,
		Deploy{}.OrchCA,
		Router{}.Stop,
		Router{}.Start,
	)

	return t.createTestProject(ctx)
}

// Test end-to-end functionality of full Orchestrator.
func (t Test) E2eOnPrem(ctx context.Context) error {
	mg.SerialCtxDeps(
		ctx,
		Gen{}.OrchCA,
		Deploy{}.OrchCA,
		Test{}.createTestProject,
		DevUtils{}.CreateDefaultUser,
	)

	return t.e2e()
}

// Perform stress test of Traefik endpoint in Orchestrator.
func (t Test) Stress(ctx context.Context) error {
	mg.SerialCtxDeps(
		ctx,
		Gen{}.OrchCA,
		Deploy{}.OrchCA,
		Router{}.Stop,
		Router{}.Start,
	)

	return t.stress()
}

// ClusterOrchSmokeTest Run cluster orch smoke test.
func (t Test) ClusterOrchSmokeTest(ctx context.Context) error {
	mg.SerialCtxDeps(
		ctx,
		Gen{}.OrchCA,
		Deploy{}.OrchCA,
	)

	return t.clusterOrchSmoke()
}

// Test end-to-end functionality of Autocert deployment.
func (t Test) E2eAutocert(ctx context.Context) error {
	mg.SerialCtxDeps(
		ctx,
		Gen{}.OrchCA,
		Deploy{}.OrchCA,
		Router{}.Stop,
		Router{}.Start,
	)

	return t.e2eAutocert()
}

// Test by label.
func (t Test) E2eByLabel(label string) error {
	return t.e2eByLabel(label)
}

// Test FlexCore deployment using gnodeb_proxy.
func (t Test) FlexCore() error {
	return t.flexCore()
}

// Namespace contains Gen targets.
type Gen mg.Namespace

// Returns domain assigned to orchestrator if using auto cert management
func (g Gen) OrchestratorDomain() error {
	return g.orchestratorDomain()
}

// Creates fullchain CA bundle for Orchestrator. Used for integration testing with autocert deployment
func (g Gen) LEOrchestratorCABundle() error {
	return g.orchCABundle("orchestrator-ca-bundle.crt")
}

// RegistryCacheCert generates the Registry cache x509 certificate file for a specified target environment.
func (Gen) RegistryCacheCert(targetEnv string) error {
	cacheRegistry, _ := (Config{}).getDockerCache(targetEnv)
	cacheRegistry = strings.TrimSpace(cacheRegistry)
	cacheRegistryCert, _ := (Config{}).getDockerCacheCert(targetEnv)
	cacheRegistryCert = strings.TrimSpace(cacheRegistryCert)

	if cacheRegistry != "" && cacheRegistryCert != "" {
		if err := os.WriteFile(filepath.Join("mage", "registry-cache-ca.crt"), []byte(cacheRegistryCert), 0o644); err != nil {
			return fmt.Errorf("failed to write cache registry certificate to file: %w", err)
		}
		fmt.Printf("Cache registry certificate written to: %s\n", filepath.Join("mage", "registry-cache-ca.crt"))
	}

	return nil
}

// Hostfile Generates entries to be added/modified in a REMOTE hostfile via IP specified by the user.
func (g Gen) Hostfile(ip string) error {
	return g.hostfile(ip, true)
}

// Hostfile Generates entries to be added/modified in a local hostfile (using Traefik svc ExternalIP).
func (g Gen) HostfileTraefik() error {
	return g.hostfileTraefik()
}

// GetHostSNICollection Generates rules to be added/modified to traefik.yml.
func (g Gen) GetHostSNICollection() error {
	hostSNICollection, err := g.GethostSNICollection()
	println(hostSNICollection)
	return err
}

// OrchCA Saves Orchestrator's CA certificate to `orch-ca.crt` so it can be imported to trust store for web access.
func (g Gen) OrchCA() error {
	return g.orchCA("orch-ca.crt")
}

// DockerImageManifest Generates Manifest of Docker Images after deploying Orchestrator to kind cluster.
func (g Gen) DockerImageManifest() error {
	return g.dockerImageManifest()
}

// Create a Release manifest file.
func (g Gen) ReleaseManifest(manifestFilename string) error {
	return g.releaseManifest(manifestFilename)
}

// Print the Release manifest details to stdout.
func (g Gen) DumpReleaseManifest() error {
	return g.dumpReleaseManifest()
}

// Create a Release image manifest file.
func (g Gen) ReleaseImageManifest(manifestFilename string) error {
	return g.releaseImageManifest(manifestFilename)
}

// Print Release image manifest details to stdout.
func (g Gen) DumpReleaseImageManifest() error {
	return g.dumpReleaseImageManifest()
}

// Create a document showing firewall configurationt.
func (g Gen) FirewallDoc() error {
	return g.firewallDoc()
}

type Config mg.Namespace

func (c Config) CreateCluster() error {
	_, err := c.createCluster()
	if err != nil {
		return fmt.Errorf("failed to create cluster: %w", err)
	}
	return nil
}

// Create a cluster deployment configuration from a cluster values file.
func (c Config) UsePreset(clusterPresetFile string) error {
	_, err := c.usePreset(clusterPresetFile)
	if err != nil {
		return fmt.Errorf("failed to render preset to cluster: %w", err)
	}
	return nil
}

// Create a cluster values file using the cluster configuration interface.
func (c Config) CreatePreset() error {
	return c.createPreset()
}

// Clean out generated cluster configuration files.
func (c Config) Clean() error {
	return c.clean()
}

// Render a Cluster configuration.
func (c Config) Debug(targetEnv string) error {
	return c.debug(targetEnv)
}

// Namespace contains Use targets.
type Use mg.Namespace

// Current Show current kubectl context.
func (Use) Current() error {
	if _, err := script.Exec("kubectl config current-context").Stdout(); err != nil {
		return err
	}
	return nil
}

// Switch kubectl context to Orchestrator.
func (Use) Orch() error {
	if _, err := script.Exec(fmt.Sprintf("kubectl config use-context kind-%s", kindOrchClusterName)).
		Stdout(); err != nil {
		return err
	}
	return nil
}

// EdgeCluster Switch kubectl context to ENiC Edge Cluster.
func (Use) EdgeCluster() error {
	if _, err := script.Exec(fmt.Sprintf("kubectl config use-context %s-admin", edgeClusterName)).
		Stdout(); err != nil {
		return err
	}
	return nil
}

// EdgeClusterWithName Switch kubectl context to named Edge Cluster (for multiple edges).
func (Use) EdgeClusterWithName(edgeName string) error {
	if _, err := script.Exec(fmt.Sprintf("kubectl config use-context %s", edgeName)).
		Stdout(); err != nil {
		return err
	}
	return nil
}

// EdgeClusterGetNames Show all kubectl contexts.
func (Use) EdgeClusterGetNames() error {
	if _, err := script.Exec("kubectl config get-contexts").
		Stdout(); err != nil {
		return err
	}
	return nil
}

// Namespace contains registry targets.
type Registry mg.Namespace

// Namespace contains App targets.
type App mg.Namespace

// Upload sample applications to Catalog.
func (a App) Upload() error {
	return a.upload()
}

// Deploys Wordpress via Orchestrator using public charts and images.
func (a App) Wordpress() error {
	return a.wordpress()
}

// Deploys Wordpress via Orchestrator from the private Harbor registry.
func (a App) WordpressFromPrivateRegistry() error {
	return a.wordpressFromPrivateRegistry()
}

// Deploys iPerf-Web VM via Orchestrator from the private Harbor registry.
func (a App) IperfWebVM() error {
	return a.iperfWebVM()
}

// Deploys NGINX via Orchestrator using public charts and images.
func (a App) Nginx() error {
	return a.nginx()
}

type Tarball mg.Namespace

// OnpremFull Creates a Tarball of artifacts for OnPrem deployment of Full orchestrator
func (t Tarball) OnpremFull() error {
	return t.setupCollectors("onpremFull", []string{"onprem", "onprem-explicit-proxy", "onprem-1k"})
}

// OnpremFullIntel Creates a Tarball of artifacts for OnPrem deployment of orchestrator inside Intel
func (t Tarball) OnpremFullIntel() error {
	return t.setupCollectors("onpremFullIntel", []string{"onprem-dev", "onprem-dev-explicit-proxy"})
}

// CloudFull Creates a Tarball of artifacts for Cloud deployment of Full orchestrator
func (t Tarball) CloudFull() error {
	return t.setupCollectors("cloudFull", []string{"example", "example-staging"})
}

type Installer mg.Namespace

// Builds the Installer images. DOCKER_REGISTRY and DOCKER_REPOSITORY environment variables can override default image repo path.
func (i Installer) Build() error {
	return i.build()
}

// Creates the Installer release artifact. DOCKER_REGISTRY and DOCKER_REPOSITORY environment variables can override default installer image repo path.
func (i Installer) Bundle() error {
	return i.bundle()
}

// Cleans the Installer images. DOCKER_REGISTRY and DOCKER_REPOSITORY environment variables can override default image repo path.
func (i Installer) Clean() error {
	return i.clean()
}

// Publishes the Installer Docker images, using DOCKER_REGISTRY and DOCKER_REPOSITORY in environment
func (i Installer) Publish() error {
	return i.publish()
}

type CoUtils mg.Namespace

type DevUtils mg.Namespace

type LogUtils mg.Namespace

type Version mg.Namespace

// Checks that the Version in the VERSION file and in the Argo Charts is in syn
func (v Version) CheckVersion() error {
	return v.checkVersion()
}

// Reads the Version from the Version file and updates the Argo Charts
func (v Version) SetVersion() error {
	return v.setVersion()
}

type TenantUtils mg.Namespace<|MERGE_RESOLUTION|>--- conflicted
+++ resolved
@@ -1198,13 +1198,8 @@
 	return d.deployEnicCluster(targetEnv, strings.Join(labels, ","))
 }
 
-<<<<<<< HEAD
-// Deploys ENiC Edge cluster, input required: mage deploy:edgeClusterWithProject <targetEnv> <org-name> <project-name> <edge-infra-user>
-func (d Deploy) EdgeClusterWithProject(targetEnv string, orgName string, projectName string, edgeInfraUser string) error {
-=======
-// Deploys ENiC Edge cluster, input required: mage deploy:edgeClusterWithProject <org-name> <project-name>
-func (d Deploy) EdgeClusterWithProject(orgName string, projectName string) error {
->>>>>>> 290593fc
+// Deploys ENiC Edge cluster, input required: mage deploy:edgeClusterWithProject <targetEnv> <org-name> <project-name>
+func (d Deploy) EdgeClusterWithProject(targetEnv string, orgName string, projectName string) error {
 	updateEdgeName()
 
 	ctx := context.TODO()
