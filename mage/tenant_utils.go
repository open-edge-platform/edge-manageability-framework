--- conflicted
+++ resolved
@@ -1059,18 +1059,6 @@
 	return realmRole, nil
 }
 
-<<<<<<< HEAD
-// getEdgeAndOnboardingUsers retrieves the Edge Infra Manager and Onboarding users for a given organization
-func getEdgeAndOnboardingUsers(ctx context.Context, orgName string) (string, string, error) {
-	var user *gocloak.User
-	params := gocloak.GetUsersParams{}
-	edgeInfraUser := ""
-	onboardingUser := ""
-
-	client, token, err := KeycloakLogin(ctx)
-	if err != nil {
-		return edgeInfraUser, onboardingUser, err
-=======
 // getEdgeAndApiUsers retrieves the Edge Infra Manager and API users for a given organization
 func getEdgeAndApiUsers(ctx context.Context, orgName string) (string, string, error) {
 	var user *gocloak.User
@@ -1081,37 +1069,11 @@
 	client, token, err := KeycloakLogin(ctx)
 	if err != nil {
 		return edgeInfraUser, apiUser, err
->>>>>>> 39c68d47
 	}
 
 	users, err := client.GetUsers(ctx, token.AccessToken, KeycloakRealm, params)
 	if err != nil {
 		fmt.Printf("error getting user %v", err)
-<<<<<<< HEAD
-		return edgeInfraUser, onboardingUser, err
-	}
-
-	// Loop through the users to find Edge Infra Manager and Onboarding users
-	for _, user = range users {
-		// Check if the user is an Edge Infra Manager
-		if strings.Contains(*user.Username, "-edge-mgr") {
-			newSt := strings.Split(*user.Email, "@")
-			// Ensure the email domain matches the organization name
-			if newSt[1] == orgName+".com" {
-				edgeInfraUser = *user.Username
-			}
-		}
-		if strings.Contains(*user.Username, "-onboarding-user") {
-			newSt := strings.Split(*user.Email, "@")
-			if newSt[1] == orgName+".com" {
-				onboardingUser = *user.Username
-			}
-		}
-	}
-
-	fmt.Printf("Found Edge Infra User: %s, Onboarding User: %s\n", edgeInfraUser, onboardingUser)
-	return edgeInfraUser, onboardingUser, nil
-=======
 		return edgeInfraUser, apiUser, err
 	}
 
@@ -1141,5 +1103,4 @@
 
 	fmt.Printf("Found Edge Infra User: %s, API User: %s\n", edgeInfraUser, apiUser)
 	return edgeInfraUser, apiUser, nil
->>>>>>> 39c68d47
 }