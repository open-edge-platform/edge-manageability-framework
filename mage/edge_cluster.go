--- conflicted
+++ resolved
@@ -30,10 +30,6 @@
 	enicContainerName = "edge-node"
 	enicPodName       = "enic-0"
 	enicNs            = "enic"
-<<<<<<< HEAD
-=======
-	targetEnv         = "dev-minimal"
->>>>>>> 290593fc
 	enicPodExec       = "kubectl -n %s exec %s -c %s -- "
 )
 
