// SPDX-FileCopyrightText: 2025 Intel Corporation
//
// SPDX-License-Identifier: Apache-2.0

package mage

import (
	"bytes"
	"context"
	"crypto/tls"
	"crypto/x509"
	"encoding/json"
	"errors"
	"fmt"
	"io"
	"log"
	"net/http"
	"net/url"
	"os"
	"os/exec"
	"path/filepath"
<<<<<<< HEAD
=======
	"strconv"
>>>>>>> 265c9e05
	"strings"
	"time"

	"github.com/Nerzal/gocloak/v13"
	"github.com/bitfield/script"
	"github.com/google/uuid"
	"github.com/open-edge-platform/edge-manageability-framework/internal/retry"

	onboarding_manager "github.com/open-edge-platform/edge-manageability-framework/e2e-tests/orchestrator/onboarding_manager"
)

// Deploys the ENiC (indicates the number of instances, optionally set env variables: ORCH_FQDN, ORCH_IP, ORCH_USER, ORCH_PASS, ORCH_ORG, ORCH_PROJECT).
func (DevUtils) DeployEnic(replicas int, targetEnv string) error {
	deployRevision := giteaDeployRevisionParam()
	namespace := "utils"
	orchestratorIp, err := getPrimaryIP()
	if err != nil {
		return err
	}

	orchFQDN := serviceDomain
	if orchFQDNEnv := os.Getenv("ORCH_FQDN"); orchFQDNEnv != "" {
		orchFQDN = orchFQDNEnv
	}

	orchIP := orchestratorIp.String()
	if orchIPEnv := os.Getenv("ORCH_IP"); orchIPEnv != "" {
		orchIP = orchIPEnv
	}

	orchPass, err := GetDefaultOrchPassword()
	if err != nil {
		return err
	}
	if orchPassEnv := os.Getenv("ORCH_PASS"); orchPassEnv != "" {
		orchPass = orchPassEnv
	}

	orchOrg := defaultOrg
	if orchOrgEnv := os.Getenv("ORCH_ORG"); orchOrgEnv != "" {
		orchOrg = orchOrgEnv
	}

	orchProject := defaultProject
	if orchProjectEnv := os.Getenv("ORCH_PROJECT"); orchProjectEnv != "" {
		orchProject = orchProjectEnv
	}

	orchUser := fmt.Sprintf("%s-%s", orchProject, "onboarding-user")
	if orchUserEnv := os.Getenv("ORCH_USER"); orchUserEnv != "" {
		orchUser = orchUserEnv
	}

	targetConfig := getTargetConfig(targetEnv)

	cmd := fmt.Sprintf("helm upgrade --install root-app argocd-internal/root-app -f %s -n %s --create-namespace %s "+
		"--set root.useLocalValues=true --set argo.enic.replicas=%d "+
		"--set argo.clusterDomain=%s --set argo.enic.orchestratorIp=%s "+
		"--set argo.enic.orchestratorUser=%s --set argo.enic.orchestratorPass=%s "+
		"--set argo.enic.orchestratorOrg=%s --set argo.enic.orchestratorProject=%s",
		targetConfig, namespace, deployRevision,
		replicas,
		orchFQDN, orchIP,
		orchUser, orchPass,
		orchOrg, orchProject,
	)

	// Pushd to the deployment directory
	currentDir, err := os.Getwd()
	if err != nil {
		return fmt.Errorf("failed to get current working directory: %w", err)
	}
	deploymentDir := filepath.Join(deployGiteaRepoDir, deployRepoName)
	if err := os.Chdir(deploymentDir); err != nil {
		return fmt.Errorf("failed to change directory to %s: %w", deploymentDir, err)
	}
	defer func() {
		if err := os.Chdir(currentDir); err != nil {
			log.Printf("failed to change back to original directory: %v", err)
		}
	}()

	fmt.Printf("exec: %s\n", cmd)
	_, err = script.Exec(cmd).Stdout()
	return err
}

func isEnicArgoAppReady() (bool, error) {
	bytes, err := exec.Command("kubectl", "get", "application", "-n", "utils", "enic", "-o", "json").CombinedOutput()
	if err != nil {
		return false, fmt.Errorf("get ENiC argocd application: %w: %s", err, strings.TrimSpace(string(bytes)))
	}

	var app argoCDApp
	if err := json.Unmarshal(bytes, &app); err != nil {
		return false, fmt.Errorf("unmarshal application: %w", err)
	}

	if app.Status.Sync.Status == "Synced" && app.Status.Health.Status == "Healthy" {
		return true, nil
	}
	return false, nil
}

<<<<<<< HEAD
// RegisterEnic Registers ENiC UUID with orchestrator
func (DevUtils) RegisterEnic() error {
	fmt.Printf("Registering ENiC...\n")
	var enicUUID uuid.UUID
	var errUUID error

	cmd := fmt.Sprintf("kubectl exec -it -n %s %s -c edge-node -- bash -c 'dmidecode -s system-uuid'", enicNs, enicPodName)
	ctx, cancel := context.WithTimeout(context.Background(), waitForReadyMin*time.Minute)
	defer cancel()
	counter := 0
=======
func getEnicUUIDInt(pod string) (uuid.UUID, error) {
	var enicUUID uuid.UUID
	var errUUID error

	cmd := fmt.Sprintf("kubectl exec -it -n %s %s -c edge-node -- bash -c 'dmidecode -s system-uuid'", enicNs, pod)
	ctx, cancel := context.WithTimeout(context.Background(), waitForReadyMin*time.Minute)
	defer cancel()
>>>>>>> 265c9e05
	fn := func() error {
		out, err := exec.Command("bash", "-c", cmd).Output()
		outParsed := strings.Trim(string(out), "\n")
		enicUUID, errUUID = uuid.Parse(outParsed)
<<<<<<< HEAD
		fmt.Printf("\nENiC UUID output: %s from output (%s)\n", enicUUID, outParsed)
		if err != nil || errUUID != nil {
			fmt.Printf("\rENiC UUID is not ready: %s (%vs)", enicUUID, counter*waitForNextSec)
			counter++
			return fmt.Errorf("enic UUID is not ready")
		} else {
			fmt.Printf("\nENiC UUID: %s (%vs)\n", enicUUID, counter*waitForNextSec)
=======
		if err != nil || errUUID != nil {
			return fmt.Errorf("enic UUID is not ready")
		} else {
>>>>>>> 265c9e05
			return nil
		}
	}

	if err := retry.UntilItSucceeds(ctx, fn, time.Duration(waitForNextSec)*time.Second); err != nil {
<<<<<<< HEAD
		return fmt.Errorf("enic UUID retrieve error: %w 😲", err)
=======
		return uuid.UUID{}, fmt.Errorf("enic UUID retrieve error: %w 😲", err)
	}

	return enicUUID, nil
}

func getEnicSNInt(pod string) (string, error) {
	var serialNumbers string

	cmd := fmt.Sprintf("kubectl exec -it -n %s %s -c edge-node -- bash -c 'dmidecode -s system-serial-number'", enicNs, pod)
	ctx, cancel := context.WithTimeout(context.Background(), waitForReadyMin*time.Minute)
	defer cancel()
	fn := func() error {
		out, err := exec.Command("bash", "-c", cmd).Output()
		if err != nil {
			return fmt.Errorf("get ENiC serial number: %w", err)
		}
		serialNumbers = strings.TrimSpace(string(out))
		return nil
	}

	if err := retry.UntilItSucceeds(ctx, fn, time.Duration(waitForNextSec)*time.Second); err != nil {
		return "", fmt.Errorf("failed to get ENiC serial number after multiple attempts: %w", err)
	}

	return serialNumbers, nil
}

// RegisterEnic Registers ENiC with orchestrator, usage: mage devUtils:registerEnic enic-0
func (DevUtils) RegisterEnic(podName string) error {
	fmt.Printf("Registering ENiC...\n")

	enicUUID, err := getEnicUUIDInt(podName)
	if err != nil {
		return fmt.Errorf("error getting ENiC UUID: %w", err)
>>>>>>> 265c9e05
	}

	cli, err := GetClient()
	if err != nil {
		return fmt.Errorf("error creating HTTP client: %w", err)
	}

	orchPass, err := GetDefaultOrchPassword()
	if err != nil {
		return err
	}
	if orchPassEnv := os.Getenv("ORCH_PASS"); orchPassEnv != "" {
		orchPass = orchPassEnv
	}

	orchProject := defaultProject
	if orchProjectEnv := os.Getenv("ORCH_PROJECT"); orchProjectEnv != "" {
		orchProject = orchProjectEnv
	}

<<<<<<< HEAD
	orchUser := fmt.Sprintf("%s-%s", orchProject, "onboarding-user")
=======
	orchUser := fmt.Sprintf("%s-%s", orchProject, "api-user")
>>>>>>> 265c9e05
	if orchUserEnv := os.Getenv("ORCH_USER"); orchUserEnv != "" {
		orchUser = orchUserEnv
	}

	orchFQDN := serviceDomain
	if orchFQDNEnv := os.Getenv("ORCH_FQDN"); orchFQDNEnv != "" {
		orchFQDN = orchFQDNEnv
	}

	apiToken, err := GetApiToken(cli, orchUser, orchPass)
	if err != nil {
		return fmt.Errorf("error getting API Token: %w", err)
	}

	apiBaseURLTemplate := "https://api.%s/v1/projects/%s"
	baseProjAPIUrl := fmt.Sprintf(apiBaseURLTemplate, orchFQDN, orchProject)
	hostRegUrl := baseProjAPIUrl + "/compute/hosts/register"

<<<<<<< HEAD
=======
	fmt.Printf("Registering ENiC on %s (project: %s) with user %s and password %s\n", orchFQDN, orchProject, orchUser, orchPass)
>>>>>>> 265c9e05
	_, err = onboarding_manager.HttpInfraOnboardNewRegisterHost(hostRegUrl, *apiToken, cli, enicUUID, true)
	if err != nil {
		return fmt.Errorf("error registering ENiC: %w", err)
	}

	fmt.Printf("Registered ENiC ...\n")
	return nil
}

<<<<<<< HEAD
// GetEnicSerialNumber retrieves the ENiC serial number.
func (DevUtils) GetEnicSerialNumber() error {
	ctx, cancel := context.WithTimeout(context.Background(), waitForReadyMin*time.Minute)
	defer cancel()
	counter := 0
	var serialNumber string

	fmt.Printf("Executing command to get ENiC serial number...\n")
	fn := func() error {
		cmd := fmt.Sprintf("kubectl exec -it -n %s %s -c edge-node -- bash -c 'dmidecode -s system-serial-number'", enicNs, enicPodName)
		out, err := exec.Command("bash", "-c", cmd).Output()
		if err != nil {
			fmt.Printf("\rFailed to get ENiC serial number: attempt %d (%vs)", counter, counter*waitForNextSec)
			counter++
			return fmt.Errorf("get ENiC serial number: %w", err)
		}
		serialNumber = strings.TrimSpace(string(out))
		fmt.Printf("Serial Number: %s\n", serialNumber)
		return nil
	}

	if err := retry.UntilItSucceeds(ctx, fn, time.Duration(waitForNextSec)*time.Second); err != nil {
		return fmt.Errorf("failed to get ENiC serial number after multiple attempts: %w", err)
=======
// ProvisionEnic Provisions ENiC with orchestrator, usage: mage devUtils:provisionEnic enic-0
func (DevUtils) ProvisionEnic(podName string) error {
	fmt.Printf("Provisioning ENiC...\n")

	enicUUID, err := getEnicUUIDInt(podName)
	if err != nil {
		return fmt.Errorf("error getting ENiC UUID: %w", err)
	}

	ctx, cancel := context.WithTimeout(context.Background(), waitForReadyMin*time.Minute)
	defer cancel()

	cli, err := GetClient()
	if err != nil {
		return fmt.Errorf("error creating HTTP client: %w", err)
	}

	orchPass, err := GetDefaultOrchPassword()
	if err != nil {
		return err
	}
	if orchPassEnv := os.Getenv("ORCH_PASS"); orchPassEnv != "" {
		orchPass = orchPassEnv
	}

	orchProject := defaultProject
	if orchProjectEnv := os.Getenv("ORCH_PROJECT"); orchProjectEnv != "" {
		orchProject = orchProjectEnv
	}

	orchUser := fmt.Sprintf("%s-%s", orchProject, "api-user")
	if orchUserEnv := os.Getenv("ORCH_USER"); orchUserEnv != "" {
		orchUser = orchUserEnv
	}

	orchFQDN := serviceDomain
	if orchFQDNEnv := os.Getenv("ORCH_FQDN"); orchFQDNEnv != "" {
		orchFQDN = orchFQDNEnv
	}

	apiToken, err := GetApiToken(cli, orchUser, orchPass)
	if err != nil {
		return fmt.Errorf("error getting API Token: %w", err)
	}

	apiBaseURLTemplate := "https://api.%s/v1/projects/%s"
	baseProjAPIUrl := fmt.Sprintf(apiBaseURLTemplate, orchFQDN, orchProject)
	hostUrl := baseProjAPIUrl + "/compute/hosts"
	instanceUrl := baseProjAPIUrl + "/compute/instances"
	osUrl := baseProjAPIUrl + "/compute/os"

	hostID, err := onboarding_manager.HttpInfraOnboardGetHostID(ctx, hostUrl, *apiToken, cli, enicUUID.String())
	if err != nil {
		return fmt.Errorf("error getting ENiC resourceID: %w", err)
	}

	osID, err := onboarding_manager.HttpInfraOnboardGetOSID(ctx, osUrl, *apiToken, cli)
	if err != nil {
		return fmt.Errorf("error getting Ubuntu resourceID: %w", err)
	}

	err = onboarding_manager.HttpInfraOnboardNewInstance(instanceUrl, *apiToken, hostID, osID, cli)
	if err != nil {
		return fmt.Errorf("error provisioning ENiC: %w", err)
	}

	fmt.Printf("Provisioned ENiC ...\n")
	return nil
}

func getEnicReplicaCount() (int, error) {
	var replicas int

	fn := func() (*int, error) {
		// get the replica count from the ENiC replica set
		cmd := fmt.Sprintf("kubectl -n %s get statefulsets %s -o jsonpath='{.spec.replicas}'", enicNs, "enic")

		out, err := exec.Command("bash", "-c", cmd).Output()
		if err != nil {
			fmt.Printf("\rFailed to get ENiC replica count")
			return nil, fmt.Errorf("get ENiC replica count: %w", err)
		}
		// convert out to integer
		count, err := strconv.Atoi(strings.TrimSpace(string(out)))
		if err != nil {
			return nil, fmt.Errorf("failed to convert replicas to int: %w", err)
		}
		return &count, nil
	}

	for {
		count, err := fn()
		if err != nil {
			fmt.Println(fmt.Errorf("error while checking ENiC App: %w", err))
		}

		if count != nil {
			replicas = *count
			break
		}
		fmt.Println("Can't get ENiC replicas count, will check again 10 seconds 🟡")
		time.Sleep(10 * time.Second)
	}

	fmt.Printf("ENiC replicas count: %d\n", replicas)
	return replicas, nil
}

// GetEnicSerialNumber retrieves the ENiC serial number.
func (DevUtils) GetEnicSerialNumber() error {
	replicas, err := getEnicReplicaCount()
	if err != nil {
		return fmt.Errorf("error getting ENiC replica count: %w", err)
	}

	fmt.Println("ENiC Serial Numbers:")
	// iterate through the replicas to get the serial number
	for i := 0; i < replicas; i++ {
		pod := fmt.Sprintf("%s-%d", "enic", i)
		serialNumber, err := getEnicSNInt(pod)
		if err != nil {
			return fmt.Errorf("error getting ENiC SN: %w", err)
		}

		fmt.Printf("\t- %s: %s\n", pod, serialNumber)
>>>>>>> 265c9e05
	}

	return nil
}

// GetEnicUUID retrieves the ENiC UUID.
func (DevUtils) GetEnicUUID() error {
<<<<<<< HEAD
	ctx, cancel := context.WithTimeout(context.Background(), waitForReadyMin*time.Minute)
	defer cancel()
	counter := 0
	var uuid string

	fmt.Printf("Executing command to get ENiC UUID...\n")
	fn := func() error {
		cmd := fmt.Sprintf("kubectl exec -it -n %s %s -c edge-node -- bash -c 'dmidecode -s system-uuid'", enicNs, enicPodName)
		out, err := exec.Command("bash", "-c", cmd).Output()
		if err != nil {
			fmt.Printf("\rFailed to get ENiC UUID: attempt %d (%vs)", counter, counter*waitForNextSec)
			counter++
			return fmt.Errorf("get ENiC UUID: %w", err)
		}
		uuid = strings.TrimSpace(string(out))
		fmt.Printf("UUID: %s\n", uuid)
		return nil
	}

	if err := retry.UntilItSucceeds(ctx, fn, time.Duration(waitForNextSec)*time.Second); err != nil {
		return fmt.Errorf("failed to get ENiC UUID after multiple attempts: %w", err)
	}
=======
	replicas, err := getEnicReplicaCount()
	if err != nil {
		return fmt.Errorf("error getting ENiC replica count: %w", err)
	}

	fmt.Println("ENiC UUIDs:")
	// iterate through the replicas to get the serial number
	for i := 0; i < replicas; i++ {
		pod := fmt.Sprintf("%s-%d", "enic", i)
		uuid, err := getEnicUUIDInt(pod)
		if err != nil {
			return fmt.Errorf("error getting ENiC UUID: %w", err)
		}
		fmt.Printf("\t- %s: %s\n", pod, uuid)
	}

>>>>>>> 265c9e05
	return nil
}

// WaitForEnic waits for the ENiC pod to be in a running state.
func (DevUtils) WaitForEnic() error {
	ctx, cancel := context.WithTimeout(context.Background(), waitForReadyMin*time.Minute)
	defer cancel()
	counter := 0

	for {
		ready, err := isEnicArgoAppReady()
		if err != nil {
			fmt.Println(fmt.Errorf("error while checking ENiC App: %w", err))
		}

		if ready {
			break
		}
		fmt.Println("ENiC not synced or healthy, will check again 10 seconds 🟡")
		time.Sleep(10 * time.Second)
	}

	// Add another check for enic readiness, sometimes enic argo will be synced and healthy but no enic pod
	cmd := fmt.Sprintf("kubectl -n %s get pod/%s -o jsonpath='{.status.phase}'", enicNs, enicPodName)

	fmt.Printf("Waiting %v minutes for ENiC pod to start...\n", waitForReadyMin)
	fn := func() error {
		out, err := exec.Command("bash", "-c", cmd).Output()

		enicPodStatus := string(out)
		if enicPodStatus == "" {
			enicPodStatus = "Pending"
		}

		if err != nil || enicPodStatus != "Running" {
			fmt.Printf("\rENiC pod Status: %s (%vs)", enicPodStatus, counter*waitForNextSec)
			counter++
			return fmt.Errorf("enic pod is not ready")
		} else {
			fmt.Printf("\nENiC pod Status: %s (%vs)\n", enicPodStatus, counter*waitForNextSec)
			return nil
		}
	}

	if err := retry.UntilItSucceeds(ctx, fn, time.Duration(waitForNextSec)*time.Second); err != nil {
		return fmt.Errorf("enic pod setup error: %w 😲", err)
	}

	return nil
}

// WaitForEnicNodeAgent waits until node agent in ENiC reports INSTANCE_STATUS_RUNNING.
func (DevUtils) WaitForEnicNodeAgent() error {
	for {
		ready, err := isEnicArgoAppReady()
		if err != nil {
			fmt.Println(fmt.Errorf("error while checking ENiC App: %w", err))
		}

		if ready {
			break
		}
		fmt.Println("ENiC not synced or healthy, will check again 10 seconds 🟡")
		time.Sleep(10 * time.Second)
	}

	// Add another check for enic readiness, sometimes enic argo will be synced and healthy but no enic pod
	ctx, cancel := context.WithTimeout(context.Background(), waitForReadyMin*time.Minute)
	defer cancel()
	counter := 0

	cmd := fmt.Sprintf("kubectl -n %s exec -it $(kubectl -n %s get pods -l app=%s --no-headers | awk '{print $1}') -c %s -- journalctl -u node-agent -n 2",
		enicNs, enicNs, enicNs, enicContainerName)

	fmt.Printf("Waiting %v minutes for Node Agent in ENiC to be in Running Status ...\n", waitForReadyMin)
	fn := func() error {
		out, err := exec.Command("bash", "-c", cmd).Output()

		enicNodeAgentStatus := string(out)
		if enicNodeAgentStatus == "" {
			enicNodeAgentStatus = "Error"
		}

		if err != nil || !strings.Contains(enicNodeAgentStatus, "INSTANCE_STATUS_RUNNING") {
			fmt.Printf("\rNode Agent Status: %s (%vs)", enicNodeAgentStatus, counter*waitForNextSec)
			counter++
			return fmt.Errorf("ENiC Node Agent is not in Running Status")
		} else {
			fmt.Printf("\nNode Agent Status: %s (%vs)\n", enicNodeAgentStatus, counter*waitForNextSec)
			return nil
		}
	}

	if err := retry.UntilItSucceeds(ctx, fn, time.Duration(waitForNextSec)*time.Second); err != nil {
		return fmt.Errorf("ENiC Node Agent Status error: %w 😲", err)
	}

	return nil
}

const (
	defaultUser        = "all-groups-example-user"
	adminUser          = "admin"
	defaultServicePort = 443
)

// NOTE do we need to parametrize this for different envs?
var serviceDomainWithPort = fmt.Sprintf("%s:%d", serviceDomain, defaultServicePort)

func GetClient() (*http.Client, error) {
	caPool := x509.NewCertPool()
	// path is from the root Magefile
	pemBytes, err := script.File("./orch-ca.crt").Bytes()
	if err != nil {
		return nil, fmt.Errorf("load Orchestrator CA certificate. Did you deploy Orchestrator?: %w", err)
	}
	if len(pemBytes) == 0 {
		return nil, errors.New("./orch-ca.crt must not be empty")
	}
	caPool.AppendCertsFromPEM(pemBytes)
	cli := &http.Client{
		Transport: &http.Transport{
			TLSClientConfig: &tls.Config{
				MinVersion: tls.VersionTLS12,
				RootCAs:    caPool,
			},
		},
	}
	return cli, nil
}

func GetApiToken(client *http.Client, username string, password string) (*string, error) {
	v := url.Values{}

	v.Set("username", username)
	v.Add("password", password)
	v.Add("grant_type", "password")
	v.Add("client_id", "system-client")
	v.Add("scope", "openid")

	req, err := http.NewRequestWithContext(
		context.Background(),
		http.MethodPost,
		"https://keycloak."+serviceDomainWithPort+"/realms/master/protocol/openid-connect/token",
		strings.NewReader(v.Encode()),
	)
	if err != nil {
		return nil, err
	}

	req.Header.Add("Content-Type", "application/x-www-form-urlencoded")
	resp, err := client.Do(req)
	if err != nil {
		return nil, err
	}
	defer resp.Body.Close()

	if resp.StatusCode != http.StatusOK {
		bodyBytes, err := io.ReadAll(resp.Body)
		if err != nil {
			return nil, err
		}
		bodyString := string(bodyBytes)
		return nil, fmt.Errorf("cannot login: [%d] %s", resp.StatusCode, bodyString)
	}

	var tokenResp struct {
		AccessToken string `json:"access_token"`
	}
	err = json.NewDecoder(resp.Body).Decode(&tokenResp)
	if err != nil {
		return nil, err
	}
	if len(tokenResp.AccessToken) == 0 {
		return nil, errors.New("empty access token")
	}
	return &tokenResp.AccessToken, nil
}

// Deprecated: use tenantUtils.GetProjectID
func RuntimeProjUid(projName string) (string, error) {
	kubeCmd := fmt.Sprintf("kubectl get runtimeproject -o json -l nexus/display_name=%s", projName)

	data, err := script.Exec(kubeCmd).String()
	if err != nil {
		return "", fmt.Errorf("runtimeProjUid error: %w (%s)", err, data)
	}
	uid, err := script.Echo(data).JQ(`.items | .[0] | .metadata.uid`).Replace(`"`, "").String()
	if err != nil {
		return "", fmt.Errorf("runtimeProjUid cannot parse json: %w (%s)", err, data)
	}
	if uid == "" {
		return "", fmt.Errorf("cannot find UID in: %s", data)
	}

	uid = strings.TrimSpace(uid)

	return uid, nil
}

func GetUserID(cli *http.Client, username, token string) (string, error) {
	req, err := http.NewRequestWithContext(
		context.TODO(), // TODO: Allow the user to pass a proper context.
		http.MethodGet,
		"https://keycloak."+serviceDomainWithPort+"/admin/realms/master/users?username="+username,
		nil,
	)
	if err != nil {
		return "", fmt.Errorf("create request: %w", err)
	}

	req.Header.Add("Accept", "application/json")
	req.Header.Add("Authorization", "Bearer "+token)

	resp, err := cli.Do(req)
	if err != nil {
		return "", fmt.Errorf("do request: %w", err)
	}
	defer resp.Body.Close()

	bodyBytes, err := io.ReadAll(resp.Body)
	if err != nil {
		return "", fmt.Errorf("read response: %w", err)
	}

	var userInfo []struct {
		ID string `json:"id"`
	}
	if err := json.Unmarshal(bodyBytes, &userInfo); err != nil {
		return "", fmt.Errorf("parse JSON: %w", err)
	}

	if len(userInfo) == 0 {
		return "", fmt.Errorf("empty list of users")
	}

	// Assuming the first user is the one we are looking for.
	return userInfo[0].ID, nil
}

// ManageRoles Assigns roles to a user. Requires an admin token to make the changes in Keycloak.
// Deprecated: assign Groups instead of roles, see tenantUtils.addUserToGroups
func ManageRoles(cli *http.Client, token, action, username, orgUUID, projUUID string) error {
	var roles []string
	var roleID string

	log.Printf("Managing(%s) roles to user %s in org %s and project %s\n", action, username, orgUUID, projUUID)

	// TODO consider assigning the group directly (instead of individual roles)
	if orgUUID == "" && projUUID == "" {
		// if ProjectID and orgUUID is empty we are assigning the org-manager-group roles
		roleList := []string{"org-read-role", "org-write-role", "org-update-role", "org-delete-role"}
		roles = append(roles, roleList...)
	} else if projUUID == "" {
		// if ProjectID is empty we are assigning the project-manager-group roles
		roleList := []string{"project-read-role", "project-write-role", "project-update-role", "project-delete-role"}
		for _, roleName := range roleList {
			prefixedRole := fmt.Sprintf("%s_%s", orgUUID, roleName)
			roles = append(roles, prefixedRole)
		}
	} else {
		// if the project ID is specified we assign:
		// - member role: which contains both Org and Project ID and is only used by tenant manager to allow access to a specific project
		roles = append(roles, fmt.Sprintf("%s_%s_%s", orgUUID, projUUID, "m"))
		// - all the roles that the services require
		// TODO consider assigning/removing the group(s) directly (instead of individual roles)
		roleList := []string{
			"en-agent-rw",
			"im-rw",
			"cl-rw",
			"cl-tpl-rw",
			"alrt-rw",
			"ao-rw",
			"cat-rw",
			"tc-r",
		}
		for _, roleName := range roleList {
			prefixedRole := fmt.Sprintf("%s_%s", projUUID, roleName)
			roles = append(roles, prefixedRole)
		}
	}

	log.Printf("Updating(%s) roles %v to user %s and role ID %s", action, roles, username, roleID)

	userId, err := GetUserID(http.DefaultClient, username, token)
	if err != nil {
		return fmt.Errorf("failed to get user ID: %w", err)
	}

	pollIntervalInSecs := time.Duration.Seconds(1)
	retryCount := 120 // wait for 2 mins
	for i := 0; i < retryCount; i++ {
		var errs []error
		for _, roleName := range roles {
			if err := manageRole(context.TODO(), cli, token, action, userId, roleName); err != nil {
				errs = append(errs, err)
			}
		}
		if len(errs) == 0 {
			return nil
		}
		fmt.Printf("Not all roles are assigned, failed with an error: %v, Retrying...", errs)
		time.Sleep(time.Duration(pollIntervalInSecs))
	}
	return fmt.Errorf("time out waiting for roles to be assigned")
}

func ManageTenancyUserAndRoles(ctx context.Context, cli *http.Client, orgId, projId, action, tenancyUser string, removeUser bool) error {
	client, token, err := KeycloakLogin(ctx)
	if err != nil {
		return err
	}

	params := gocloak.GetUsersParams{
		Username: &tenancyUser,
	}

	users, err := client.GetUsers(ctx, token.AccessToken, KeycloakRealm, params)
	if err != nil {
		fmt.Printf("error getting user %s: %v", tenancyUser, err)
		return err
	}
	userExists := false
	userId := ""
	for _, user := range users {
		if *user.Username == tenancyUser {
			userId = *user.ID
			userExists = true
			break
		}
	}
	if removeUser {
		if !userExists {
			fmt.Println("no user found to delete. Skipping delete...")
			return nil
		}
		err = deleteTenancyUser(ctx, client, token, userId)
		if err != nil {
			fmt.Printf("error deleting user %s: %v", tenancyUser, err)
			return err
		}
		return nil
	}
	if !userExists {
		userId, err = createTenancyUser(ctx, client, token, tenancyUser)
		if err != nil {
			return err
		}
	}
	if orgId == "" {
		roleList := []string{"org-read-role", "org-write-role", "org-update-role", "org-delete-role"}
		for _, role := range roleList {
			err := manageRole(ctx, cli, token.AccessToken, action, userId, role)
			if err != nil {
				return err
			}
		}
		fmt.Printf("Action (%s) taken for SI Admin Roles for the user %s", action, tenancyUser)
	} else if projId == "" {
		var roles []string
		roleList := []string{"project-read-role", "project-write-role", "project-update-role", "project-delete-role"}
		for _, roleName := range roleList {
			prefixedRole := fmt.Sprintf("%s_%s", orgId, roleName)
			roles = append(roles, prefixedRole)
		}
		for _, role := range roles {
			err := manageRole(ctx, cli, token.AccessToken, action, userId, role)
			if err != nil {
				return err
			}
		}
		fmt.Printf("Action (%s) taken for Org Admin Roles for the user %s", action, tenancyUser)
	} else {
		role := fmt.Sprintf("%s_%s_m", orgId, projId)
		var roles []string
		roles = append(roles, role)
		roleList := []string{
			"en-agent-rw",
			"im-rw",
			"cl-rw",
			"cl-tpl-rw",
			"alrt-rw",
			"ao-rw",
			"cat-rw",
			"tc-r",
		}
		for _, roleName := range roleList {
			prefixedRole := fmt.Sprintf("%s_%s", projId, roleName)
			roles = append(roles, prefixedRole)
		}

		for _, role := range roles {
			err := manageRole(ctx, cli, token.AccessToken, action, userId, role)
			if err != nil {
				return err
			}
		}
		fmt.Printf("Action (%s) taken for Member Roles for the user %s", action, tenancyUser)
	}
	return nil
}

func GetRoleFromKeycloak(ctx context.Context, cli *http.Client, token, roleName string) (string, error) {
	req, err := http.NewRequestWithContext(
		ctx,
		http.MethodGet,
		"https://keycloak."+serviceDomainWithPort+"/admin/realms/master/roles",
		nil,
	)
	if err != nil {
		return "", fmt.Errorf("error creating request: %w", err)
	}

	req.Header.Add("Content-Type", "application/json")
	req.Header.Add("Authorization", "Bearer "+token)

	resp, err := cli.Do(req)
	if err != nil {
		return "", fmt.Errorf("error making request: %w", err)
	}
	defer resp.Body.Close()

	bodyBytes, err := io.ReadAll(resp.Body)
	if err != nil {
		return "", fmt.Errorf("error reading response: %w", err)
	}

	var availableRoles []struct {
		Name string `json:"name"`
		ID   string `json:"id"`
	}
	if err := json.Unmarshal(bodyBytes, &availableRoles); err != nil {
		return "", fmt.Errorf("error parsing JSON: %w", err)
	}

	var roleID string
	for _, role := range availableRoles {
		if role.Name == roleName {
			roleID = role.ID
			break
		}
	}
	return roleID, nil
}

func manageRole(ctx context.Context, cli *http.Client, token, action, userID, roleName string) error {
	roleID, err := GetRoleFromKeycloak(ctx, cli, token, roleName)
	if err != nil {
		return fmt.Errorf("error getting role %s: %w", roleName, err)
	}

	if roleID == "" {
		return fmt.Errorf("role not found: %s", roleName)
	}

	payload := []map[string]string{
		{"id": roleID, "name": roleName},
	}

	jsonData, err := json.Marshal(payload)
	if err != nil {
		return fmt.Errorf("error marshaling JSON: %w", err)
	}

	req, err := http.NewRequestWithContext(
		ctx, // TODO: Allow the user to pass a proper context.
		action,
		fmt.Sprintf("https://keycloak."+serviceDomainWithPort+"/admin/realms/master/users/%s/role-mappings/realm", userID),
		bytes.NewReader(jsonData),
	)
	if err != nil {
		return fmt.Errorf("error creating request: %w", err)
	}

	req.Header.Add("Content-Type", "application/json")
	req.Header.Add("Authorization", "Bearer "+token)

	resp, err := cli.Do(req)
	if err != nil {
		return fmt.Errorf("error making request: %w", err)
	}
	defer resp.Body.Close()

	if resp.StatusCode != http.StatusNoContent {
		return fmt.Errorf("failed to update role %s: %+v", roleName, resp)
	}
	fmt.Println("Role updated successfully:", roleName)
	return nil
}

func (DevUtils) CreateDefaultUser(ctx context.Context) error {
	client, token, err := KeycloakLogin(ctx)
	if err != nil {
		return err
	}

	// Create an array of gocloak.User
	users := []gocloak.User{
		{
			Username: gocloak.StringP("service-admin-example-user"),
			RealmRoles: &[]string{
				"default-roles-master",
			},
			Groups: &[]string{
				"service-admin-group",
			},
			FirstName: gocloak.StringP("Service"),
			LastName:  gocloak.StringP("Admin"),
		},
		{
			Username: gocloak.StringP("edge-manager-example-user"),
			RealmRoles: &[]string{
				"default-roles-master",
			},
			Groups: &[]string{
				"edge-manager-group",
			},
			FirstName: gocloak.StringP("Edge"),
			LastName:  gocloak.StringP("Manager"),
		},
		{
			Username: gocloak.StringP("edge-operator-example-user"),
			RealmRoles: &[]string{
				"default-roles-master",
			},
			Groups: &[]string{
				"edge-operator-group",
			},
			FirstName: gocloak.StringP("Edge"),
			LastName:  gocloak.StringP("Operator"),
		},
		{
			Username: gocloak.StringP("host-manager-example-user"),
			RealmRoles: &[]string{
				"default-roles-master",
			},
			Groups: &[]string{
				"host-manager-group",
			},
			FirstName: gocloak.StringP("Host"),
			LastName:  gocloak.StringP("Manager"),
		},
		{
			Username: gocloak.StringP("iam-admin-example-user"),
			RealmRoles: &[]string{
				"default-roles-master",
			},
			Groups: &[]string{
				"iam-admin-group",
			},
			FirstName: gocloak.StringP("IAM"),
			LastName:  gocloak.StringP("Admin"),
		},
		{
			Username: gocloak.StringP("sre-example-user"),
			RealmRoles: &[]string{
				"default-roles-master",
			},
			Groups: &[]string{
				"sre-group",
			},
			FirstName: gocloak.StringP("SRE"),
			LastName:  gocloak.StringP("Admin"),
		},
		{
			Username: gocloak.StringP("no-groups-example-user"),
			RealmRoles: &[]string{
				"default-roles-master",
			},
			FirstName: gocloak.StringP("No Groups"),
			LastName:  gocloak.StringP("Example User"),
		},
		{
			Username: gocloak.StringP("all-groups-example-user"),
			RealmRoles: &[]string{
				"default-roles-master",
				"en-agent-rw",
			},
			Groups: &[]string{
				"service-admin-group",
				"edge-manager-group",
				"edge-operator-group",
				"host-manager-group",
				"iam-admin-group",
				"sre-group",
			},
			FirstName: gocloak.StringP("All"),
			LastName:  gocloak.StringP("Groups"),
		},
	}

	fmt.Printf("Creating (%d) Example Users\n", len(users))

	for _, user := range users {
		// create example user
		userId, err := CreateDefaultKeyCloakUser(ctx, client, token, &user, "example")
		if err != nil {
			fmt.Printf("failed to create user: %s, %s\n", *user.Username, err.Error())
			continue
		}

		// // add user to group
		if user.Groups != nil {
			userGroup := *user.Groups
			err = addUserToGroups(ctx, client, token, KeycloakRealm, userGroup, userId)
			if err != nil {
				return fmt.Errorf("error adding org roles to user %s. Error: %w", defaultUser, err)
			}
		}

		// // add realm role to user
		var roles []gocloak.Role
		for _, role := range *user.RealmRoles {
			realmRole, err := getRealmRole(ctx, client, token, "master", role)
			if err != nil {
				return err
			}
			roles = append(roles, *realmRole)
		}

		err = client.AddRealmRoleToUser(ctx, token.AccessToken, "master", userId, roles)
		if err != nil {
			return err
		}
		fmt.Printf("added member roles to the user %s\n", userId)
		time.Sleep(1 * time.Second)
	}

	return nil
}<|MERGE_RESOLUTION|>--- conflicted
+++ resolved
@@ -19,10 +19,7 @@
 	"os"
 	"os/exec"
 	"path/filepath"
-<<<<<<< HEAD
-=======
 	"strconv"
->>>>>>> 265c9e05
 	"strings"
 	"time"
 
@@ -127,18 +124,6 @@
 	return false, nil
 }
 
-<<<<<<< HEAD
-// RegisterEnic Registers ENiC UUID with orchestrator
-func (DevUtils) RegisterEnic() error {
-	fmt.Printf("Registering ENiC...\n")
-	var enicUUID uuid.UUID
-	var errUUID error
-
-	cmd := fmt.Sprintf("kubectl exec -it -n %s %s -c edge-node -- bash -c 'dmidecode -s system-uuid'", enicNs, enicPodName)
-	ctx, cancel := context.WithTimeout(context.Background(), waitForReadyMin*time.Minute)
-	defer cancel()
-	counter := 0
-=======
 func getEnicUUIDInt(pod string) (uuid.UUID, error) {
 	var enicUUID uuid.UUID
 	var errUUID error
@@ -146,32 +131,18 @@
 	cmd := fmt.Sprintf("kubectl exec -it -n %s %s -c edge-node -- bash -c 'dmidecode -s system-uuid'", enicNs, pod)
 	ctx, cancel := context.WithTimeout(context.Background(), waitForReadyMin*time.Minute)
 	defer cancel()
->>>>>>> 265c9e05
 	fn := func() error {
 		out, err := exec.Command("bash", "-c", cmd).Output()
 		outParsed := strings.Trim(string(out), "\n")
 		enicUUID, errUUID = uuid.Parse(outParsed)
-<<<<<<< HEAD
-		fmt.Printf("\nENiC UUID output: %s from output (%s)\n", enicUUID, outParsed)
-		if err != nil || errUUID != nil {
-			fmt.Printf("\rENiC UUID is not ready: %s (%vs)", enicUUID, counter*waitForNextSec)
-			counter++
-			return fmt.Errorf("enic UUID is not ready")
-		} else {
-			fmt.Printf("\nENiC UUID: %s (%vs)\n", enicUUID, counter*waitForNextSec)
-=======
 		if err != nil || errUUID != nil {
 			return fmt.Errorf("enic UUID is not ready")
 		} else {
->>>>>>> 265c9e05
 			return nil
 		}
 	}
 
 	if err := retry.UntilItSucceeds(ctx, fn, time.Duration(waitForNextSec)*time.Second); err != nil {
-<<<<<<< HEAD
-		return fmt.Errorf("enic UUID retrieve error: %w 😲", err)
-=======
 		return uuid.UUID{}, fmt.Errorf("enic UUID retrieve error: %w 😲", err)
 	}
 
@@ -207,7 +178,6 @@
 	enicUUID, err := getEnicUUIDInt(podName)
 	if err != nil {
 		return fmt.Errorf("error getting ENiC UUID: %w", err)
->>>>>>> 265c9e05
 	}
 
 	cli, err := GetClient()
@@ -228,11 +198,7 @@
 		orchProject = orchProjectEnv
 	}
 
-<<<<<<< HEAD
-	orchUser := fmt.Sprintf("%s-%s", orchProject, "onboarding-user")
-=======
 	orchUser := fmt.Sprintf("%s-%s", orchProject, "api-user")
->>>>>>> 265c9e05
 	if orchUserEnv := os.Getenv("ORCH_USER"); orchUserEnv != "" {
 		orchUser = orchUserEnv
 	}
@@ -251,10 +217,7 @@
 	baseProjAPIUrl := fmt.Sprintf(apiBaseURLTemplate, orchFQDN, orchProject)
 	hostRegUrl := baseProjAPIUrl + "/compute/hosts/register"
 
-<<<<<<< HEAD
-=======
 	fmt.Printf("Registering ENiC on %s (project: %s) with user %s and password %s\n", orchFQDN, orchProject, orchUser, orchPass)
->>>>>>> 265c9e05
 	_, err = onboarding_manager.HttpInfraOnboardNewRegisterHost(hostRegUrl, *apiToken, cli, enicUUID, true)
 	if err != nil {
 		return fmt.Errorf("error registering ENiC: %w", err)
@@ -264,31 +227,6 @@
 	return nil
 }
 
-<<<<<<< HEAD
-// GetEnicSerialNumber retrieves the ENiC serial number.
-func (DevUtils) GetEnicSerialNumber() error {
-	ctx, cancel := context.WithTimeout(context.Background(), waitForReadyMin*time.Minute)
-	defer cancel()
-	counter := 0
-	var serialNumber string
-
-	fmt.Printf("Executing command to get ENiC serial number...\n")
-	fn := func() error {
-		cmd := fmt.Sprintf("kubectl exec -it -n %s %s -c edge-node -- bash -c 'dmidecode -s system-serial-number'", enicNs, enicPodName)
-		out, err := exec.Command("bash", "-c", cmd).Output()
-		if err != nil {
-			fmt.Printf("\rFailed to get ENiC serial number: attempt %d (%vs)", counter, counter*waitForNextSec)
-			counter++
-			return fmt.Errorf("get ENiC serial number: %w", err)
-		}
-		serialNumber = strings.TrimSpace(string(out))
-		fmt.Printf("Serial Number: %s\n", serialNumber)
-		return nil
-	}
-
-	if err := retry.UntilItSucceeds(ctx, fn, time.Duration(waitForNextSec)*time.Second); err != nil {
-		return fmt.Errorf("failed to get ENiC serial number after multiple attempts: %w", err)
-=======
 // ProvisionEnic Provisions ENiC with orchestrator, usage: mage devUtils:provisionEnic enic-0
 func (DevUtils) ProvisionEnic(podName string) error {
 	fmt.Printf("Provisioning ENiC...\n")
@@ -414,7 +352,6 @@
 		}
 
 		fmt.Printf("\t- %s: %s\n", pod, serialNumber)
->>>>>>> 265c9e05
 	}
 
 	return nil
@@ -422,30 +359,6 @@
 
 // GetEnicUUID retrieves the ENiC UUID.
 func (DevUtils) GetEnicUUID() error {
-<<<<<<< HEAD
-	ctx, cancel := context.WithTimeout(context.Background(), waitForReadyMin*time.Minute)
-	defer cancel()
-	counter := 0
-	var uuid string
-
-	fmt.Printf("Executing command to get ENiC UUID...\n")
-	fn := func() error {
-		cmd := fmt.Sprintf("kubectl exec -it -n %s %s -c edge-node -- bash -c 'dmidecode -s system-uuid'", enicNs, enicPodName)
-		out, err := exec.Command("bash", "-c", cmd).Output()
-		if err != nil {
-			fmt.Printf("\rFailed to get ENiC UUID: attempt %d (%vs)", counter, counter*waitForNextSec)
-			counter++
-			return fmt.Errorf("get ENiC UUID: %w", err)
-		}
-		uuid = strings.TrimSpace(string(out))
-		fmt.Printf("UUID: %s\n", uuid)
-		return nil
-	}
-
-	if err := retry.UntilItSucceeds(ctx, fn, time.Duration(waitForNextSec)*time.Second); err != nil {
-		return fmt.Errorf("failed to get ENiC UUID after multiple attempts: %w", err)
-	}
-=======
 	replicas, err := getEnicReplicaCount()
 	if err != nil {
 		return fmt.Errorf("error getting ENiC replica count: %w", err)
@@ -462,7 +375,6 @@
 		fmt.Printf("\t- %s: %s\n", pod, uuid)
 	}
 
->>>>>>> 265c9e05
 	return nil
 }
 
