# SPDX-FileCopyrightText: 2025 Intel Corporation
#
# SPDX-License-Identifier: Apache-2.0

variable "qemu_uri" {
  type        = string
  description = "The URI of the QEMU connection."
  default     = "qemu:///system"
}

variable "network_name" {
  type        = string
  description = "The name of the network"
  default     = "edge"
}

variable "network_mode" {
  type        = string
  description = "The mode of the network"
  default     = "nat"
}

variable "network_bridge" {
  type        = string
  description = "The bridge device defines the name of a bridge device which will be used to construct the virtual network."
  default     = "virbr1"
}

variable "network_domain" {
  type        = string
  description = "The domain of the network"
  default     = "cluster.onprem"
}

variable "network_subnet_cidrs" {
  type        = list(string)
  description = "The CIDRs of the network"
  default     = ["192.168.99.0/24"]
}

variable "dns_hosts" {
  type = list(object({
    hostname = string
    ip       = string
  }))
  description = "The list of DNS hosts"
  default = [
    { hostname = "alerting-monitor.cluster.onprem", ip = "192.168.99.30" },
    { hostname = "api.cluster.onprem", ip = "192.168.99.30" },
    { hostname = "app-orch.cluster.onprem", ip = "192.168.99.30" },
    { hostname = "app-service-proxy.cluster.onprem", ip = "192.168.99.30" },
    { hostname = "argocd.cluster.onprem", ip = "192.168.99.20" },
    { hostname = "attest-node.cluster.onprem", ip = "192.168.99.30" },
    { hostname = "cluster-orch-edge-node.cluster.onprem", ip = "192.168.99.30" },
    { hostname = "cluster-orch-node.cluster.onprem", ip = "192.168.99.30" },
    { hostname = "cluster.onprem", ip = "192.168.99.30" },
    { hostname = "connect-gateway.cluster.onprem", ip = "192.168.99.30" },
    { hostname = "fleet.cluster.onprem", ip = "192.168.99.30" },
    { hostname = "infra-node.cluster.onprem", ip = "192.168.99.30" },
    { hostname = "keycloak.cluster.onprem", ip = "192.168.99.30" },
    { hostname = "license-node.cluster.onprem", ip = "192.168.99.30" },
    { hostname = "log-query.cluster.onprem", ip = "192.168.99.30" },
    { hostname = "logs-node.cluster.onprem", ip = "192.168.99.30" },
    { hostname = "metadata.cluster.onprem", ip = "192.168.99.30" },
    { hostname = "metrics-node.cluster.onprem", ip = "192.168.99.30" },
    { hostname = "observability-admin.cluster.onprem", ip = "192.168.99.30" },
    { hostname = "observability-ui.cluster.onprem", ip = "192.168.99.30" },
    { hostname = "onboarding-node.cluster.onprem", ip = "192.168.99.30" },
    { hostname = "onboarding-stream.cluster.onprem", ip = "192.168.99.30" },
<<<<<<< HEAD
    { hostname = "mps-node.cluster.onprem", ip = "192.168.99.30" },
    { hostname = "mps-webport-node.cluster.onprem", ip = "192.168.99.30" },
    { hostname = "mpsrouter-node.cluster.onprem", ip = "192.168.99.30" },
    { hostname = "rps-node.cluster.onprem", ip = "192.168.99.30" },
    { hostname = "rps-webport-node.cluster.onprem", ip = "192.168.99.30" },
    { hostname = "onboarding.cluster.onprem", ip = "192.168.99.30" },
    { hostname = "orchestrator-license.cluster.onprem", ip = "192.168.99.30" },
=======
>>>>>>> 447e186a
    { hostname = "registry-oci.cluster.onprem", ip = "192.168.99.30" },
    { hostname = "registry.cluster.onprem", ip = "192.168.99.30" },
    { hostname = "release.cluster.onprem", ip = "192.168.99.30" },
    { hostname = "telemetry-node.cluster.onprem", ip = "192.168.99.30" },
    { hostname = "tinkerbell-nginx.cluster.onprem", ip = "192.168.99.40" },
    { hostname = "tinkerbell-server.cluster.onprem", ip = "192.168.99.30" },
    { hostname = "update-node.cluster.onprem", ip = "192.168.99.30" },
    { hostname = "vault.cluster.onprem", ip = "192.168.99.30" },
    { hostname = "vnc.cluster.onprem", ip = "192.168.99.30" },
    { hostname = "web-ui.cluster.onprem", ip = "192.168.99.30" },
    { hostname = "ws-app-service-proxy.cluster.onprem", ip = "192.168.99.30" },
  ]
}

variable "dhcp_boot" {
  type        = string
  description = "The DHCP boot option"
  default     = "tag:efi-http,https://tinkerbell-nginx.cluster.onprem/tink-stack/signed_ipxe.efi"
}

variable "dns_resolvers" {
  type        = list(string)
  description = "The list of DNS resolvers dnsmasq will forward queries to. They must be specified as IP addresses."
}<|MERGE_RESOLUTION|>--- conflicted
+++ resolved
@@ -67,7 +67,6 @@
     { hostname = "observability-ui.cluster.onprem", ip = "192.168.99.30" },
     { hostname = "onboarding-node.cluster.onprem", ip = "192.168.99.30" },
     { hostname = "onboarding-stream.cluster.onprem", ip = "192.168.99.30" },
-<<<<<<< HEAD
     { hostname = "mps-node.cluster.onprem", ip = "192.168.99.30" },
     { hostname = "mps-webport-node.cluster.onprem", ip = "192.168.99.30" },
     { hostname = "mpsrouter-node.cluster.onprem", ip = "192.168.99.30" },
@@ -75,8 +74,6 @@
     { hostname = "rps-webport-node.cluster.onprem", ip = "192.168.99.30" },
     { hostname = "onboarding.cluster.onprem", ip = "192.168.99.30" },
     { hostname = "orchestrator-license.cluster.onprem", ip = "192.168.99.30" },
-=======
->>>>>>> 447e186a
     { hostname = "registry-oci.cluster.onprem", ip = "192.168.99.30" },
     { hostname = "registry.cluster.onprem", ip = "192.168.99.30" },
     { hostname = "release.cluster.onprem", ip = "192.168.99.30" },
