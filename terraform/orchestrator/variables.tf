# SPDX-FileCopyrightText: 2025 Intel Corporation
#
# SPDX-License-Identifier: Apache-2.0

variable "qemu_uri" {
  type        = string
  description = "The URI of the QEMU connection."
  default     = "qemu:///system"
}

variable "vm_create_timeout" {
  type        = string
  description = "The timeout for creating the VM."
  default     = "30m"
}

variable "vm_domain_type" {
  type        = string
  description = "The type of domain to use for the VM."
  default     = "kvm"
}

variable "storage_pool" {
  type        = string
  description = "The name of the storage pool to use for the VM."
  default     = "edge"
}

variable "vm_boot_disk_size" {
  type        = string
  description = "The size of the VM's boot disk. Accepts K for kibibytes, M for mebibytes, G for gibibytes, T for tibibytes."
  default     = "512G"
}

variable "os_disk_image_url" {
  type        = string
  description = "The URL of the OS disk image"
  default     = "https://cloud-images.ubuntu.com/jammy/current/jammy-server-cloudimg-amd64.img"
}

variable "vm_name" {
  type        = string
  description = "The name of the VM."
  default     = "orch-tf"
}

variable "vm_user" {
  type        = string
  description = "The user name to use for the VM."
  default     = "ubuntu"
}

variable "vm_vcpu" {
  type        = number
  description = "The number of virtual CPUs to use for the VM."
  default     = 24
}

variable "vm_memory" {
  type        = number
  description = "The amount of memory to use for the VM."
  default     = 65536
}

variable "vm_enable_hugepages" {
  type        = bool
  description = "Whether to enable hugepages for the VM. Huge pages must be enabled on the host."
  default     = false
}

variable "vm_cpu_mode" {
  type        = string
  description = "The CPU mode to use for the VM."
  default     = "host-passthrough"
}

variable "ntp_server" {
  type        = string
  description = "NTP server the VM must use."
  default     = "ntp.ubuntu.com"
}

variable "network_name" {
  type        = string
  description = "The name of the network"
  default     = "edge"
}

variable "nameservers" {
  type        = list(string)
  description = "List of nameservers the VM must use. If null, the VM will use the default nameservers provided through DHCP."
  default     = null
}

variable "http_proxy" {
  type        = string
  description = "Sets the HTTP_PROXY environment variable in the VM."
  default     = ""
}

variable "https_proxy" {
  type        = string
  description = "Sets the HTTPS_PROXY environment variable in the VM."
  default     = ""
}

variable "no_proxy" {
  type        = string
  description = "Sets the NO_PROXY environment variable in the VM."
  default     = ""
}

variable "ftp_proxy" {
  type        = string
  description = "Sets the FTP_PROXY environment variable in the VM."
  default     = ""
}

variable "socks_proxy" {
  type        = string
  description = "Sets the SOCKS_PROXY environment variable in the VM."
  default     = ""
}

variable "ca_certificates" {
  type        = list(string)
  description = "List of CA certificates file paths for the VM to trust."
  default     = []
}

variable "install_docker" {
  type        = bool
  description = "Whether to install Docker on the VM."
  default     = false
}

variable "extra_packages" {
  type        = list(string)
  description = "List of additional packages to install on the VM."
  default     = []
}

variable "ssh_public_key" {
  type        = string
  description = "The public SSH key to use for authentication to the VM."
  default     = ""
}

variable "runcmd" {
  type        = list(string)
  description = "List of commands to run on the VM after the first boot."
  default     = []
}

variable "enable_auto_install" {
  type        = bool
  description = "Enable auto installation of Orchestrator."
  default     = true
}

variable "deploy_tag" {
  type        = string
  description = "Orchestrator release tag version. If empty, will use the default main branch tag."
<<<<<<< HEAD
  default     = "latest-main"
=======
  default     = "latest-main-dev"
>>>>>>> 3185749d
}

variable "use_local_build_artifact" {
  type        = bool
  description = "Path to the local Orchestrator artifacts relative to working directory."
  default     = false
}

variable "local_installers_path" {
  type        = string
  description = "Path to the local Orchestrator installers relative to working directory."
  default     = "dist"
}

variable "local_repo_archives_path" {
  type        = string
  description = "Path to the local repo archive relative to working directory."
  default     = "repo_archives"
}

variable "working_directory" {
  type        = string
  description = "The directory where the Terraform files are located."
  default     = "."
}

variable "orch_profile" {
  type        = string
  description = "Orchestrator configuration profile. If empty, will use the default production profile."
  default     = "onprem"
}

variable "release_service_refresh_token" {
  type        = string
  description = "Release service OAuth 2.0 refresh token."
  default     = "TODO: Make this required when we have private Release service artifacts"
}

variable "rs_url" {
  type        = string
  description = "Orchestrator release service URL. If empty, will use the default development release service URL."
  default     = "registry-rs.edgeorchestration.intel.com"
}

variable "cluster_domain" {
  type        = string
  description = "Domain of the cluster"
  default     = "cluster.onprem"
}

variable "vm_ssh_port" {
  type        = number
  description = "The port to use for the VM SSH connection."
  default     = 22
}

variable "vm_ssh_user" {
  type        = string
  description = "The user name to use for the VM SSH connection."
  default     = "ubuntu"
}

variable "vm_ssh_password" {
  type        = string
  description = "The password to use for the VM SSH connection."
  default     = "ubuntu"
}

variable "override_flag" {
  type        = bool
  description = "Whether to use the --override flag for the onprem_installer.sh script."
  default     = false
}

variable "docker_username" {
  type        = string
  description = "Docker.io username"
  default     = ""
}

variable "docker_password" {
  type        = string
  description = "Docker.io password"
  default     = ""
}

variable "gitea_image_registry" {
  type        = string
  description = "Gitea image registry"
  default     = "docker.io"
}

variable "locally_built_artifacts" {
  type        = bool
  description = "Whether to use locally built artifacts"
  default     = false
}

variable "vm_boot_disk_name" {
  type        = string
  description = "The name of the VM's boot disk."
  default     = "ubuntu-volume-1"
}

variable "enable_cpu_pinning" {
  type        = bool
  description = "Whether to enable CPU pinning for the VM."
  default     = true
}

variable "vmnet_ips" {
  type        = list(string)
  description = "List of IP addresses with CIDR."
  default     = ["192.168.99.10/24", "192.168.99.20/24", "192.168.99.30/24", "192.168.99.40/24"]
}<|MERGE_RESOLUTION|>--- conflicted
+++ resolved
@@ -161,11 +161,7 @@
 variable "deploy_tag" {
   type        = string
   description = "Orchestrator release tag version. If empty, will use the default main branch tag."
-<<<<<<< HEAD
-  default     = "latest-main"
-=======
   default     = "latest-main-dev"
->>>>>>> 3185749d
 }
 
 variable "use_local_build_artifact" {
