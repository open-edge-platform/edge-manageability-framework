# SPDX-FileCopyrightText: 2025 Intel Corporation
#
# SPDX-License-Identifier: Apache-2.0

resource "local_file" "env_data_file" {
  content = templatefile(
    "${var.working_directory}/scripts/env.tftpl",
    {
      release_service_refresh_token = var.release_service_refresh_token,
      rs_url                        = var.rs_url,
      orch_profile                  = var.orch_profile,
      deploy_tag                    = var.deploy_tag,
      cluster_domain                = var.cluster_domain,
      docker_username               = var.docker_username,
      docker_password               = var.docker_password,
      gitea_image_registry          = var.gitea_image_registry,
      vmnet_ip1                     = local.vmnet_ip1,
      vmnet_ip2                     = local.vmnet_ip2,
      vmnet_ip3                     = local.vmnet_ip3,
    },
  )
  filename = "${path.module}/files/.env"

  lifecycle {
    prevent_destroy = false
  }
}

resource "local_file" "proxy_config_file" {
  content = templatefile(
    "${path.module}/templates/proxy_config.tftpl",
    {
      http_proxy  = var.http_proxy,
      https_proxy = var.https_proxy,
      no_proxy    = var.no_proxy,
      ftp_proxy   = var.ftp_proxy,
      socks_proxy = var.socks_proxy,
    },
  )
  filename = "${path.module}/files/proxy_config.yaml"

  lifecycle {
    prevent_destroy = false
  }
}

resource "local_file" "cloud_init_user_data_file" {
  content = templatefile(
    "${var.working_directory}/cloud-inits/cloud_config.tftpl",
    {
      ssh_key             = var.ssh_public_key,
      hostname            = var.vm_name,
      ntp_server          = var.ntp_server,
      http_proxy          = var.http_proxy,
      https_proxy         = var.https_proxy,
      no_proxy            = var.no_proxy,
      ca_certs            = [for ca_cert_paths in var.ca_certificates : indent(6, file(ca_cert_paths))], // Read CA certs into a list
      enable_auto_install = var.enable_auto_install,
    },
  )
  filename = "${path.module}/files/user_data.cfg"

  lifecycle {
    prevent_destroy = false
  }
}

resource "local_file" "cloud_init_networking_data_file" {
  content = templatefile(
    "${path.module}/cloud-inits/network_config.tftpl",
    {
      vmnet_ips = var.vmnet_ips,
    }
  )
  filename = "${path.module}/files/network_data.cfg"

  lifecycle {
    prevent_destroy = false
  }
}

data "local_file" "version_file" {
  filename = "${var.working_directory}/../../VERSION"
}

resource "libvirt_cloudinit_disk" "cloud_init_config" {
  name           = "commoninit.iso"
  pool           = var.storage_pool
  user_data      = local_file.cloud_init_user_data_file.content
  network_config = local_file.cloud_init_networking_data_file.content
}

resource "libvirt_volume" "os_disk_image" {
  name   = "os-disk-image.img"
  pool   = var.storage_pool
  source = fileexists("${path.module}/files/os-disk-image.img") ? "${path.module}/files/os-disk-image.img" : var.os_disk_image_url
  format = "qcow2"

  // Cache the image locally
  provisioner "local-exec" {
    command = "if [ ! -f ${path.module}/files/os-disk-image.img ]; then curl -o ${path.module}/files/os-disk-image.img ${var.os_disk_image_url}; fi"
  }
}

resource "libvirt_volume" "root" {
  depends_on = [
    libvirt_volume.os_disk_image
  ]

  name           = var.vm_boot_disk_name
  pool           = var.storage_pool
  format         = "qcow2"
  base_volume_id = libvirt_volume.os_disk_image.id
}

resource "libvirt_domain" "orch-vm" {
  depends_on = [
    libvirt_cloudinit_disk.cloud_init_config,
    libvirt_volume.root,
  ]

  type = var.vm_domain_type

  name       = var.vm_name
  memory     = var.vm_memory
  vcpu       = var.vm_vcpu
  autostart  = true
  qemu_agent = false
  running    = false
  timeouts {
    create = var.vm_create_timeout
  }

  cpu {
    mode = var.vm_cpu_mode
  }

  cloudinit = libvirt_cloudinit_disk.cloud_init_config.id

  disk {
    volume_id = libvirt_volume.root.id
    scsi      = true
  }

  // Disable disk caching and set IO to native for better performance
  xml {
    xslt = templatefile("${path.module}/customize_domain.xsl.tftpl", {
      enable_cpu_pinning = var.enable_cpu_pinning,
      vm_vcpu            = var.vm_vcpu
    })
  }

  network_interface {
    network_name   = var.network_name
    hostname       = "vmnet"
    wait_for_lease = false
    addresses      = local.vmnet_ips
  }

  console {
    type        = "pty"
    target_port = "0"
    target_type = "serial"
  }
}

resource "null_resource" "resize_and_restart_vm" {
  depends_on = [
    libvirt_domain.orch-vm
  ]

  provisioner "local-exec" {
    command = <<-EOT
      sudo virsh vol-resize ${var.vm_boot_disk_name} --pool ${var.storage_pool} ${var.vm_boot_disk_size} &&
      sudo virsh start ${var.vm_name}
    EOT
  }
}

resource "null_resource" "copy_files" {
  depends_on = [
    local_file.env_data_file,
    null_resource.resize_and_restart_vm
  ]

  connection {
    type     = "ssh"
    host     = local.vmnet_ip0
    port     = var.vm_ssh_port
    user     = var.vm_ssh_user
    password = var.vm_ssh_password
  }

  provisioner "file" {
    source      = local_file.env_data_file.filename
    destination = "/home/ubuntu/.env"
    when        = create
  }

  provisioner "file" {
    source      = "${path.module}/files/proxy_config.yaml"
    destination = "/home/ubuntu/proxy_config.yaml"
    when        = create
  }

  provisioner "file" {
    source      = "../../${var.working_directory}/on-prem-installers/onprem/uninstall_onprem.sh"
    destination = "/home/ubuntu/uninstall_onprem.sh"
    when        = create
  }

  provisioner "file" {
    source      = "../../${var.working_directory}/on-prem-installers/onprem/onprem_installer.sh"
    destination = "/home/ubuntu/onprem_installer.sh"
    when        = create
  }

  provisioner "file" {
    source      = "../../${var.working_directory}/on-prem-installers/onprem/functions.sh"
    destination = "/home/ubuntu/functions.sh"
    when        = create
  }

  provisioner "file" {
    source      = "${var.working_directory}/scripts/access_script.tftpl"
    destination = "/home/ubuntu/access_script.sh"
    when        = create
  }

  provisioner "remote-exec" {
    inline = [
      "chmod +x /home/ubuntu/uninstall_onprem.sh /home/ubuntu/onprem_installer.sh /home/ubuntu/functions.sh /home/ubuntu/access_script.sh /home/ubuntu/.env",
    ]
    when = create
  }
}

resource "null_resource" "copy_local_orch_installer" {

  count = var.use_local_build_artifact ? 1 : 0

  depends_on = [
    local_file.env_data_file,
    null_resource.resize_and_restart_vm
  ]

  connection {
    type     = "ssh"
    host     = local.vmnet_ip0
    port     = var.vm_ssh_port
    user     = var.vm_ssh_user
    password = var.vm_ssh_password
  }

  provisioner "remote-exec" {
    inline = [
      "mkdir /home/ubuntu/installers",
      "mkdir /home/ubuntu/repo_archives",
    ]
  }

  provisioner "file" {
    source      = "../../${var.working_directory}/${var.local_installers_path}/onprem-argocd-installer_${var.deploy_tag}_amd64.deb"
    destination = "/home/ubuntu/installers/onprem-argocd-installer_${var.deploy_tag}_amd64.deb"
  }

  provisioner "file" {
    source      = "../../${var.working_directory}/${var.local_installers_path}/onprem-config-installer_${var.deploy_tag}_amd64.deb"
    destination = "/home/ubuntu/installers/onprem-config-installer_${var.deploy_tag}_amd64.deb"
  }

  provisioner "file" {
    source      = "../../${var.working_directory}/${var.local_installers_path}/onprem-gitea-installer_${var.deploy_tag}_amd64.deb"
    destination = "/home/ubuntu/installers/onprem-gitea-installer_${var.deploy_tag}_amd64.deb"
  }

  provisioner "file" {
    source      = "../../${var.working_directory}/${var.local_installers_path}/onprem-ke-installer_${var.deploy_tag}_amd64.deb"
    destination = "/home/ubuntu/installers/onprem-ke-installer_${var.deploy_tag}_amd64.deb"
  }

  provisioner "file" {
    source      = "../../${var.working_directory}/${var.local_installers_path}/onprem-orch-installer_${var.deploy_tag}_amd64.deb"
    destination = "/home/ubuntu/installers/onprem-orch-installer_${var.deploy_tag}_amd64.deb"
  }

  provisioner "file" {
    source      = "../../${var.working_directory}/${var.local_repo_archives_path}/onpremFull_edge-manageability-framework_${split("\n",data.local_file.version_file.content)[0]}.tgz"
    destination = "/home/ubuntu/repo_archives/onpremFull_edge-manageability-framework_${split("\n",data.local_file.version_file.content)[0]}.tgz"
  }
}

resource "null_resource" "write_installer_config" {

  // Disable this resource if auto-install is disabled
  count = var.enable_auto_install ? 1 : 0

  depends_on = [
    null_resource.copy_files
  ]

  connection {
    type     = "ssh"
    host     = local.vmnet_ip0
    port     = var.vm_ssh_port
    user     = var.vm_ssh_user
    password = var.vm_ssh_password
  }

  provisioner "remote-exec" {
    inline = [
      "set -o errexit",
      "until [ -f /var/lib/cloud/instance/boot-finished ]; do echo 'Waiting for cloud-init...'; sleep 15; done",
      "echo 'cloud-init has finished!'",
<<<<<<< HEAD
      "bash -c 'cd /home/ubuntu; source .env; ./onprem_installer.sh --trace ${var.override_flag ? "--override" : ""} --write-config'",
=======
      "bash -c 'cd /home/ubuntu; source .env; ./onprem_installer.sh --trace ${var.override_flag ? "--override" : ""} ${var.use_local_build_artifact ? "--skip-download" : ""} --write-config'",
      "mv /home/ubuntu/proxy_config.yaml /home/ubuntu/repo_archives/tmp/edge-manageability-framework/orch-configs/profiles/proxy-internal.yaml"
>>>>>>> d2ded8fa
    ]
    when = create
  }
}

resource "null_resource" "set_proxy_config" {

  // Only run this if a proxy is set
  count = local.is_proxy_set ? 1 : 0

  depends_on = [
    null_resource.copy_files,
    null_resource.write_installer_config
  ]

  connection {
    type     = "ssh"
    host     = local.vmnet_ip0
    port     = var.vm_ssh_port
    user     = var.vm_ssh_user
    password = var.vm_ssh_password
  }

  provisioner "remote-exec" {
    inline = [ 
      "set -o errexit",
      "mv /home/ubuntu/proxy_config.yaml /home/ubuntu/repo_archives/tmp/edge-manageability-framework/orch-configs/profiles/proxy-none.yaml"
     ]
    when = create
  }
}

resource "null_resource" "exec_installer" {

  // Disable this resource if auto-install is disabled
  count = var.enable_auto_install ? 1 : 0

  depends_on = [
    null_resource.write_installer_config,
    null_resource.set_proxy_config
  ]

  connection {
    type     = "ssh"
    host     = local.vmnet_ip0
    port     = var.vm_ssh_port
    user     = var.vm_ssh_user
    password = var.vm_ssh_password
  }

  provisioner "remote-exec" {
    inline = [
<<<<<<< HEAD
      "set -o errexit",
      "bash -c 'cd /home/ubuntu; source .env; env; ./onprem_installer.sh --skip-download --trace --yes ${var.override_flag ? "--override" : ""} | tee ./install_output.log; exit $${PIPESTATUS[0]}'",
=======
      "bash -c 'cd /home/ubuntu; source .env; env; ./onprem_installer.sh --trace --yes ${var.override_flag ? "--override" : ""} ${var.use_local_build_artifact ? "--skip-download" : ""} | tee ./install_output.log; exit $${PIPESTATUS[0]}'",
>>>>>>> d2ded8fa
    ]
    when = create
  }
}

resource "null_resource" "wait_for_kubeconfig" {

  // Disable this resource if auto-install is disabled
  count = var.enable_auto_install ? 1 : 0

  depends_on = [
    null_resource.exec_installer
  ]

  connection {
    type     = "ssh"
    host     = local.vmnet_ip0
    port     = var.vm_ssh_port
    user     = var.vm_ssh_user
    password = var.vm_ssh_password
  }

  provisioner "remote-exec" {
    inline = [
      "until test -f /home/${var.vm_ssh_user}/.kube/config; do sleep 15; done", // This takes ~10 minutes - patience!
      "echo 'KUBECONFIG file exists!'",
    ]
    when = create
  }
}

resource "null_resource" "copy_kubeconfig" {

  // Disable this resource if auto-install is disabled
  count = var.enable_auto_install ? 1 : 0

  depends_on = [
    null_resource.wait_for_kubeconfig
  ]

  provisioner "local-exec" {
    command = "rm ${path.module}/files/kubeconfig || true"
    when    = create
  }

  provisioner "local-exec" {
    command = "SSH_PASSWORD='${var.vm_ssh_password}' ${path.module}/scripts/sshpass.bash scp -o UserKnownHostsFile=/dev/null -o StrictHostKeyChecking=no -P 22 ${var.vm_ssh_user}@${local.vmnet_ip0}:/home/${var.vm_ssh_user}/.kube/config ${path.module}/files/kubeconfig"
    when    = create
  }

  provisioner "local-exec" {
    // Set the cluster URL to the VM's IP address so that kubectl can remotely connect to the cluster. Disable TLS
    // verification because the server name dialed does not match the certificate.
    command = "KUBECONFIG=${path.module}/files/kubeconfig kubectl config set-cluster default --server=https://${local.vmnet_ip0}:6443 --insecure-skip-tls-verify=true"
    when    = create
  }
}<|MERGE_RESOLUTION|>--- conflicted
+++ resolved
@@ -292,8 +292,8 @@
 
 resource "null_resource" "write_installer_config" {
 
-  // Disable this resource if auto-install is disabled
-  count = var.enable_auto_install ? 1 : 0
+  // Enable this resource if auto-install is enabled and not using local build artifacts
+  count = var.enable_auto_install && !var.use_local_build_artifact ? 1 : 0
 
   depends_on = [
     null_resource.copy_files
@@ -312,12 +312,7 @@
       "set -o errexit",
       "until [ -f /var/lib/cloud/instance/boot-finished ]; do echo 'Waiting for cloud-init...'; sleep 15; done",
       "echo 'cloud-init has finished!'",
-<<<<<<< HEAD
       "bash -c 'cd /home/ubuntu; source .env; ./onprem_installer.sh --trace ${var.override_flag ? "--override" : ""} --write-config'",
-=======
-      "bash -c 'cd /home/ubuntu; source .env; ./onprem_installer.sh --trace ${var.override_flag ? "--override" : ""} ${var.use_local_build_artifact ? "--skip-download" : ""} --write-config'",
-      "mv /home/ubuntu/proxy_config.yaml /home/ubuntu/repo_archives/tmp/edge-manageability-framework/orch-configs/profiles/proxy-internal.yaml"
->>>>>>> d2ded8fa
     ]
     when = create
   }
@@ -325,8 +320,8 @@
 
 resource "null_resource" "set_proxy_config" {
 
-  // Only run this if a proxy is set
-  count = local.is_proxy_set ? 1 : 0
+  // Enable this resource if auto-install is enabled and a proxy is set
+  count = var.enable_auto_install && local.is_proxy_set ? 1 : 0
 
   depends_on = [
     null_resource.copy_files,
@@ -352,7 +347,7 @@
 
 resource "null_resource" "exec_installer" {
 
-  // Disable this resource if auto-install is disabled
+  // Enable this resource if auto-install if enabled
   count = var.enable_auto_install ? 1 : 0
 
   depends_on = [
@@ -370,12 +365,8 @@
 
   provisioner "remote-exec" {
     inline = [
-<<<<<<< HEAD
       "set -o errexit",
       "bash -c 'cd /home/ubuntu; source .env; env; ./onprem_installer.sh --skip-download --trace --yes ${var.override_flag ? "--override" : ""} | tee ./install_output.log; exit $${PIPESTATUS[0]}'",
-=======
-      "bash -c 'cd /home/ubuntu; source .env; env; ./onprem_installer.sh --trace --yes ${var.override_flag ? "--override" : ""} ${var.use_local_build_artifact ? "--skip-download" : ""} | tee ./install_output.log; exit $${PIPESTATUS[0]}'",
->>>>>>> d2ded8fa
     ]
     when = create
   }
