# SPDX-FileCopyrightText: 2025 Intel Corporation
#
# SPDX-License-Identifier: Apache-2.0

resource "local_file" "env_data_file" {
  content = templatefile(
    "${var.working_directory}/scripts/env.tftpl",
    {
      release_service_refresh_token = var.release_service_refresh_token,
      rs_url                        = var.rs_url,
      orch_profile                  = var.orch_profile,
      deploy_tag                    = var.deploy_tag,
      cluster_domain                = var.cluster_domain,
      docker_username               = var.docker_username,
      docker_password               = var.docker_password,
      gitea_image_registry          = var.gitea_image_registry,
      vmnet_ip1                     = local.vmnet_ip1,
      vmnet_ip2                     = local.vmnet_ip2,
      vmnet_ip3                     = local.vmnet_ip3,
    },
  )
  filename = "${path.module}/files/.env"

  lifecycle {
    prevent_destroy = false
  }
}

resource "local_file" "proxy_config_file" {
  content = templatefile(
    "${path.module}/templates/proxy_config.tftpl",
    {
      http_proxy  = var.http_proxy,
      https_proxy = var.https_proxy,
      no_proxy    = var.no_proxy,
      ftp_proxy   = var.ftp_proxy,
      socks_proxy = var.socks_proxy,
    },
  )
  filename = "${path.module}/files/proxy_config.yaml"

  lifecycle {
    prevent_destroy = false
  }
}

resource "local_file" "cloud_init_user_data_file" {
  content = templatefile(
    "${var.working_directory}/cloud-inits/cloud_config.tftpl",
    {
      ssh_key             = var.ssh_public_key,
      hostname            = var.vm_name,
      ntp_server          = var.ntp_server,
      http_proxy          = var.http_proxy,
      https_proxy         = var.https_proxy,
      no_proxy            = var.no_proxy,
      ca_certs            = [for ca_cert_paths in var.ca_certificates : indent(6, file(ca_cert_paths))], // Read CA certs into a list
      enable_auto_install = var.enable_auto_install,
    },
  )
  filename = "${path.module}/files/user_data.cfg"

  lifecycle {
    prevent_destroy = false
  }
}

resource "local_file" "cloud_init_networking_data_file" {
  content = templatefile(
    "${path.module}/cloud-inits/network_config.tftpl",
    {
      vmnet_ips = var.vmnet_ips,
    }
  )
  filename = "${path.module}/files/network_data.cfg"

  lifecycle {
    prevent_destroy = false
  }
}

data "local_file" "version_file" {
  filename = "${var.working_directory}/../../VERSION"
}

resource "libvirt_cloudinit_disk" "cloud_init_config" {
  name           = "commoninit.iso"
  pool           = var.storage_pool
  user_data      = local_file.cloud_init_user_data_file.content
  network_config = local_file.cloud_init_networking_data_file.content
}

resource "libvirt_volume" "os_disk_image" {
  name   = "os-disk-image.img"
  pool   = var.storage_pool
  source = fileexists("${path.module}/files/os-disk-image.img") ? "${path.module}/files/os-disk-image.img" : var.os_disk_image_url
  format = "qcow2"

  // Cache the image locally
  provisioner "local-exec" {
    command = "if [ ! -f ${path.module}/files/os-disk-image.img ]; then curl -o ${path.module}/files/os-disk-image.img ${var.os_disk_image_url}; fi"
  }
}

resource "libvirt_volume" "root" {
  depends_on = [
    libvirt_volume.os_disk_image
  ]

  name           = var.vm_boot_disk_name
  pool           = var.storage_pool
  format         = "qcow2"
  base_volume_id = libvirt_volume.os_disk_image.id
}

resource "libvirt_domain" "orch-vm" {
  depends_on = [
    libvirt_cloudinit_disk.cloud_init_config,
    libvirt_volume.root,
  ]

  type = var.vm_domain_type

  name       = var.vm_name
  memory     = var.vm_memory
  vcpu       = var.vm_vcpu
  autostart  = true
  qemu_agent = false
  running    = false
  timeouts {
    create = var.vm_create_timeout
  }

  cpu {
    mode = var.vm_cpu_mode
  }

  cloudinit = libvirt_cloudinit_disk.cloud_init_config.id

  disk {
    volume_id = libvirt_volume.root.id
    scsi      = true
  }

  // Disable disk caching and set IO to native for better performance
  xml {
    xslt = templatefile("${path.module}/customize_domain.xsl.tftpl", {
      enable_cpu_pinning = var.enable_cpu_pinning,
      vm_vcpu            = var.vm_vcpu
    })
  }

  network_interface {
    network_name   = var.network_name
    hostname       = "vmnet"
    wait_for_lease = false
    addresses      = local.vmnet_ips
  }

  console {
    type        = "pty"
    target_port = "0"
    target_type = "serial"
  }
}

resource "null_resource" "resize_and_restart_vm" {
  depends_on = [
    libvirt_domain.orch-vm
  ]

  provisioner "local-exec" {
    command = <<-EOT
      sudo virsh vol-resize ${var.vm_boot_disk_name} --pool ${var.storage_pool} ${var.vm_boot_disk_size} &&
      sudo virsh start ${var.vm_name}
    EOT
  }
}

resource "null_resource" "wait_for_cloud_init" {

  depends_on = [
    null_resource.resize_and_restart_vm
  ]

  connection {
    type     = "ssh"
    host     = local.vmnet_ip0
    port     = var.vm_ssh_port
    user     = var.vm_ssh_user
    password = var.vm_ssh_password
  }

  provisioner "remote-exec" {
    inline = [
      "set -o errexit",
      "until [ -f /var/lib/cloud/instance/boot-finished ]; do echo 'Waiting for cloud-init...'; sleep 15; done",
      "echo 'cloud-init has finished!'",
    ]
    when = create
  }
}

resource "null_resource" "copy_files" {
  depends_on = [
    local_file.env_data_file,
    null_resource.resize_and_restart_vm
  ]

  connection {
    type     = "ssh"
    host     = local.vmnet_ip0
    port     = var.vm_ssh_port
    user     = var.vm_ssh_user
    password = var.vm_ssh_password
  }

  provisioner "file" {
    source      = local_file.env_data_file.filename
    destination = "/home/ubuntu/.env"
    when        = create
  }

  provisioner "file" {
    source      = "${path.module}/files/proxy_config.yaml"
    destination = "/home/ubuntu/proxy_config.yaml"
    when        = create
  }

  provisioner "file" {
    source      = "../../${var.working_directory}/on-prem-installers/onprem/uninstall_onprem.sh"
    destination = "/home/ubuntu/uninstall_onprem.sh"
    when        = create
  }

  provisioner "file" {
    source      = "../../${var.working_directory}/on-prem-installers/onprem/onprem_installer.sh"
    destination = "/home/ubuntu/onprem_installer.sh"
    when        = create
  }

  provisioner "file" {
    source      = "../../${var.working_directory}/on-prem-installers/onprem/functions.sh"
    destination = "/home/ubuntu/functions.sh"
    when        = create
  }

  provisioner "file" {
    source      = "${var.working_directory}/scripts/access_script.tftpl"
    destination = "/home/ubuntu/access_script.sh"
    when        = create
  }

  provisioner "remote-exec" {
    inline = [
      "chmod +x /home/ubuntu/uninstall_onprem.sh /home/ubuntu/onprem_installer.sh /home/ubuntu/functions.sh /home/ubuntu/access_script.sh /home/ubuntu/.env",
    ]
    when = create
  }
}

resource "null_resource" "copy_local_orch_installer" {

  count = var.use_local_build_artifact ? 1 : 0

  depends_on = [
    local_file.env_data_file,
    null_resource.resize_and_restart_vm
  ]

  connection {
    type     = "ssh"
    host     = local.vmnet_ip0
    port     = var.vm_ssh_port
    user     = var.vm_ssh_user
    password = var.vm_ssh_password
  }

  provisioner "remote-exec" {
    inline = [
      "mkdir /home/ubuntu/installers",
      "mkdir /home/ubuntu/repo_archives",
    ]
  }

  provisioner "file" {
    source      = "../../${var.working_directory}/${var.local_installers_path}/onprem-argocd-installer_${var.deploy_tag}_amd64.deb"
    destination = "/home/ubuntu/installers/onprem-argocd-installer_${var.deploy_tag}_amd64.deb"
  }

  provisioner "file" {
    source      = "../../${var.working_directory}/${var.local_installers_path}/onprem-config-installer_${var.deploy_tag}_amd64.deb"
    destination = "/home/ubuntu/installers/onprem-config-installer_${var.deploy_tag}_amd64.deb"
  }

  provisioner "file" {
    source      = "../../${var.working_directory}/${var.local_installers_path}/onprem-gitea-installer_${var.deploy_tag}_amd64.deb"
    destination = "/home/ubuntu/installers/onprem-gitea-installer_${var.deploy_tag}_amd64.deb"
  }

  provisioner "file" {
    source      = "../../${var.working_directory}/${var.local_installers_path}/onprem-ke-installer_${var.deploy_tag}_amd64.deb"
    destination = "/home/ubuntu/installers/onprem-ke-installer_${var.deploy_tag}_amd64.deb"
  }

  provisioner "file" {
    source      = "../../${var.working_directory}/${var.local_installers_path}/onprem-orch-installer_${var.deploy_tag}_amd64.deb"
    destination = "/home/ubuntu/installers/onprem-orch-installer_${var.deploy_tag}_amd64.deb"
  }

  provisioner "file" {
    source      = "../../${var.working_directory}/${var.local_repo_archives_path}/onpremFull_edge-manageability-framework_${split("\n",data.local_file.version_file.content)[0]}.tgz"
    destination = "/home/ubuntu/repo_archives/onpremFull_edge-manageability-framework_${split("\n",data.local_file.version_file.content)[0]}.tgz"
  }
}

resource "null_resource" "write_installer_config" {

  // Enable this resource if auto-install is enabled
  count = var.enable_auto_install ? 1 : 0

  depends_on = [
    null_resource.copy_files,
    null_resource.wait_for_cloud_init
  ]

  connection {
    type     = "ssh"
    host     = local.vmnet_ip0
    port     = var.vm_ssh_port
    user     = var.vm_ssh_user
    password = var.vm_ssh_password
  }

  provisioner "remote-exec" {
    inline = [
      "set -o errexit",
      "bash -c 'cd /home/ubuntu; source .env; ./onprem_installer.sh  ${var.use_local_build_artifact ? "--skip-download" : ""} --trace ${var.override_flag ? "--override" : ""} --write-config'",
    ]
    when = create
  }
}

resource "null_resource" "set_proxy_config" {

  // Enable this resource if auto-install is enabled and a proxy is set
  count = var.enable_auto_install && local.is_proxy_set ? 1 : 0

  depends_on = [
    null_resource.copy_files,
    null_resource.write_installer_config
  ]

  connection {
    type     = "ssh"
    host     = local.vmnet_ip0
    port     = var.vm_ssh_port
    user     = var.vm_ssh_user
    password = var.vm_ssh_password
  }

  provisioner "remote-exec" {
<<<<<<< HEAD
    inline = [ 
=======
    inline = [
>>>>>>> da3ffe64
      "set -o errexit",
      "cp /home/ubuntu/proxy_config.yaml /home/ubuntu/repo_archives/tmp/edge-manageability-framework/orch-configs/profiles/proxy-none.yaml",
      "cat /home/ubuntu/repo_archives/tmp/edge-manageability-framework/orch-configs/profiles/proxy-none.yaml",
     ]
    when = create
  }
}

resource "null_resource" "exec_installer" {

  // Enable this resource if auto-install is enabled
  count = var.enable_auto_install ? 1 : 0

  depends_on = [
    null_resource.write_installer_config,
    null_resource.set_proxy_config,
    null_resource.wait_for_cloud_init
  ]

  connection {
    type     = "ssh"
    host     = local.vmnet_ip0
    port     = var.vm_ssh_port
    user     = var.vm_ssh_user
    password = var.vm_ssh_password
  }

  provisioner "remote-exec" {
    inline = [
      "set -o errexit",
      "bash -c 'cd /home/ubuntu; source .env; env; ./onprem_installer.sh --skip-download --trace --yes ${var.override_flag ? "--override" : ""} | tee ./install_output.log; exit $${PIPESTATUS[0]}'",
    ]
    when = create
  }
}

resource "null_resource" "wait_for_kubeconfig" {

  // Disable this resource if auto-install is disabled
  count = var.enable_auto_install ? 1 : 0

  depends_on = [
    null_resource.exec_installer
  ]

  connection {
    type     = "ssh"
    host     = local.vmnet_ip0
    port     = var.vm_ssh_port
    user     = var.vm_ssh_user
    password = var.vm_ssh_password
  }

  provisioner "remote-exec" {
    inline = [
      "until test -f /home/${var.vm_ssh_user}/.kube/config; do sleep 15; done", // This takes ~10 minutes - patience!
      "echo 'KUBECONFIG file exists!'",
    ]
    when = create
  }
}

resource "null_resource" "copy_kubeconfig" {

  // Disable this resource if auto-install is disabled
  count = var.enable_auto_install ? 1 : 0

  depends_on = [
    null_resource.wait_for_kubeconfig
  ]

  provisioner "local-exec" {
    command = "rm ${path.module}/files/kubeconfig || true"
    when    = create
  }

  provisioner "local-exec" {
    command = "SSH_PASSWORD='${var.vm_ssh_password}' ${path.module}/scripts/sshpass.bash scp -o UserKnownHostsFile=/dev/null -o StrictHostKeyChecking=no -P 22 ${var.vm_ssh_user}@${local.vmnet_ip0}:/home/${var.vm_ssh_user}/.kube/config ${path.module}/files/kubeconfig"
    when    = create
  }

  provisioner "local-exec" {
    // Set the cluster URL to the VM's IP address so that kubectl can remotely connect to the cluster. Disable TLS
    // verification because the server name dialed does not match the certificate.
    command = "KUBECONFIG=${path.module}/files/kubeconfig kubectl config set-cluster default --server=https://${local.vmnet_ip0}:6443 --insecure-skip-tls-verify=true"
    when    = create
  }
}<|MERGE_RESOLUTION|>--- conflicted
+++ resolved
@@ -360,11 +360,36 @@
   }
 
   provisioner "remote-exec" {
-<<<<<<< HEAD
     inline = [ 
-=======
-    inline = [
->>>>>>> da3ffe64
+      "set -o errexit",
+      "cp /home/ubuntu/proxy_config.yaml /home/ubuntu/repo_archives/tmp/edge-manageability-framework/orch-configs/profiles/proxy-none.yaml",
+      "cat /home/ubuntu/repo_archives/tmp/edge-manageability-framework/orch-configs/profiles/proxy-none.yaml",
+     ]
+    when = create
+  }
+}
+
+resource "null_resource" "exec_installer" {
+
+  // Enable this resource if auto-install is enabled
+  count = var.enable_auto_install ? 1 : 0
+
+  depends_on = [
+    null_resource.write_installer_config,
+    null_resource.set_proxy_config,
+    null_resource.wait_for_cloud_init
+  ]
+
+  connection {
+    type     = "ssh"
+    host     = local.vmnet_ip0
+    port     = var.vm_ssh_port
+    user     = var.vm_ssh_user
+    password = var.vm_ssh_password
+  }
+
+  provisioner "remote-exec" {
+    inline = [
       "set -o errexit",
       "cp /home/ubuntu/proxy_config.yaml /home/ubuntu/repo_archives/tmp/edge-manageability-framework/orch-configs/profiles/proxy-none.yaml",
       "cat /home/ubuntu/repo_archives/tmp/edge-manageability-framework/orch-configs/profiles/proxy-none.yaml",
