# SPDX-FileCopyrightText: 2025 Intel Corporation
#
# SPDX-License-Identifier: Apache-2.0

resource "local_file" "env_data_file" {
  content = templatefile(
    "${var.working_directory}/scripts/env.tftpl",
    {
      release_service_refresh_token = var.release_service_refresh_token,
      rs_url                        = var.rs_url,
      orch_profile                  = var.orch_profile,
      deploy_tag                    = var.deploy_tag,
      cluster_domain                = var.cluster_domain,
      docker_username               = var.docker_username,
      docker_password               = var.docker_password,
      gitea_image_registry          = var.gitea_image_registry,
      vmnet_ip1                     = local.vmnet_ip1,
      vmnet_ip2                     = local.vmnet_ip2,
      vmnet_ip3                     = local.vmnet_ip3,
    },
  )
  filename = "${path.module}/files/.env"

  lifecycle {
    prevent_destroy = false
  }
}

resource "local_file" "proxy_config_file" {
  content = templatefile(
    "${path.module}/templates/proxy_config.tftpl",
    {
      http_proxy  = var.http_proxy,
      https_proxy = var.https_proxy,
      no_proxy    = var.no_proxy,
      ftp_proxy   = var.ftp_proxy,
      socks_proxy = var.socks_proxy,
    },
  )
  filename = "${path.module}/files/proxy_config.yaml"

  lifecycle {
    prevent_destroy = false
  }
}

resource "local_file" "cloud_init_user_data_file" {
  content = templatefile(
    "${var.working_directory}/cloud-inits/cloud_config.tftpl",
    {
      ssh_key             = var.ssh_public_key,
      hostname            = var.vm_name,
      ntp_server          = var.ntp_server,
      http_proxy          = var.http_proxy,
      https_proxy         = var.https_proxy,
      no_proxy            = var.no_proxy,
      ca_certs            = [for ca_cert_paths in var.ca_certificates : indent(6, file(ca_cert_paths))], // Read CA certs into a list
      enable_auto_install = var.enable_auto_install,
    },
  )
  filename = "${path.module}/files/user_data.cfg"

  lifecycle {
    prevent_destroy = false
  }
}

resource "local_file" "cloud_init_networking_data_file" {
  content = templatefile(
    "${path.module}/cloud-inits/network_config.tftpl",
    {
      vmnet_ips = var.vmnet_ips,
    }
  )
  filename = "${path.module}/files/network_data.cfg"

  lifecycle {
    prevent_destroy = false
  }
}

data "local_file" "version_file" {
  filename = "${var.working_directory}/../../VERSION"
}

resource "libvirt_cloudinit_disk" "cloud_init_config" {
  name           = "commoninit.iso"
  pool           = var.storage_pool
  user_data      = local_file.cloud_init_user_data_file.content
  network_config = local_file.cloud_init_networking_data_file.content
}

resource "libvirt_volume" "os_disk_image" {
  name   = "os-disk-image.img"
  pool   = var.storage_pool
  source = fileexists("${path.module}/files/os-disk-image.img") ? "${path.module}/files/os-disk-image.img" : var.os_disk_image_url
  format = "qcow2"

  // Cache the image locally
  provisioner "local-exec" {
    command = "if [ ! -f ${path.module}/files/os-disk-image.img ]; then curl -o ${path.module}/files/os-disk-image.img ${var.os_disk_image_url}; fi"
  }
}

resource "libvirt_volume" "root" {
  depends_on = [
    libvirt_volume.os_disk_image
  ]

  name           = var.vm_boot_disk_name
  pool           = var.storage_pool
  format         = "qcow2"
  base_volume_id = libvirt_volume.os_disk_image.id
}

resource "libvirt_domain" "orch-vm" {
  depends_on = [
    libvirt_cloudinit_disk.cloud_init_config,
    libvirt_volume.root,
  ]

  type = var.vm_domain_type

  name       = var.vm_name
  memory     = var.vm_memory
  vcpu       = var.vm_vcpu
  autostart  = true
  qemu_agent = false
  running    = false
  timeouts {
    create = var.vm_create_timeout
  }

  cpu {
    mode = var.vm_cpu_mode
  }

  cloudinit = libvirt_cloudinit_disk.cloud_init_config.id

  disk {
    volume_id = libvirt_volume.root.id
    scsi      = true
  }

  // Disable disk caching and set IO to native for better performance
  xml {
    xslt = templatefile("${path.module}/customize_domain.xsl.tftpl", {
      enable_cpu_pinning = var.enable_cpu_pinning,
      vm_vcpu            = var.vm_vcpu
    })
  }

  network_interface {
    network_name   = var.network_name
    hostname       = "vmnet"
    wait_for_lease = false
    addresses      = local.vmnet_ips
  }

  console {
    type        = "pty"
    target_port = "0"
    target_type = "serial"
  }
}

resource "null_resource" "resize_and_restart_vm" {
  depends_on = [
    libvirt_domain.orch-vm
  ]

  provisioner "local-exec" {
    command = <<-EOT
      sudo virsh vol-resize ${var.vm_boot_disk_name} --pool ${var.storage_pool} ${var.vm_boot_disk_size} &&
      sudo virsh start ${var.vm_name}
    EOT
  }
}

resource "null_resource" "wait_for_cloud_init" {

  depends_on = [
<<<<<<< HEAD
    local_file.env_data_file,
=======
>>>>>>> ad620982
    null_resource.resize_and_restart_vm
  ]

  connection {
    type     = "ssh"
    host     = local.vmnet_ip0
    port     = var.vm_ssh_port
    user     = var.vm_ssh_user
    password = var.vm_ssh_password
  }

  provisioner "remote-exec" {
    inline = [
      "set -o errexit",
      "until [ -f /var/lib/cloud/instance/boot-finished ]; do echo 'Waiting for cloud-init...'; sleep 15; done",
      "echo 'cloud-init has finished!'",
    ]
    when = create
  }
}

resource "null_resource" "copy_files" {
  depends_on = [
    local_file.env_data_file,
    null_resource.resize_and_restart_vm
  ]

  connection {
    type     = "ssh"
    host     = local.vmnet_ip0
    port     = var.vm_ssh_port
    user     = var.vm_ssh_user
    password = var.vm_ssh_password
  }

  provisioner "file" {
    source      = local_file.env_data_file.filename
    destination = "/home/ubuntu/.env"
    when        = create
  }

  provisioner "file" {
    source      = "${path.module}/files/proxy_config.yaml"
    destination = "/home/ubuntu/proxy_config.yaml"
    when        = create
  }

  provisioner "file" {
    source      = "../../${var.working_directory}/on-prem-installers/onprem/uninstall_onprem.sh"
    destination = "/home/ubuntu/uninstall_onprem.sh"
    when        = create
  }

  provisioner "file" {
    source      = "../../${var.working_directory}/on-prem-installers/onprem/onprem_installer.sh"
    destination = "/home/ubuntu/onprem_installer.sh"
    when        = create
  }

  provisioner "file" {
    source      = "../../${var.working_directory}/on-prem-installers/onprem/functions.sh"
    destination = "/home/ubuntu/functions.sh"
    when        = create
  }

  provisioner "file" {
    source      = "${var.working_directory}/scripts/access_script.tftpl"
    destination = "/home/ubuntu/access_script.sh"
    when        = create
  }

  provisioner "remote-exec" {
    inline = [
      "chmod +x /home/ubuntu/uninstall_onprem.sh /home/ubuntu/onprem_installer.sh /home/ubuntu/functions.sh /home/ubuntu/access_script.sh /home/ubuntu/.env",
    ]
    when = create
  }
}

resource "null_resource" "copy_local_orch_installer" {

  count = var.use_local_build_artifact ? 1 : 0

  depends_on = [
    local_file.env_data_file,
    null_resource.resize_and_restart_vm
  ]

  connection {
    type     = "ssh"
    host     = local.vmnet_ip0
    port     = var.vm_ssh_port
    user     = var.vm_ssh_user
    password = var.vm_ssh_password
  }

  provisioner "remote-exec" {
    inline = [
      "mkdir /home/ubuntu/installers",
      "mkdir /home/ubuntu/repo_archives",
    ]
  }

  provisioner "file" {
    source      = "../../${var.working_directory}/${var.local_installers_path}/onprem-argocd-installer_${var.deploy_tag}_amd64.deb"
    destination = "/home/ubuntu/installers/onprem-argocd-installer_${var.deploy_tag}_amd64.deb"
  }

  provisioner "file" {
    source      = "../../${var.working_directory}/${var.local_installers_path}/onprem-config-installer_${var.deploy_tag}_amd64.deb"
    destination = "/home/ubuntu/installers/onprem-config-installer_${var.deploy_tag}_amd64.deb"
  }

  provisioner "file" {
    source      = "../../${var.working_directory}/${var.local_installers_path}/onprem-gitea-installer_${var.deploy_tag}_amd64.deb"
    destination = "/home/ubuntu/installers/onprem-gitea-installer_${var.deploy_tag}_amd64.deb"
  }

  provisioner "file" {
    source      = "../../${var.working_directory}/${var.local_installers_path}/onprem-ke-installer_${var.deploy_tag}_amd64.deb"
    destination = "/home/ubuntu/installers/onprem-ke-installer_${var.deploy_tag}_amd64.deb"
  }

  provisioner "file" {
    source      = "../../${var.working_directory}/${var.local_installers_path}/onprem-orch-installer_${var.deploy_tag}_amd64.deb"
    destination = "/home/ubuntu/installers/onprem-orch-installer_${var.deploy_tag}_amd64.deb"
  }

  provisioner "file" {
    source      = "../../${var.working_directory}/${var.local_repo_archives_path}/onpremFull_edge-manageability-framework_${split("\n",data.local_file.version_file.content)[0]}.tgz"
    destination = "/home/ubuntu/repo_archives/onpremFull_edge-manageability-framework_${split("\n",data.local_file.version_file.content)[0]}.tgz"
  }
}

resource "null_resource" "write_installer_config" {

  // Enable this resource if auto-install is enabled
  count = var.enable_auto_install ? 1 : 0

  depends_on = [
    null_resource.copy_files,
    null_resource.wait_for_cloud_init
  ]

  connection {
    type     = "ssh"
    host     = local.vmnet_ip0
    port     = var.vm_ssh_port
    user     = var.vm_ssh_user
    password = var.vm_ssh_password
  }

  provisioner "remote-exec" {
    inline = [
      "set -o errexit",
<<<<<<< HEAD
      "bash -c 'cd /home/ubuntu; source .env; ./onprem_installer.sh --trace ${var.override_flag ? "--override" : ""} --write-config'",
=======
      "bash -c 'cd /home/ubuntu; source .env; ./onprem_installer.sh  ${var.use_local_build_artifact ? "--skip-download" : ""} --trace ${var.override_flag ? "--override" : ""} --write-config'",
>>>>>>> ad620982
    ]
    when = create
  }
}

resource "null_resource" "set_proxy_config" {

  // Enable this resource if auto-install is enabled and a proxy is set
  count = var.enable_auto_install && local.is_proxy_set ? 1 : 0

  depends_on = [
    null_resource.copy_files,
    null_resource.write_installer_config
  ]

  connection {
    type     = "ssh"
    host     = local.vmnet_ip0
    port     = var.vm_ssh_port
    user     = var.vm_ssh_user
    password = var.vm_ssh_password
  }

  provisioner "remote-exec" {
    inline = [ 
      "set -o errexit",
      "cp /home/ubuntu/proxy_config.yaml /home/ubuntu/repo_archives/tmp/edge-manageability-framework/orch-configs/profiles/proxy-none.yaml",
      "cat /home/ubuntu/repo_archives/tmp/edge-manageability-framework/orch-configs/profiles/proxy-none.yaml",
     ]
    when = create
  }
}

resource "null_resource" "exec_installer" {

  // Enable this resource if auto-install is enabled
  count = var.enable_auto_install ? 1 : 0

  depends_on = [
    null_resource.write_installer_config,
    null_resource.set_proxy_config,
    null_resource.wait_for_cloud_init
  ]

  connection {
    type     = "ssh"
    host     = local.vmnet_ip0
    port     = var.vm_ssh_port
    user     = var.vm_ssh_user
    password = var.vm_ssh_password
  }

  provisioner "remote-exec" {
    inline = [
      "set -o errexit",
      "bash -c 'cd /home/ubuntu; source .env; env; ./onprem_installer.sh --skip-download --trace --yes ${var.override_flag ? "--override" : ""} | tee ./install_output.log; exit $${PIPESTATUS[0]}'",
    ]
    when = create
  }
}

resource "null_resource" "wait_for_kubeconfig" {

  // Disable this resource if auto-install is disabled
  count = var.enable_auto_install ? 1 : 0

  depends_on = [
    null_resource.exec_installer
  ]

  connection {
    type     = "ssh"
    host     = local.vmnet_ip0
    port     = var.vm_ssh_port
    user     = var.vm_ssh_user
    password = var.vm_ssh_password
  }

  provisioner "remote-exec" {
    inline = [
      "until test -f /home/${var.vm_ssh_user}/.kube/config; do sleep 15; done", // This takes ~10 minutes - patience!
      "echo 'KUBECONFIG file exists!'",
    ]
    when = create
  }
}

resource "null_resource" "copy_kubeconfig" {

  // Disable this resource if auto-install is disabled
  count = var.enable_auto_install ? 1 : 0

  depends_on = [
    null_resource.wait_for_kubeconfig
  ]

  provisioner "local-exec" {
    command = "rm ${path.module}/files/kubeconfig || true"
    when    = create
  }

  provisioner "local-exec" {
    command = "SSH_PASSWORD='${var.vm_ssh_password}' ${path.module}/scripts/sshpass.bash scp -o UserKnownHostsFile=/dev/null -o StrictHostKeyChecking=no -P 22 ${var.vm_ssh_user}@${local.vmnet_ip0}:/home/${var.vm_ssh_user}/.kube/config ${path.module}/files/kubeconfig"
    when    = create
  }

  provisioner "local-exec" {
    // Set the cluster URL to the VM's IP address so that kubectl can remotely connect to the cluster. Disable TLS
    // verification because the server name dialed does not match the certificate.
    command = "KUBECONFIG=${path.module}/files/kubeconfig kubectl config set-cluster default --server=https://${local.vmnet_ip0}:6443 --insecure-skip-tls-verify=true"
    when    = create
  }
}<|MERGE_RESOLUTION|>--- conflicted
+++ resolved
@@ -180,10 +180,6 @@
 resource "null_resource" "wait_for_cloud_init" {
 
   depends_on = [
-<<<<<<< HEAD
-    local_file.env_data_file,
-=======
->>>>>>> ad620982
     null_resource.resize_and_restart_vm
   ]
 
@@ -339,11 +335,7 @@
   provisioner "remote-exec" {
     inline = [
       "set -o errexit",
-<<<<<<< HEAD
-      "bash -c 'cd /home/ubuntu; source .env; ./onprem_installer.sh --trace ${var.override_flag ? "--override" : ""} --write-config'",
-=======
       "bash -c 'cd /home/ubuntu; source .env; ./onprem_installer.sh  ${var.use_local_build_artifact ? "--skip-download" : ""} --trace ${var.override_flag ? "--override" : ""} --write-config'",
->>>>>>> ad620982
     ]
     when = create
   }
@@ -368,7 +360,7 @@
   }
 
   provisioner "remote-exec" {
-    inline = [ 
+    inline = [
       "set -o errexit",
       "cp /home/ubuntu/proxy_config.yaml /home/ubuntu/repo_archives/tmp/edge-manageability-framework/orch-configs/profiles/proxy-none.yaml",
       "cat /home/ubuntu/repo_archives/tmp/edge-manageability-framework/orch-configs/profiles/proxy-none.yaml",
