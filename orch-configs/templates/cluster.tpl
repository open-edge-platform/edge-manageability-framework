# SPDX-FileCopyrightText: 2025 Intel Corporation
#
# SPDX-License-Identifier: Apache-2.0

# Cluster specific values applied to root-app only
root:
  useLocalValues: false
  clusterValues:
    - orch-configs/profiles/enable-platform.yaml
    - orch-configs/profiles/enable-multitenancy.yaml
{{- if .Values.enableObservability }}
    - orch-configs/profiles/enable-o11y.yaml
{{- end }}
{{- if .Values.enableAuditLogging }}
    - orch-configs/profiles/enable-audit.yaml
{{- end }}
{{- if .Values.enableKyverno }}
    - orch-configs/profiles/enable-kyverno.yaml
{{- end }}
    - orch-configs/profiles/enable-app-orch.yaml
    - orch-configs/profiles/enable-cluster-orch.yaml
{{- if .Values.enableEdgeInfra }}
    - orch-configs/profiles/enable-edgeinfra.yaml
{{- end }}
    - orch-configs/profiles/enable-full-ui.yaml
{{- if .Values.enableUiDev }}
    - orch-configs/profiles/ui-dev.yaml
{{- end }}
<<<<<<< HEAD
    - orch-configs/profiles/enable-dev.yaml
=======
    - orch-configs/profiles/enable-{{ .Values.deployProfile }}.yaml
>>>>>>> 265c9e05
{{- if .Values.enableObservability }}
    - orch-configs/profiles/enable-sre.yaml
{{- end }}
{{- if .Values.enableAutoProvision }}
    - orch-configs/profiles/enable-autoprovision.yaml
{{- end }}
    # proxy group should be specified as the first post-"enable" profile
{{- if (not (eq .Values.proxyProfile "" )) }}
    - orch-configs/profiles/proxy-{{ .Values.name }}.yaml
{{- else }}
    - orch-configs/profiles/proxy-none.yaml
{{- end }}
    - orch-configs/profiles/profile-{{ .Values.deployProfile }}.yaml
{{- if .Values.enableAutoCert }}
    - orch-configs/profiles/profile-autocert.yaml
{{- end }}
    - orch-configs/profiles/artifact-rs-production-noauth.yaml
{{- if .Values.enableObservability }}
    - orch-configs/profiles/o11y-dev.yaml
    - orch-configs/profiles/alerting-emails-dev.yaml
{{- end }}
{{- if .Values.enableSquid }}
    - orch-configs/profiles/enable-explicit-proxy.yaml
{{- end }}
    - orch-configs/profiles/resource-default.yaml
    - orch-configs/clusters/{{ .Values.name }}.yaml
    # # rate limit is applicable to each cluster.
    # # please see https://doc.traefik.io/traefik/middlewares/http/ratelimit/
    # # if you enable default traefik rate limit, do not specify custom rate limit
{{- if .Values.enableDefaultTraefikRateLimit }}
    - orch-configs/profiles/default-traefik-rate-limit.yaml
{{- end }}


# Values applied to both root app and shared among all child apps
argo:
  ## Basic cluster information
  project: {{ .Values.id }}
  namespace: {{ .Values.id }}
  clusterName: {{ .Values.id }}
  # Base domain name for all Orchestrator services. This base domain will be concatenated with a service's subdomain
  # name to produce the service's domain name. For example, given the domain name of `orchestrator.io`, the Web UI
  # service will be accessible via `web-ui.orchestrator.io`. Not to be confused with the K8s cluster domain.
  clusterDomain: {{ .Values.clusterDomain }}

{{- if and .Values.enableAutocert .Values.staging }}
  autoCert:
    production: false
{{- end }}

{{- if .Values.nameServers }}
  infra-onboarding:
    nameservers:
{{- range .Values.nameServers }}
      - {{ . }}
{{- end }}
{{- end }}

  ## Argo CD configs
  deployRepoURL: "{{ .Values.deployRepoURL }}"
  deployRepoRevision: main

  targetServer: "https://kubernetes.default.svc"
  autosync: true
{{ if .Values.enableObservability }}
  o11y:
    sre:
      customerLabel: local
{{- end }}
{{ if .Values.enableCoder }}
  aws: {}
    # Account ID and region will be set by deploy.go
    # region: ""
    # account: ""
{{- end }}
  # # rate limit is applicable to each cluster.
  # # please see https://doc.traefik.io/traefik/middlewares/http/ratelimit/
  # # if you specify custom traefik rate limit, do not enable the default one.
  # traefik:
  #   rateLimit:
  #     # When rateLimit section is not specified or average is set to 0 (default setting), rate limiting will be disabled.
  #     average: 5
  #     # period, in combination with average, defines the actual maximum rate: average / period
  #     period: 1m
  #     # burst is the maximum number of requests allowed to go through in the same arbitrarily small period of time.
  #     burst: 20
  #     # If depth is specified, excludedIPs is ignored.
  #     ipStrategyDepth: 1
  #     # Contrary to what the name might suggest, this option is not about excluding an IP from the rate limiter,
  #     # and therefore cannot be used to deactivate rate limiting for some IPs.
  #     excludedIps:
  #       - 10.244.0.1
{{- if .Values.traefik }}
  traefik:
{{ toYaml .Values.traefik | indent 4 }}
{{- end }}

orchestratorDeployment:
  targetCluster: {{ .Values.targetCluster }}
  enableMailpit: {{ .Values.enableMailpit }}
  argoServiceType: {{ .Values.argoServiceType }}
  dockerCache: "{{ .Values.dockerCache }}"
{{- if and .Values.dockerCacheCert }}  
  dockerCacheCert: |
{{ .Values.dockerCacheCert | indent 4 }}
{{- end }}

# Post custom template overwrite values should go to /root-app/environments/<env>/<appName>.yaml
# This is a placeholder to prevent error when there isn't any overwrite needed
{{- if .Values.enableTraefikLogs }}
postCustomTemplateOverwrite:
  traefik:
    logs:
      general:
        level: DEBUG
{{- else}}
postCustomTemplateOverwrite: {}
{{- end }}<|MERGE_RESOLUTION|>--- conflicted
+++ resolved
@@ -26,11 +26,7 @@
 {{- if .Values.enableUiDev }}
     - orch-configs/profiles/ui-dev.yaml
 {{- end }}
-<<<<<<< HEAD
-    - orch-configs/profiles/enable-dev.yaml
-=======
     - orch-configs/profiles/enable-{{ .Values.deployProfile }}.yaml
->>>>>>> 265c9e05
 {{- if .Values.enableObservability }}
     - orch-configs/profiles/enable-sre.yaml
 {{- end }}
