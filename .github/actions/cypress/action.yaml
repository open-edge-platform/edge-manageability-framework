# SPDX-FileCopyrightText: 2025 Intel Corporation
#
# SPDX-License-Identifier: Apache-2.0

name: "UI E2E Tests"
description: "Sets up the environment with necessary tools and dependencies, then runs UI E2E tests"
inputs:
  token:
    required: true
    description: "PAT token for private repositories"
  app_orch:
    required: false
    description: "Run App Orch tests"
    default: true
  cluster_orch:
    required: false
    description: "Run Cluster Orch tests"
    default: true
  infra:
    required: false
    description: "List of tests to run for Edge Infra Manager"
    default: "cypress/e2e/infra/infra-smoke.cy.ts" # set to empty string to skip
  admin:
    required: false
    description: "Run Admin tests"
    default: true
  en_serial_number:
    required: false # NOTE this is required if the infra tests are running
    description: "Serial number of the EN"
    default: ""
  en_uuid:
    required: false # NOTE this is required if the infra tests are running
    description: "UUID of the EN"
    default: ""
runs:
  using: "composite"
  steps:
    - name: Checkout UI repo
      uses: actions/checkout@v4.2.2
      with:
        repository: open-edge-platform/orch-ui
        path: orch-ui
        ref: a145d044ff73eade7a1e14d5c925108472d9aa48
        token: ${{ inputs.token }}
    - run: git log -1
      shell: bash
      working-directory: orch-ui
    - name: Cache npm dependencies
      uses: actions/setup-node@v4.2.0
      with:
        cache: "npm"
        cache-dependency-path: orch-ui/package-lock.json
    - name: Install UI test deps
      working-directory: orch-ui
      shell: bash
      run: npm ci
    - name: Run Admin Cypress tests
      if: ${{ always() && inputs.admin == 'true' }}
      working-directory: orch-ui/tests
      shell: bash
      run: |
        npx cypress run --e2e \
          -s "cypress/e2e/admin/non-org-admin-smoke.cy.ts,cypress/e2e/admin/org-admin-smoke.cy.ts"
    - name: Run Edge Infra Manager Cypress tests
      id: infra_tests
      if: ${{ always() && inputs.infra != '' }}
      working-directory: orch-ui/tests
      shell: bash
      run: |
        npx cypress run --e2e \
          -s ${{inputs.infra}} \
          --env EN_SERIAL_NUMBER=${{ inputs.en_serial_number }}
    - name: Collect Edge Infra Manager logs
      if: ${{ always() && inputs.infra != '' }}
      working-directory: orch-ui/tests
      shell: bash
      run: |
        mkdir -p cypress/logs/edgeinfra
        kubectl logs -n orch-infra -l app.kubernetes.io/name=inventory > cypress/logs/edgeinfra/inventory.log
        kubectl logs -n orch-infra -l app.kubernetes.io/name=api > cypress/logs/edgeinfra/api.log
        kubectl logs -n orch-infra -l app.kubernetes.io/name=onboarding-manager > cypress/logs/edgeinfra/onboarding-manager.log
        kubectl logs -n orch-infra -l app.kubernetes.io/name=host-manager > cypress/logs/edgeinfra/host-manager.log
        kubectl logs -n orch-infra -l app.kubernetes.io/name=dkam > cypress/logs/edgeinfra/dkam.log
        kubectl logs -n orch-infra -l app.kubernetes.io/name=os-resource-manager > cypress/logs/edgeinfra/os-resource-manager.log

        kubectl logs -n orch-iam -l app=nexus-api-gw > cypress/logs/edgeinfra/nexus-api-gw.log
        kubectl logs -n orch-gateway -l app.kubernetes.io/name=traefik > cypress/logs/edgeinfra/traefik.log

        kubectl -n enic logs $(kubectl -n enic get pods -l app=enic --no-headers | awk '{print $1}') -c fake-uuid > cypress/logs/edgeinfra/enic-fake-uuid.log || true
        kubectl -n enic exec -it $(kubectl -n enic get pods -l app=enic --no-headers | awk '{print $1}') -c edge-node -- journalctl -u onboard --no-tail > cypress/logs/edgeinfra/enic-onboard.log || true
        kubectl -n enic exec -it $(kubectl -n enic get pods -l app=enic --no-headers | awk '{print $1}') -c edge-node -- journalctl -u agents --no-tail > cypress/logs/edgeinfra/enic-agents.log || true
        kubectl -n enic exec -it $(kubectl -n enic get pods -l app=enic --no-headers | awk '{print $1}') -c edge-node -- journalctl -u node-agent --no-tail > cypress/logs/edgeinfra/enic-node-agent.log || true
        kubectl -n enic exec -it $(kubectl -n enic get pods -l app=enic --no-headers | awk '{print $1}') -c edge-node -- journalctl -u hardware-discovery-agent --no-tail > cypress/logs/edgeinfra/enic-hardware-discovery-agent.log || true

        kubectl get workflow -A > cypress/logs/edgeinfra/workflow.txt
        kubectl get hardware -A > cypress/logs/edgeinfra/hardware.txt
        kubectl get template -A > cypress/logs/edgeinfra/template.txt
<<<<<<< HEAD
        kubectl get workflow -n orch-infra workflow-${{ inputs.en_uuid }}-prod -o yaml || true > cypress/logs/edgeinfra/workflow-${{ inputs.en_uuid }}-prod.log
=======
        kubectl get workflow -n orch-infra workflow-${{ inputs.en_uuid }}-prod -o yaml > cypress/logs/edgeinfra/workflow-${{ inputs.en_uuid }}-prod.log || true

        kubectl describe pod -n enic > cypress/logs/edgeinfra/enic-pod-describe.txt
        kubectl describe applications -n utils enic > cypress/logs/edgeinfra/enic-argocd-app.txt
>>>>>>> df496f82
    - name: Run Cluster Orch tests
      id: cluster_orch_tests
      if: ${{ always() && inputs.cluster_orch == 'true' }}
      working-directory: orch-ui/tests
      shell: bash
      run: |
        npx cypress run --e2e \
          -s "cypress/e2e/cluster-orch/cluster-orch-smoke.cy.ts" \
          --env EN_UUID=${{ env.EN_UUID }}
    - name: Collect ClusterOrch logs
      if: ${{ always() && inputs.cluster_orch == 'true' }}
      working-directory: orch-ui/tests
      shell: bash
      run: |
        mkdir -p cypress/logs/cluster-orch

        # CAPI components
        kubectl logs -n capi-operator-system -l app=cluster-api-operator > cypress/logs/cluster-orch/cluster-api-operator.log
        kubectl logs -n capr-system -l cluster.x-k8s.io/provider=bootstrap-rke2 > cypress/logs/cluster-orch/bootstrap-rke2.log
        kubectl logs -n capr-system -l cluster.x-k8s.io/provider=control-plane-rke2 > cypress/logs/cluster-orch/control-plane-rke2.log

        # Orch components
        kubectl logs -n orch-cluster -l app=cluster-connect-gateway-gateway > cypress/logs/cluster-orch/cluster-connect-gateway-gateway.log
        kubectl logs -n orch-cluster -l app=cluster-manager-cm > cypress/logs/cluster-orch/cluster-manager-cm.log
        kubectl logs -n orch-cluster -l app=cluster-manager-controller > cypress/logs/cluster-orch/cluster-manager-controller.log
        kubectl logs -n orch-cluster -l app=southbound-api > cypress/logs/cluster-orch/southbound-api.log

        # ENiC components
<<<<<<< HEAD
        kubectl -n enic exec -it $(kubectl -n enic get pods -l app=enic --no-headers | awk '{print $1}') -c edge-node -- journalctl -xeu cluster-agent --no-tail > cypress/logs/cluster-orch/enic-cluster-agent.log
=======
        kubectl -n enic exec -it $(kubectl -n enic get pods -l app=enic --no-headers | awk '{print $1}') -c edge-node -- journalctl -xeu cluster-agent --no-tail > cypress/logs/cluster-orch/enic-cluster-agent.log || true
>>>>>>> df496f82
    - name: Run AppOrch Cypress tests
      id: app_orch_tests
      if: ${{ always() && inputs.app_orch == 'true' }}
      working-directory: orch-ui/tests
      shell: bash
      run: |
        npx cypress run --e2e \
          -s "cypress/e2e/app-orch/deployment-package-smoke.cy.ts"
        # These tests are not stable yet, will be enabled in a separate PR
        # npx cypress run --e2e \
        #   -s cypress/e2e/app-orch/deployment-smoke.cy.ts
    - name: Collect AppOrch logs
      if: ${{ always() && inputs.app_orch == 'true' }}
      working-directory: orch-ui/tests
      shell: bash
      run: |
        mkdir -p cypress/logs/app-orch
        kubectl logs -n orch-app -l app=app-deployment-api > cypress/logs/app-orch/app-deployment-api.log
        kubectl logs -n orch-app -l app=app-deployment-manager > cypress/logs/app-orch/app-deployment-manager.log
        kubectl logs -n orch-app -l app=app-resource-manager > cypress/logs/app-orch/app-resource-manager.log
        kubectl logs -n orch-app -l app.kubernetes.io/name=application-catalog > cypress/logs/app-orch/application-catalog.log

    - name: Upload test artifacts
      if: always()
      uses: actions/upload-artifact@v4.4.3
      with:
        name: ${{ github.event_name }}-${{ github.event.number }}-cypress-reports
        path: |
          orch-ui/tests/cypress/screenshots/**/*
          orch-ui/tests/cypress/videos/*.mp4
          orch-ui/tests/cypress/reports/*
          orch-ui/tests/cypress/logs/**/*<|MERGE_RESOLUTION|>--- conflicted
+++ resolved
@@ -95,14 +95,10 @@
         kubectl get workflow -A > cypress/logs/edgeinfra/workflow.txt
         kubectl get hardware -A > cypress/logs/edgeinfra/hardware.txt
         kubectl get template -A > cypress/logs/edgeinfra/template.txt
-<<<<<<< HEAD
-        kubectl get workflow -n orch-infra workflow-${{ inputs.en_uuid }}-prod -o yaml || true > cypress/logs/edgeinfra/workflow-${{ inputs.en_uuid }}-prod.log
-=======
         kubectl get workflow -n orch-infra workflow-${{ inputs.en_uuid }}-prod -o yaml > cypress/logs/edgeinfra/workflow-${{ inputs.en_uuid }}-prod.log || true
 
         kubectl describe pod -n enic > cypress/logs/edgeinfra/enic-pod-describe.txt
         kubectl describe applications -n utils enic > cypress/logs/edgeinfra/enic-argocd-app.txt
->>>>>>> df496f82
     - name: Run Cluster Orch tests
       id: cluster_orch_tests
       if: ${{ always() && inputs.cluster_orch == 'true' }}
@@ -131,11 +127,7 @@
         kubectl logs -n orch-cluster -l app=southbound-api > cypress/logs/cluster-orch/southbound-api.log
 
         # ENiC components
-<<<<<<< HEAD
-        kubectl -n enic exec -it $(kubectl -n enic get pods -l app=enic --no-headers | awk '{print $1}') -c edge-node -- journalctl -xeu cluster-agent --no-tail > cypress/logs/cluster-orch/enic-cluster-agent.log
-=======
         kubectl -n enic exec -it $(kubectl -n enic get pods -l app=enic --no-headers | awk '{print $1}') -c edge-node -- journalctl -xeu cluster-agent --no-tail > cypress/logs/cluster-orch/enic-cluster-agent.log || true
->>>>>>> df496f82
     - name: Run AppOrch Cypress tests
       id: app_orch_tests
       if: ${{ always() && inputs.app_orch == 'true' }}
