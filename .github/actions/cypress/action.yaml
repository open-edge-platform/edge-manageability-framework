--- conflicted
+++ resolved
@@ -40,11 +40,7 @@
       with:
         repository: open-edge-platform/orch-ui
         path: orch-ui
-<<<<<<< HEAD
         ref: ITEP-23621-AO-E2E
-=======
-        ref: a145d044ff73eade7a1e14d5c925108472d9aa48
->>>>>>> b7c310f4
         token: ${{ inputs.token }}
     - run: git log -1
       shell: bash
@@ -58,80 +54,80 @@
       working-directory: orch-ui
       shell: bash
       run: npm ci
-    - name: Run Admin Cypress tests
-      if: ${{ always() && inputs.admin == 'true' }}
-      working-directory: orch-ui/tests
-      shell: bash
-      run: |
-        npx cypress run --e2e \
-          -s "cypress/e2e/admin/non-org-admin-smoke.cy.ts,cypress/e2e/admin/org-admin-smoke.cy.ts"
-    - name: Run Edge Infra Manager Cypress tests
-      id: infra_tests
-      if: ${{ always() && inputs.infra != '' }}
-      working-directory: orch-ui/tests
-      shell: bash
-      run: |
-        npx cypress run --e2e \
-          -s ${{inputs.infra}} \
-          --env EN_SERIAL_NUMBER=${{ inputs.en_serial_number }}
-    - name: Collect Edge Infra Manager logs
-      if: ${{ always() && inputs.infra != '' }}
-      working-directory: orch-ui/tests
-      shell: bash
-      run: |
-        mkdir -p cypress/logs/edgeinfra
-        kubectl logs -n orch-infra -l app.kubernetes.io/name=inventory > cypress/logs/edgeinfra/inventory.log
-        kubectl logs -n orch-infra -l app.kubernetes.io/name=api > cypress/logs/edgeinfra/api.log
-        kubectl logs -n orch-infra -l app.kubernetes.io/name=onboarding-manager > cypress/logs/edgeinfra/onboarding-manager.log
-        kubectl logs -n orch-infra -l app.kubernetes.io/name=host-manager > cypress/logs/edgeinfra/host-manager.log
-        kubectl logs -n orch-infra -l app.kubernetes.io/name=dkam > cypress/logs/edgeinfra/dkam.log
-        kubectl logs -n orch-infra -l app.kubernetes.io/name=os-resource-manager > cypress/logs/edgeinfra/os-resource-manager.log
+    # - name: Run Admin Cypress tests
+    #   if: ${{ always() && inputs.admin == 'true' }}
+    #   working-directory: orch-ui/tests
+    #   shell: bash
+    #   run: |
+    #     npx cypress run --e2e \
+    #       -s "cypress/e2e/admin/non-org-admin-smoke.cy.ts,cypress/e2e/admin/org-admin-smoke.cy.ts"
+    # - name: Run Edge Infra Manager Cypress tests
+    #   id: infra_tests
+    #   if: ${{ always() && inputs.infra != '' }}
+    #   working-directory: orch-ui/tests
+    #   shell: bash
+    #   run: |
+    #     npx cypress run --e2e \
+    #       -s ${{inputs.infra}} \
+    #       --env EN_SERIAL_NUMBER=${{ inputs.en_serial_number }}
+    # - name: Collect Edge Infra Manager logs
+    #   if: ${{ always() && inputs.infra != '' }}
+    #   working-directory: orch-ui/tests
+    #   shell: bash
+    #   run: |
+    #     mkdir -p cypress/logs/edgeinfra
+    #     kubectl logs -n orch-infra -l app.kubernetes.io/name=inventory > cypress/logs/edgeinfra/inventory.log
+    #     kubectl logs -n orch-infra -l app.kubernetes.io/name=api > cypress/logs/edgeinfra/api.log
+    #     kubectl logs -n orch-infra -l app.kubernetes.io/name=onboarding-manager > cypress/logs/edgeinfra/onboarding-manager.log
+    #     kubectl logs -n orch-infra -l app.kubernetes.io/name=host-manager > cypress/logs/edgeinfra/host-manager.log
+    #     kubectl logs -n orch-infra -l app.kubernetes.io/name=dkam > cypress/logs/edgeinfra/dkam.log
+    #     kubectl logs -n orch-infra -l app.kubernetes.io/name=os-resource-manager > cypress/logs/edgeinfra/os-resource-manager.log
 
-        kubectl logs -n orch-iam -l app=nexus-api-gw > cypress/logs/edgeinfra/nexus-api-gw.log
-        kubectl logs -n orch-gateway -l app.kubernetes.io/name=traefik > cypress/logs/edgeinfra/traefik.log
+    #     kubectl logs -n orch-iam -l app=nexus-api-gw > cypress/logs/edgeinfra/nexus-api-gw.log
+    #     kubectl logs -n orch-gateway -l app.kubernetes.io/name=traefik > cypress/logs/edgeinfra/traefik.log
 
-        kubectl -n enic logs $(kubectl -n enic get pods -l app=enic --no-headers | awk '{print $1}') -c fake-uuid > cypress/logs/edgeinfra/enic-fake-uuid.log || true
-        kubectl -n enic exec -it $(kubectl -n enic get pods -l app=enic --no-headers | awk '{print $1}') -c edge-node -- journalctl -u onboard --no-tail > cypress/logs/edgeinfra/enic-onboard.log || true
-        kubectl -n enic exec -it $(kubectl -n enic get pods -l app=enic --no-headers | awk '{print $1}') -c edge-node -- journalctl -u agents --no-tail > cypress/logs/edgeinfra/enic-agents.log || true
-        kubectl -n enic exec -it $(kubectl -n enic get pods -l app=enic --no-headers | awk '{print $1}') -c edge-node -- journalctl -u node-agent --no-tail > cypress/logs/edgeinfra/enic-node-agent.log || true
-        kubectl -n enic exec -it $(kubectl -n enic get pods -l app=enic --no-headers | awk '{print $1}') -c edge-node -- journalctl -u hardware-discovery-agent --no-tail > cypress/logs/edgeinfra/enic-hardware-discovery-agent.log || true
+    #     kubectl -n enic logs $(kubectl -n enic get pods -l app=enic --no-headers | awk '{print $1}') -c fake-uuid > cypress/logs/edgeinfra/enic-fake-uuid.log || true
+    #     kubectl -n enic exec -it $(kubectl -n enic get pods -l app=enic --no-headers | awk '{print $1}') -c edge-node -- journalctl -u onboard --no-tail > cypress/logs/edgeinfra/enic-onboard.log || true
+    #     kubectl -n enic exec -it $(kubectl -n enic get pods -l app=enic --no-headers | awk '{print $1}') -c edge-node -- journalctl -u agents --no-tail > cypress/logs/edgeinfra/enic-agents.log || true
+    #     kubectl -n enic exec -it $(kubectl -n enic get pods -l app=enic --no-headers | awk '{print $1}') -c edge-node -- journalctl -u node-agent --no-tail > cypress/logs/edgeinfra/enic-node-agent.log || true
+    #     kubectl -n enic exec -it $(kubectl -n enic get pods -l app=enic --no-headers | awk '{print $1}') -c edge-node -- journalctl -u hardware-discovery-agent --no-tail > cypress/logs/edgeinfra/enic-hardware-discovery-agent.log || true
 
-        kubectl get workflow -A > cypress/logs/edgeinfra/workflow.txt
-        kubectl get hardware -A > cypress/logs/edgeinfra/hardware.txt
-        kubectl get template -A > cypress/logs/edgeinfra/template.txt
-        kubectl get workflow -n orch-infra workflow-${{ inputs.en_uuid }}-prod -o yaml > cypress/logs/edgeinfra/workflow-${{ inputs.en_uuid }}-prod.log || true
+    #     kubectl get workflow -A > cypress/logs/edgeinfra/workflow.txt
+    #     kubectl get hardware -A > cypress/logs/edgeinfra/hardware.txt
+    #     kubectl get template -A > cypress/logs/edgeinfra/template.txt
+    #     kubectl get workflow -n orch-infra workflow-${{ inputs.en_uuid }}-prod -o yaml > cypress/logs/edgeinfra/workflow-${{ inputs.en_uuid }}-prod.log || true
 
-        kubectl describe pod -n enic > cypress/logs/edgeinfra/enic-pod-describe.txt
-        kubectl describe applications -n utils enic > cypress/logs/edgeinfra/enic-argocd-app.txt
-    - name: Run Cluster Orch tests
-      id: cluster_orch_tests
-      if: ${{ always() && inputs.cluster_orch == 'true' }}
-      working-directory: orch-ui/tests
-      shell: bash
-      run: |
-        npx cypress run --e2e \
-          -s "cypress/e2e/cluster-orch/cluster-orch-smoke.cy.ts" \
-          --env EN_UUID=${{ env.EN_UUID }}
-    - name: Collect ClusterOrch logs
-      if: ${{ always() && inputs.cluster_orch == 'true' }}
-      working-directory: orch-ui/tests
-      shell: bash
-      run: |
-        mkdir -p cypress/logs/cluster-orch
+    #     kubectl describe pod -n enic > cypress/logs/edgeinfra/enic-pod-describe.txt
+    #     kubectl describe applications -n utils enic > cypress/logs/edgeinfra/enic-argocd-app.txt
+    # - name: Run Cluster Orch tests
+    #   id: cluster_orch_tests
+    #   if: ${{ always() && inputs.cluster_orch == 'true' }}
+    #   working-directory: orch-ui/tests
+    #   shell: bash
+    #   run: |
+    #     npx cypress run --e2e \
+    #       -s "cypress/e2e/cluster-orch/cluster-orch-smoke.cy.ts" \
+    #       --env EN_UUID=${{ env.EN_UUID }}
+    # - name: Collect ClusterOrch logs
+    #   if: ${{ always() && inputs.cluster_orch == 'true' }}
+    #   working-directory: orch-ui/tests
+    #   shell: bash
+    #   run: |
+    #     mkdir -p cypress/logs/cluster-orch
 
-        # CAPI components
-        kubectl logs -n capi-operator-system -l app=cluster-api-operator > cypress/logs/cluster-orch/cluster-api-operator.log
-        kubectl logs -n capr-system -l cluster.x-k8s.io/provider=bootstrap-rke2 > cypress/logs/cluster-orch/bootstrap-rke2.log
-        kubectl logs -n capr-system -l cluster.x-k8s.io/provider=control-plane-rke2 > cypress/logs/cluster-orch/control-plane-rke2.log
+    #     # CAPI components
+    #     kubectl logs -n capi-operator-system -l app=cluster-api-operator > cypress/logs/cluster-orch/cluster-api-operator.log
+    #     kubectl logs -n capr-system -l cluster.x-k8s.io/provider=bootstrap-rke2 > cypress/logs/cluster-orch/bootstrap-rke2.log
+    #     kubectl logs -n capr-system -l cluster.x-k8s.io/provider=control-plane-rke2 > cypress/logs/cluster-orch/control-plane-rke2.log
 
-        # Orch components
-        kubectl logs -n orch-cluster -l app=cluster-connect-gateway-gateway > cypress/logs/cluster-orch/cluster-connect-gateway-gateway.log
-        kubectl logs -n orch-cluster -l app=cluster-manager-cm > cypress/logs/cluster-orch/cluster-manager-cm.log
-        kubectl logs -n orch-cluster -l app=cluster-manager-controller > cypress/logs/cluster-orch/cluster-manager-controller.log
-        kubectl logs -n orch-cluster -l app=southbound-api > cypress/logs/cluster-orch/southbound-api.log
+    #     # Orch components
+    #     kubectl logs -n orch-cluster -l app=cluster-connect-gateway-gateway > cypress/logs/cluster-orch/cluster-connect-gateway-gateway.log
+    #     kubectl logs -n orch-cluster -l app=cluster-manager-cm > cypress/logs/cluster-orch/cluster-manager-cm.log
+    #     kubectl logs -n orch-cluster -l app=cluster-manager-controller > cypress/logs/cluster-orch/cluster-manager-controller.log
+    #     kubectl logs -n orch-cluster -l app=southbound-api > cypress/logs/cluster-orch/southbound-api.log
 
-        # ENiC components
-        kubectl -n enic exec -it $(kubectl -n enic get pods -l app=enic --no-headers | awk '{print $1}') -c edge-node -- journalctl -xeu cluster-agent --no-tail > cypress/logs/cluster-orch/enic-cluster-agent.log || true
+    #     # ENiC components
+    #     kubectl -n enic exec -it $(kubectl -n enic get pods -l app=enic --no-headers | awk '{print $1}') -c edge-node -- journalctl -xeu cluster-agent --no-tail > cypress/logs/cluster-orch/enic-cluster-agent.log || true
     - name: Run AppOrch Cypress tests
       id: app_orch_tests
       if: ${{ always() && inputs.app_orch == 'true' }}
