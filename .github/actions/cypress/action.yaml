--- conflicted
+++ resolved
@@ -40,11 +40,7 @@
       with:
         repository: open-edge-platform/orch-ui
         path: orch-ui
-<<<<<<< HEAD
-        ref: tests/0.1.19
-=======
         ref: tests/0.1.20
->>>>>>> 75268688
         persist-credentials: false
     - run: git log -1
       shell: bash
