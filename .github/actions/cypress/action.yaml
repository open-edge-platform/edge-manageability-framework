--- conflicted
+++ resolved
@@ -40,11 +40,7 @@
       with:
         repository: open-edge-platform/orch-ui
         path: orch-ui
-<<<<<<< HEAD
-        ref: 8c43536a86f067ef951f4913daefdb89b04e1b96
-=======
         ref: a145d044ff73eade7a1e14d5c925108472d9aa48
->>>>>>> a7c11a3a
         token: ${{ inputs.token }}
     - run: git log -1
       shell: bash
