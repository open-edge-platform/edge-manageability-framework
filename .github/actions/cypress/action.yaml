# SPDX-FileCopyrightText: 2025 Intel Corporation
#
# SPDX-License-Identifier: Apache-2.0

name: "UI E2E Tests"
description: "Sets up the environment with necessary tools and dependencies, then runs UI E2E tests"
inputs:
  token:
    required: true
    description: "PAT token for private repositories"
  app_orch:
    required: false
    description: "Run App Orch tests"
    default: true
  cluster_orch:
    required: false
    description: "Run Cluster Orch tests"
    default: true
  infra:
    required: false
    description: "List of tests to run for Edge Infra Manager"
    default: "cypress/e2e/infra/infra-smoke.cy.ts" # set to empty string to skip
  admin:
    required: false
    description: "Run Admin tests"
    default: true
  en_serial_number:
    required: false # NOTE this is required if the infra tests are running
    description: "Serial number of the EN"
    default: ""
  en_uuid:
    required: false # NOTE this is required if the infra tests are running
    description: "UUID of the EN"
    default: ""
runs:
  using: "composite"
  steps:
    - name: Checkout UI repo
      uses: actions/checkout@11bd71901bbe5b1630ceea73d27597364c9af683 # v4.2.2
      with:
        repository: open-edge-platform/orch-ui
        path: orch-ui
<<<<<<< HEAD
        ref: hotfix/admin-tests
=======
        ref: 38c0fb7f914d20769e4dfb839e9d899568652d8a # tests/0.1.26
>>>>>>> 36af1aa0
        persist-credentials: false
    - run: git log -1
      shell: bash
      working-directory: orch-ui
    - name: Cache npm dependencies
      uses: actions/setup-node@v4.2.0
      with:
        cache: "npm"
        cache-dependency-path: orch-ui/package-lock.json
    - name: Install UI test deps
      working-directory: orch-ui
      shell: bash
      run: npm ci
    - name: Run Admin Cypress tests
      if: ${{ always() && inputs.admin == 'true' }}
      working-directory: orch-ui/tests
      shell: bash
      run: |
        npx cypress run --e2e \
          -s "cypress/e2e/admin/non-org-admin-smoke.cy.ts,cypress/e2e/admin/org-admin-smoke.cy.ts"
    - name: Collect Admin related logs
      if: ${{ always() && inputs.admin == 'true' }}
      working-directory: orch-ui/tests
      shell: bash
      run: |
        mkdir -p cypress/logs/admin
        kubectl logs -n orch-app -l app=app-orch-tenant-controller --tail -1 > cypress/logs/admin/app-tenant-controller.log
        kubectl logs -n orch-infra -l app.kubernetes.io/name=tenant-controller --tail -1 > cypress/logs/admin/infra-tenant-controller.log
        kubectl logs -n orch-platform -l app=keycloak-tenant-controller-pod --tail -1 > cypress/logs/admin/platform-tenant-controller.log
        kubectl logs -n orch-ui -l app=metadata-broker --tail -1 > cypress/logs/admin/metadata-broker.log

        kubectl get orgactivewatchers.orgactivewatcher.edge-orchestrator.intel.com -o yaml > cypress/logs/admin/orgactivewatchers.yaml
        kubectl get orgs.org.edge-orchestrator.intel.com -o yaml > cypress/logs/admin/orgactivewatchers.yaml
        kubectl get orgwatchers.orgwatcher.edge-orchestrator.intel.com -o yaml > cypress/logs/admin/orgactivewatchers.yaml
        kubectl get projectactivewatchers.projectactivewatcher.edge-orchestrator.intel.com -o yaml > cypress/logs/admin/orgactivewatchers.yaml
        kubectl get projects.project.edge-orchestrator.intel.com -o yaml > cypress/logs/admin/orgactivewatchers.yaml
        kubectl get projectwatchers.projectwatcher.edge-orchestrator.intel.com -o yaml > cypress/logs/admin/orgactivewatchers.yaml
        kubectl get runtimefolders.runtimefolder.edge-orchestrator.intel.com -o yaml > cypress/logs/admin/orgactivewatchers.yaml
        kubectl get runtimeorgs.runtimeorg.edge-orchestrator.intel.com -o yaml > cypress/logs/admin/orgactivewatchers.yaml
        kubectl get runtimeprojects.runtimeproject.edge-orchestrator.intel.com -o yaml > cypress/logs/admin/orgactivewatchers.yaml

    - name: Run Edge Infra Manager Cypress tests
      id: infra_tests
      if: ${{ always() && inputs.infra != '' }}
      working-directory: orch-ui/tests
      shell: bash
      env:
        EN_SERIAL_NUMBER: ${{ inputs.en_serial_number }}
        INPUTS_INFRA: ${{inputs.infra}}
      run: |
        npx cypress run --e2e \
          -s ${INPUTS_INFRA} \
          --env EN_SERIAL_NUMBER=${EN_SERIAL_NUMBER}
    - name: Collect Edge Infra Manager logs
      if: ${{ always() && inputs.infra != '' }}
      working-directory: orch-ui/tests
      shell: bash
      env:
        EN_UUID: ${{ inputs.en_uuid }}
      run: |
        mkdir -p cypress/logs/edgeinfra
<<<<<<< HEAD
        kubectl logs -n orch-infra -l app.kubernetes.io/name=inventory --tail -1 > cypress/logs/edgeinfra/inventory.log
        kubectl logs -n orch-infra -l app.kubernetes.io/name=api --tail -1 > cypress/logs/edgeinfra/api.log
        kubectl logs -n orch-infra -l app.kubernetes.io/name=onboarding-manager --tail -1 > cypress/logs/edgeinfra/onboarding-manager.log
        kubectl logs -n orch-infra -l app.kubernetes.io/name=host-manager --tail -1 > cypress/logs/edgeinfra/host-manager.log
        kubectl logs -n orch-infra -l app.kubernetes.io/name=dkam --tail -1 > cypress/logs/edgeinfra/dkam.log
        kubectl logs -n orch-infra -l app.kubernetes.io/name=os-resource-manager --tail -1 > cypress/logs/edgeinfra/os-resource-manager.log
=======
        kubectl logs -n orch-infra -l app.kubernetes.io/name=inventory > cypress/logs/edgeinfra/inventory.log
        kubectl logs -n orch-infra -l app.kubernetes.io/name=api > cypress/logs/edgeinfra/api.log
        kubectl logs -n orch-infra -l app.kubernetes.io/name=apiv2 -c apiv2-proxy > cypress/logs/edgeinfra/apiv2-proxy.log
        kubectl logs -n orch-infra -l app.kubernetes.io/name=apiv2 -c apiv2-grpc > cypress/logs/edgeinfra/apiv2-grpc.log
        kubectl logs -n orch-infra -l app.kubernetes.io/name=onboarding-manager > cypress/logs/edgeinfra/onboarding-manager.log
        kubectl logs -n orch-infra -l app.kubernetes.io/name=host-manager > cypress/logs/edgeinfra/host-manager.log
        kubectl logs -n orch-infra -l app.kubernetes.io/name=dkam > cypress/logs/edgeinfra/dkam.log
        kubectl logs -n orch-infra -l app.kubernetes.io/name=os-resource-manager > cypress/logs/edgeinfra/os-resource-manager.log
>>>>>>> 36af1aa0

        kubectl logs -n orch-iam -l app=nexus-api-gw --tail -1 > cypress/logs/edgeinfra/nexus-api-gw.log
        kubectl logs -n orch-gateway -l app.kubernetes.io/name=traefik --tail -1 > cypress/logs/edgeinfra/traefik.log

        kubectl -n enic logs $(kubectl -n enic get pods -l app=enic --no-headers | awk '{print $1}') -c fake-uuid > cypress/logs/edgeinfra/enic-fake-uuid.log || true
        kubectl -n enic exec -it $(kubectl -n enic get pods -l app=enic --no-headers | awk '{print $1}') -c edge-node -- journalctl -u onboard --no-tail > cypress/logs/edgeinfra/enic-onboard.log || true
        kubectl -n enic exec -it $(kubectl -n enic get pods -l app=enic --no-headers | awk '{print $1}') -c edge-node -- journalctl -u agents --no-tail > cypress/logs/edgeinfra/enic-agents.log || true
        kubectl -n enic exec -it $(kubectl -n enic get pods -l app=enic --no-headers | awk '{print $1}') -c edge-node -- journalctl -u node-agent --no-tail > cypress/logs/edgeinfra/enic-node-agent.log || true
        kubectl -n enic exec -it $(kubectl -n enic get pods -l app=enic --no-headers | awk '{print $1}') -c edge-node -- journalctl -u hardware-discovery-agent --no-tail > cypress/logs/edgeinfra/enic-hardware-discovery-agent.log || true

        kubectl get workflow -A > cypress/logs/edgeinfra/workflow.txt
        kubectl get hardware -A > cypress/logs/edgeinfra/hardware.txt
        kubectl get template -A > cypress/logs/edgeinfra/template.txt
        kubectl get workflow -n orch-infra workflow-${EN_UUID}-prod -o yaml > cypress/logs/edgeinfra/workflow-${EN_UUID}-prod.log || true

        kubectl describe pod -n enic > cypress/logs/edgeinfra/enic-pod-describe.txt
        kubectl describe applications -n utils enic > cypress/logs/edgeinfra/enic-argocd-app.txt
    - name: Run Cluster Orch tests
      id: cluster_orch_tests
      if: ${{ always() && inputs.cluster_orch == 'true' }}
      working-directory: orch-ui/tests
      shell: bash
      run: |
        npx cypress run --e2e \
          -s "cypress/e2e/cluster-orch/cluster-orch-smoke.cy.ts" \
          --env EN_UUID=${{ env.EN_UUID }}
    - name: Collect ClusterOrch logs
      if: ${{ always() && inputs.cluster_orch == 'true' }}
      working-directory: orch-ui/tests
      shell: bash
      run: |
        mkdir -p cypress/logs/cluster-orch

        # CAPI components
        kubectl logs -n capi-operator-system -l app=cluster-api-operator --tail -1 > cypress/logs/cluster-orch/cluster-api-operator.log
        kubectl logs -n capr-system -l cluster.x-k8s.io/provider=bootstrap-rke2 --tail -1 > cypress/logs/cluster-orch/bootstrap-rke2.log
        kubectl logs -n capr-system -l cluster.x-k8s.io/provider=control-plane-rke2 --tail -1 > cypress/logs/cluster-orch/control-plane-rke2.log

        # Orch components
        kubectl logs -n orch-cluster -l app=cluster-connect-gateway-gateway --tail -1 > cypress/logs/cluster-orch/cluster-connect-gateway-gateway.log
        kubectl logs -n orch-cluster -l app=cluster-manager-cm --tail -1 > cypress/logs/cluster-orch/cluster-manager-cm.log
        kubectl logs -n orch-cluster -l app=cluster-manager-controller --tail -1 > cypress/logs/cluster-orch/cluster-manager-controller.log
        kubectl logs -n orch-cluster -l app=southbound-api --tail -1 > cypress/logs/cluster-orch/southbound-api.log

        # ENiC components
        kubectl -n enic exec -it $(kubectl -n enic get pods -l app=enic --no-headers | awk '{print $1}') -c edge-node -- journalctl -xeu cluster-agent --no-tail > cypress/logs/cluster-orch/enic-cluster-agent.log || true
    - name: Run AppOrch Cypress tests
      id: app_orch_tests
      if: ${{ always() && inputs.app_orch == 'true' }}
      working-directory: orch-ui/tests
      shell: bash
      run: |
        npx cypress run --e2e \
          -s "cypress/e2e/app-orch/deployment-package-smoke.cy.ts"
        # These tests are not stable yet, will be enabled in a separate PR
        # npx cypress run --e2e \
        #   -s cypress/e2e/app-orch/deployment-smoke.cy.ts
    - name: Collect AppOrch logs
      if: ${{ always() && inputs.app_orch == 'true' }}
      working-directory: orch-ui/tests
      shell: bash
      run: |
        mkdir -p cypress/logs/app-orch
        kubectl logs -n orch-app -l app=app-deployment-api --tail -1 > cypress/logs/app-orch/app-deployment-api.log
        kubectl logs -n orch-app -l app=app-deployment-manager --tail -1 > cypress/logs/app-orch/app-deployment-manager.log
        kubectl logs -n orch-app -l app=app-resource-manager --tail -1 > cypress/logs/app-orch/app-resource-manager.log
        kubectl logs -n orch-app -l app.kubernetes.io/name=application-catalog --tail -1 > cypress/logs/app-orch/application-catalog.log

    - name: Upload test artifacts
      if: always()
      uses: actions/upload-artifact@v4.4.3
      with:
        name: ${{ github.event_name }}-${{ github.event.number }}-cypress-reports
        path: |
          orch-ui/tests/cypress/screenshots/**/*
          orch-ui/tests/cypress/videos/*.mp4
          orch-ui/tests/cypress/reports/*
          orch-ui/tests/cypress/logs/**/*<|MERGE_RESOLUTION|>--- conflicted
+++ resolved
@@ -40,11 +40,7 @@
       with:
         repository: open-edge-platform/orch-ui
         path: orch-ui
-<<<<<<< HEAD
         ref: hotfix/admin-tests
-=======
-        ref: 38c0fb7f914d20769e4dfb839e9d899568652d8a # tests/0.1.26
->>>>>>> 36af1aa0
         persist-credentials: false
     - run: git log -1
       shell: bash
@@ -106,23 +102,14 @@
         EN_UUID: ${{ inputs.en_uuid }}
       run: |
         mkdir -p cypress/logs/edgeinfra
-<<<<<<< HEAD
         kubectl logs -n orch-infra -l app.kubernetes.io/name=inventory --tail -1 > cypress/logs/edgeinfra/inventory.log
         kubectl logs -n orch-infra -l app.kubernetes.io/name=api --tail -1 > cypress/logs/edgeinfra/api.log
+        kubectl logs -n orch-infra -l app.kubernetes.io/name=apiv2 -c apiv2-proxy --tail -1 > cypress/logs/edgeinfra/apiv2-proxy.log
+        kubectl logs -n orch-infra -l app.kubernetes.io/name=apiv2 -c apiv2-grpc --tail -1 > cypress/logs/edgeinfra/apiv2-grpc.log
         kubectl logs -n orch-infra -l app.kubernetes.io/name=onboarding-manager --tail -1 > cypress/logs/edgeinfra/onboarding-manager.log
         kubectl logs -n orch-infra -l app.kubernetes.io/name=host-manager --tail -1 > cypress/logs/edgeinfra/host-manager.log
         kubectl logs -n orch-infra -l app.kubernetes.io/name=dkam --tail -1 > cypress/logs/edgeinfra/dkam.log
         kubectl logs -n orch-infra -l app.kubernetes.io/name=os-resource-manager --tail -1 > cypress/logs/edgeinfra/os-resource-manager.log
-=======
-        kubectl logs -n orch-infra -l app.kubernetes.io/name=inventory > cypress/logs/edgeinfra/inventory.log
-        kubectl logs -n orch-infra -l app.kubernetes.io/name=api > cypress/logs/edgeinfra/api.log
-        kubectl logs -n orch-infra -l app.kubernetes.io/name=apiv2 -c apiv2-proxy > cypress/logs/edgeinfra/apiv2-proxy.log
-        kubectl logs -n orch-infra -l app.kubernetes.io/name=apiv2 -c apiv2-grpc > cypress/logs/edgeinfra/apiv2-grpc.log
-        kubectl logs -n orch-infra -l app.kubernetes.io/name=onboarding-manager > cypress/logs/edgeinfra/onboarding-manager.log
-        kubectl logs -n orch-infra -l app.kubernetes.io/name=host-manager > cypress/logs/edgeinfra/host-manager.log
-        kubectl logs -n orch-infra -l app.kubernetes.io/name=dkam > cypress/logs/edgeinfra/dkam.log
-        kubectl logs -n orch-infra -l app.kubernetes.io/name=os-resource-manager > cypress/logs/edgeinfra/os-resource-manager.log
->>>>>>> 36af1aa0
 
         kubectl logs -n orch-iam -l app=nexus-api-gw --tail -1 > cypress/logs/edgeinfra/nexus-api-gw.log
         kubectl logs -n orch-gateway -l app.kubernetes.io/name=traefik --tail -1 > cypress/logs/edgeinfra/traefik.log
