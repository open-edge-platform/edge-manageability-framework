--- conflicted
+++ resolved
@@ -61,11 +61,8 @@
       terraform: ${{ contains(steps.check-files.outputs.changed_files, '.hcl') || contains(steps.check-files.outputs.changed_files, '.tf') || contains(steps.check-files.outputs.changed_files, '.tfvars') }}
       yaml: ${{ contains(steps.check-files.outputs.changed_files, '.yaml') || contains(steps.check-files.outputs.changed_files, '.yml') }}
       helm: ${{ contains(steps.check-files.outputs.changed_files, 'argocd/') || contains(steps.check-files.outputs.changed_files, 'argocd-internal/') }}
-<<<<<<< HEAD
+      test-automation: ${{ contains(steps.check-files.outputs.changed_files, '.test-dependencies.yaml') }}
       only_design_proposals: ${{ steps.only-design-proposals.outputs.only_design_proposals }}
-=======
-      test-automation: ${{ contains(steps.check-files.outputs.changed_files, '.test-dependencies.yaml') }}
->>>>>>> b133f8b1
     steps:
       - name: Checkout code
         uses: actions/checkout@11bd71901bbe5b1630ceea73d27597364c9af683  # v4.2.2
