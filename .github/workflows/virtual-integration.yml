--- conflicted
+++ resolved
@@ -513,58 +513,7 @@
         uses: actions/checkout@11bd71901bbe5b1630ceea73d27597364c9af683  # v4.2.2
         with:
           persist-credentials: false
-<<<<<<< HEAD
-
-      - name: Set up git credentials
-        shell: bash
-        run: |
-          echo "GOPRIVATE=github.com/open-edge-platform" >> $GITHUB_ENV
-          git config --global url."https://${{ secrets.SYS_ORCH_GITHUB }}:x-oauth-basic@github.com/".insteadOf "https://github.com/"
-
-      - name: Setup asdf and install dependencies
-        id: install-deps
-        uses: open-edge-platform/orch-utils/.github/actions/setup-asdf@2b14d3ac351c09b086252c5989566333ef96bb6d # main
-
-      - name: Get current git hash of the PR
-        id: get-git-hash
-        run: echo "GIT_HASH=${{ github.event.pull_request.head.sha }}" >> "$GITHUB_ENV"
-      - name: Print current git hash
-        run: echo "Current git hash is ${{ env.GIT_HASH }}"
-
-      - name: Deploy External Orchestrator
-        env:
-          # TODO: create git user secret so we don't have to hardcode it
-          # GIT_USER: ${{ secrets.SYS_ORCH_GITHUB_USERNAME }}
-          GIT_USER: "git"
-          GIT_TOKEN: ${{ secrets.SYS_ORCH_GITHUB }}
-          EDGE_MANAGEABILITY_FRAMEWORK_REV: ${{ env.GIT_HASH }}
-          DOCKERHUB_TOKEN: ${{ secrets.SYS_DOCKERHUB_RO }}
-          DOCKERHUB_USERNAME: ${{ secrets.SYS_DOCKERHUB_USERNAME }}
-        run: |
-          set +x
-          echo "Starting to deploy Orchestrator..."
-          mage deploy:kindAll
-          echo "Orchestrator deployment done!"
-          echo "Root App Status:"
-          kubectl -n dev get applications root-app -o yaml
-      - name: Verify Kind Deployment
-        id: verify-kind-deployment
-        timeout-minutes: 25
-        run: |
-          echo "Starting to verify Orchestrator deployment..."
-          mage deploy:waitUntilComplete
-          echo "Orchestrator deployment verified!"
-          mage router:stop router:start
-          echo "Router restarted"
-      - name: Setup Test environment
-        shell: bash
-        run: |
-          sudo awk -i inplace '/BEGIN ORCH DEVELOPMENT HOSTS/,/END ORCH DEVELOPMENT HOSTS/ { next } 1' /etc/hosts
-          sudo awk -i inplace '/BEGIN ORCH SRE DEVELOPMENT HOST/,/END ORCH SRE DEVELOPMENT HOST/ { next } 1' /etc/hosts
-          mage gen:hostfileTraefik | sudo tee -a /etc/hosts > /dev/null
-          echo "Updated Hostfile entries!"
-          mage gen:orchCa deploy:orchCa
-=======
+
       - name: Deploy Kind Orchestrator
         id: deploy-kind-orchestrator
         uses: ./.github/actions/deploy_kind
@@ -576,7 +525,7 @@
           docker_password: ${{ secrets.SYS_DOCKERHUB_RO }}
           token: ${{ secrets.SYS_ORCH_GITHUB }}
           deployment_type: all
->>>>>>> 093497f2
+
       - name: Run policy compliance tests
         run: mage test:policyCompliance
       - name: Run image pull policy compliance tests
