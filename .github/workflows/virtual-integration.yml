--- conflicted
+++ resolved
@@ -202,13 +202,9 @@
     timeout-minutes: 10
     steps:
       - name: Checkout code
-<<<<<<< HEAD
-        uses: actions/checkout@v4.2.1
-=======
-        uses: actions/checkout@11bd71901bbe5b1630ceea73d27597364c9af683  # v4.2.2
-        with:
-          persist-credentials: false
->>>>>>> f8f5283e
+        uses: actions/checkout@11bd71901bbe5b1630ceea73d27597364c9af683  # v4.2.2
+        with:
+          persist-credentials: false
 
       - name: Setup asdf and install dependencies
         uses: open-edge-platform/orch-utils/.github/actions/setup-asdf@main  # zizmor: ignore[unpinned-uses]
@@ -228,13 +224,9 @@
     timeout-minutes: 10
     steps:
       - name: Checkout code
-<<<<<<< HEAD
-        uses: actions/checkout@v4.2.1
-=======
-        uses: actions/checkout@11bd71901bbe5b1630ceea73d27597364c9af683  # v4.2.2
-        with:
-          persist-credentials: false
->>>>>>> f8f5283e
+        uses: actions/checkout@11bd71901bbe5b1630ceea73d27597364c9af683  # v4.2.2
+        with:
+          persist-credentials: false
 
       - name: Setup asdf and install dependencies
         uses: open-edge-platform/orch-utils/.github/actions/setup-asdf@main  # zizmor: ignore[unpinned-uses]
@@ -253,13 +245,9 @@
     timeout-minutes: 10
     steps:
       - name: Checkout code
-<<<<<<< HEAD
-        uses: actions/checkout@v4.2.1
-=======
-        uses: actions/checkout@11bd71901bbe5b1630ceea73d27597364c9af683  # v4.2.2
-        with:
-          persist-credentials: false
->>>>>>> f8f5283e
+        uses: actions/checkout@11bd71901bbe5b1630ceea73d27597364c9af683  # v4.2.2
+        with:
+          persist-credentials: false
 
       - name: Setup asdf and install dependencies
         uses: open-edge-platform/orch-utils/.github/actions/setup-asdf@main  # zizmor: ignore[unpinned-uses]
@@ -278,13 +266,9 @@
     timeout-minutes: 10
     steps:
       - name: Checkout code
-<<<<<<< HEAD
-        uses: actions/checkout@v4.2.1
-=======
-        uses: actions/checkout@11bd71901bbe5b1630ceea73d27597364c9af683  # v4.2.2
-        with:
-          persist-credentials: false
->>>>>>> f8f5283e
+        uses: actions/checkout@11bd71901bbe5b1630ceea73d27597364c9af683  # v4.2.2
+        with:
+          persist-credentials: false
 
       - name: Setup asdf and install dependencies
         uses: open-edge-platform/orch-utils/.github/actions/setup-asdf@main  # zizmor: ignore[unpinned-uses]
@@ -448,11 +432,7 @@
         run: mage publish:sourceTarballs
 
       - name: Login to ECR
-<<<<<<< HEAD
-        uses: docker/login-action@v3.3.0
-=======
         uses: docker/login-action@74a5d142397b4f367a81961eba4e8cd7edddf772  # v3.4.0
->>>>>>> f8f5283e
         with:
           registry: 080137407410.dkr.ecr.us-west-2.amazonaws.com
 
@@ -598,19 +578,11 @@
       - name: Create default user and run e2e tests
         run: mage devUtils:createDefaultUser test:e2e
 
-<<<<<<< HEAD
-      - name: "Test Observability SRE Exporter w/o ENiC"
-        env:
-          ORCH_DEFAULT_PASSWORD: ${{ secrets.ORCH_DEFAULT_PASSWORD }}
-        run: |
-          mage test:e2eSreObservabilityNoEnic
-=======
       # - name: "Test Observability SRE Exporter w/o ENiC"
       #   env:
       #     ORCH_DEFAULT_PASSWORD: ${{ secrets.ORCH_DEFAULT_PASSWORD }}
       #   run: |
       #     mage test:e2eSreObservabilityNoEnic
->>>>>>> f8f5283e
 
       - name: Deploy ENiC
         if: ${{ always() && steps.verify-kind-deployment.conclusion == 'success' && steps.default-mt-setup.conclusion == 'success' }}
@@ -672,19 +644,11 @@
         run: |
           mage test:e2eAlertsObservability
 
-<<<<<<< HEAD
-      - name: "Test Observability SRE Exporter"
-        env:
-          ORCH_DEFAULT_PASSWORD: ${{ secrets.ORCH_DEFAULT_PASSWORD }}
-        run: |
-          mage test:e2eSreObservability
-=======
       # - name: "Test Observability SRE Exporter"
       #   env:
       #     ORCH_DEFAULT_PASSWORD: ${{ secrets.ORCH_DEFAULT_PASSWORD }}
       #   run: |
       #     mage test:e2eSreObservability
->>>>>>> f8f5283e
 
       - name: Wait for cluster agent to be ready
         if: ${{ always() && steps.verify-kind-deployment.conclusion == 'success' }}
@@ -775,13 +739,9 @@
       KUBECONFIG: ${{ github.workspace }}/terraform/orchestrator/files/kubeconfig
     steps:
       - name: Checkout code
-<<<<<<< HEAD
-        uses: actions/checkout@v4.2.1
-=======
-        uses: actions/checkout@11bd71901bbe5b1630ceea73d27597364c9af683  # v4.2.2
-        with:
-          persist-credentials: false
->>>>>>> f8f5283e
+        uses: actions/checkout@11bd71901bbe5b1630ceea73d27597364c9af683  # v4.2.2
+        with:
+          persist-credentials: false
 
       - name: Setup asdf and install dependencies
         id: install-deps
@@ -792,11 +752,6 @@
           TF_VAR_intel_release_service_refresh_token: value-not-used
           TF_VAR_deploy_tag: ${{ needs.build-publish.outputs.deb-version }}
           TF_VAR_FILE: ${{ github.workspace }}/terraform/orchestrator/terraform.tfvars
-<<<<<<< HEAD
-          TF_VAR_vm_vcpu: 16
-          TF_VAR_vm_memory: 49152
-=======
->>>>>>> f8f5283e
           TF_VAR_docker_username: ${{ secrets.SYS_DOCKERHUB_USERNAME }}
           TF_VAR_docker_password: ${{ secrets.SYS_DOCKERHUB_RO }}
         timeout-minutes: 90
@@ -886,9 +841,6 @@
       - name: Tag repo
         env:
           GITHUB_TOKEN: ${{ secrets.SYS_ORCH_GITHUB }}
-<<<<<<< HEAD
-        run: orch-ci/scripts/version-tag.sh
-=======
         run: orch-ci/scripts/version-tag.sh
 
   post-merge:
@@ -902,5 +854,4 @@
       run_build: false
       run_version_tag: false
     secrets:  # zizmor: ignore[secrets-inherit]
-      inherit
->>>>>>> f8f5283e
+      inherit