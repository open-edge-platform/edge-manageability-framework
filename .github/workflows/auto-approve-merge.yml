# SPDX-FileCopyrightText: 2025 Intel Corporation
#
# SPDX-License-Identifier: Apache-2.0

name: Auto Approve & Merge

on:
  pull_request:
    types: [opened, synchronize, reopened]

permissions: {}

jobs:
  auto-approve:
    permissions:
      pull-requests: write
    name: Auto approve PR
    runs-on: ubuntu-latest
    if: |
      github.actor == 'sys-orch' && 
      github.event.pull_request.base.ref == 'main-pass-validation'
    steps:
      - uses: hmarr/auto-approve-action@8f929096a962e83ccdfa8afcf855f39f12d4dac7  # v4
        with:
          github-token: ${{ secrets.SYS_ORCH_GITHUB_APPROVE }}
          review-message: "Auto approved by sys-orch-github-approve bot"

  auto-merge:
    permissions:
      pull-requests: write
      contents: write
    name: Auto merge PR
    needs: 
      - auto-approve
    runs-on: ubuntu-latest
    if: |
      github.actor == 'sys-orch' && 
      github.event.pull_request.base.ref == 'main-pass-validation'
    steps:
      - name: Auto merge
<<<<<<< HEAD
        uses: peter-evans/enable-pull-request-automerge@v3
=======
        uses: peter-evans/enable-pull-request-automerge@a660677d5469627102a1c1e11409dd063606628d  # v3
>>>>>>> f8f5283e
        with:
          token:  ${{ secrets.SYS_ORCH_GITHUB_APPROVE }}
          pull-request-number: ${{ github.event.pull_request.number }}
          merge-method: squash
          <|MERGE_RESOLUTION|>--- conflicted
+++ resolved
@@ -38,11 +38,7 @@
       github.event.pull_request.base.ref == 'main-pass-validation'
     steps:
       - name: Auto merge
-<<<<<<< HEAD
-        uses: peter-evans/enable-pull-request-automerge@v3
-=======
         uses: peter-evans/enable-pull-request-automerge@a660677d5469627102a1c1e11409dd063606628d  # v3
->>>>>>> f8f5283e
         with:
           token:  ${{ secrets.SYS_ORCH_GITHUB_APPROVE }}
           pull-request-number: ${{ github.event.pull_request.number }}
