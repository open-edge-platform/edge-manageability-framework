# SPDX-FileCopyrightText: 2025 Intel Corporation
#
# SPDX-License-Identifier: Apache-2.0

name: Orch Installer

on:
  # Allow manually triggering the workflow
  workflow_dispatch: {}
  # Run on all commits that are pushed to all branches
  push:
    branches:
      - main
      - main-pass-validation

  # Trigger workflow on PRs to all branches
  pull_request:
    branches:
      - "*"
    types:
      - opened
      - synchronize
      - reopened
  # Trigger workflow when enqueued to a merge group
  merge_group:

# Only run at most 1 workflow concurrently per PR, unlimited for branches
concurrency:
  group: ${{ github.workflow }}-${{ github.event_name == 'pull_request' && github.event.pull_request.number || github.sha }}
  cancel-in-progress: ${{ github.event_name == 'pull_request' }}

permissions: {}

jobs:
  check-changed-files:
    permissions:
      contents: read
    name: Filter list of changed files
    runs-on: ubuntu-latest
    outputs:
      new_installer: ${{ contains(steps.check-files.outputs.changed_files, 'new-installer') }}
    steps:
      - name: Checkout code
        uses: actions/checkout@11bd71901bbe5b1630ceea73d27597364c9af683  # v4.2.2
        with:
          persist-credentials: false

      - name: Discover Changed Files
        id: check-files
        uses: open-edge-platform/orch-ci/discover-changed-files@main  # zizmor: ignore[unpinned-uses]
        with:
          project_folder: "."

  lint-terraform:
    permissions:
      contents: read
    name: Lint Terraform
    needs:
      - check-changed-files
    if: needs.check-changed-files.outputs.new_installer == 'true'
    runs-on: ubuntu-latest
    timeout-minutes: 10
    steps:
      - name: Checkout code
        uses: actions/checkout@11bd71901bbe5b1630ceea73d27597364c9af683  # v4.2.2
        with:
          persist-credentials: false

      - name: Setup asdf and install dependencies
        uses: open-edge-platform/orch-utils/.github/actions/setup-asdf@main  # zizmor: ignore[unpinned-uses]

      - name: Run lint
        run: mage lint:terraform

  lint-go:
    permissions:
      contents: read
    name: Lint Go
    needs:
      - check-changed-files
    if: needs.check-changed-files.outputs.new_installer == 'true'
    runs-on: ubuntu-latest
    timeout-minutes: 10
    steps:
      - name: Checkout code
        uses: actions/checkout@11bd71901bbe5b1630ceea73d27597364c9af683  # v4.2.2
        with:
          persist-credentials: false

      - name: Set up git credentials
        shell: bash
        run: |
          echo "GOPRIVATE=github.com/open-edge-platform" >> $GITHUB_ENV
          git config --global url."https://${{ secrets.SYS_ORCH_GITHUB }}:x-oauth-basic@github.com/".insteadOf "https://github.com/"

      - name: Setup asdf and install dependencies
        uses: open-edge-platform/orch-utils/.github/actions/setup-asdf@main  # zizmor: ignore[unpinned-uses]

      - name: Run lint
        run: mage newInstaller:lint

  build-test-new-installer:
    permissions:
      contents: read
    name: Build and test new installer
    needs:
      - lint-go
      - check-changed-files
    if: needs.check-changed-files.outputs.new_installer == 'true'
    runs-on: ubuntu-latest
    timeout-minutes: 30
    steps:
      - name: Checkout code
        uses: actions/checkout@11bd71901bbe5b1630ceea73d27597364c9af683  # v4.2.2
        with:
          persist-credentials: false

      - uses: actions/cache@5a3ec84eff668545956fd18022155c47e93e2684  # v4.2.3
        with:
          path: |
            ~/.cache/go-build
            ~/go/pkg/mod
          key: ${{ runner.os }}-go-${{ hashFiles('**/go.sum') }}
          restore-keys: |
            ${{ runner.os }}-go-

      - name: Set up git credentials
        shell: bash
        run: |
          echo "GOPRIVATE=github.com/open-edge-platform" >> $GITHUB_ENV
          git config --global url."https://${{ secrets.SYS_ORCH_GITHUB }}:x-oauth-basic@github.com/".insteadOf "https://github.com/"

      - name: Setup asdf and install dependencies
        uses: open-edge-platform/orch-utils/.github/actions/setup-asdf@main  # zizmor: ignore[unpinned-uses]

      - name: Get version tag
        id: get_version_tag
        run: |
          output=$(mage version:getVersionTag)
          echo "versionTag=$output" >> $GITHUB_ENV

      - name: Configure AWS credentials
        uses: aws-actions/configure-aws-credentials@ececac1a45f3b08a01d2dd070d28d111c5fe6722  # v4.0.1
        with:
<<<<<<< HEAD
          aws-access-key-id: ${{ secrets.ORCH_AWS_NONPROD_SECRET_KEY }}
          aws-secret-access-key: ${{ secrets.ORCH_AWS_NONPROD_ACCESS_KEY }}
=======
          aws-access-key-id: ${{ secrets.ORCH_AWS_NONPROD_ACCESS_KEY }}
          aws-secret-access-key: ${{ secrets.ORCH_AWS_NONPROD_SECRET_KEY }}
>>>>>>> 50092e95
          aws-region: us-west-2

      - name: Build new installer
        run: mage newinstaller:build

      - name: Test new installer
        run: mage newinstaller:test

      - name: Test new installer IaC
        run: mage newinstaller:testiac

      - name: Validate Terraform configs
        run: mage newinstaller:validateiac

      - name: Test new installer IaC
        run: mage newinstaller:testiac

      - name: Upload new installer artifacts
        uses: actions/upload-artifact@v4.6.2
        with:
          name: installer-artifacts
          path: |
            new-installer/coverage.txt<|MERGE_RESOLUTION|>--- conflicted
+++ resolved
@@ -142,13 +142,8 @@
       - name: Configure AWS credentials
         uses: aws-actions/configure-aws-credentials@ececac1a45f3b08a01d2dd070d28d111c5fe6722  # v4.0.1
         with:
-<<<<<<< HEAD
-          aws-access-key-id: ${{ secrets.ORCH_AWS_NONPROD_SECRET_KEY }}
-          aws-secret-access-key: ${{ secrets.ORCH_AWS_NONPROD_ACCESS_KEY }}
-=======
           aws-access-key-id: ${{ secrets.ORCH_AWS_NONPROD_ACCESS_KEY }}
           aws-secret-access-key: ${{ secrets.ORCH_AWS_NONPROD_SECRET_KEY }}
->>>>>>> 50092e95
           aws-region: us-west-2
 
       - name: Build new installer
