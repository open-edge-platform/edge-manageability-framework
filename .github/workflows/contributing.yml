--- conflicted
+++ resolved
@@ -9,11 +9,8 @@
     types: [opened]
   issues:
     types: [opened]
-<<<<<<< HEAD
-=======
 
 permissions: {}
->>>>>>> f8f5283e
 
 jobs:
   remind-contributing:
