// SPDX-FileCopyrightText: 2025 Intel Corporation
//
// SPDX-License-Identifier: Apache-2.0

package mage

import (
	"context"
	"fmt"
	"io"
	"net/http"
	"os"
	"os/exec"
	"path/filepath"
	"strings"

	"github.com/bitfield/script"
	"github.com/magefile/mage/mg"
	"github.com/magefile/mage/sh"

	"github.com/open-edge-platform/edge-manageability-framework/mage"
)

const (
	// RKE2 related constants.
	rke2Version                    = "v1.30.10+rke2r1"
	rke2ImagesPkg                  = "rke2.linux-amd64.tar.gz"
	rke2LibPkg                     = "rke2-images.linux-amd64.tar.zst"
	rke2CalicoLibPkg               = "rke2-images-calico.linux-amd64.tar.zst"
	rke2LibSHAFile                 = "sha256sum-amd64.txt"
	openEbsOperatorK8sTemplateFile = "openebs-operator.yaml"
	rke2ArtifactDownloadPath       = "assets/rke2"
	rke2CustomImageDownloadPath    = "assets/rke2/offline-images/"
	rke2ImagesURLFmt               = "https://github.com/rancher/rke2/releases/download/%s/rke2.linux-amd64.tar.gz"
	//nolint: all
	rke2LibURLFmt = "https://github.com/rancher/rke2/releases/download/%s/rke2-images.linux-amd64.tar.zst"

	//nolint: all
	rke2CNICalicoURLFmt = "https://github.com/rancher/rke2/releases/download/%s/rke2-images-calico.linux-amd64.tar.zst"
	//nolint: all
	openEbsOperatorK8sTemplate = "https://raw.githubusercontent.com/openebs/charts/gh-pages/versioned/3.9.0/openebs-operator.yaml"
	//nolint: all
	openEbsHostPathStorageK8sTemplate = "https://raw.githubusercontent.com/openebs/dynamic-localpv-provisioner/refs/heads/release/4.2/deploy/kubectl/hostpath-operator.yaml"

	deploymentTimeoutEnv     = "DEPLOYMENT_TIMEOUT"
	defaultDeploymentTimeout = "1200s" // timeout must be a valid string
)

// Removes build and deployment artifacts.
func Clean() error {
	buildFiles, err := filepath.Glob("secrets-config-*.tgz")
	if err != nil {
		return fmt.Errorf("glob search: %w", err)
	}

	for _, path := range append(
		[]string{
			"build",
			"dist",
			"edge-node-ca.crt",
			"jwt.txt",
			"orch-ca.crt",
			"vault-keys.json",
		},
		buildFiles...,
	) {
		if err := os.RemoveAll(path); err != nil {
			return fmt.Errorf("clean %s: %w", path, err)
		}
	}

	return nil
}

// Namespace contains Use targets.
type Use mg.Namespace

// Current Show current kubectl context.
func (Use) Current() error {
	if _, err := script.Exec("kubectl config current-context").Stdout(); err != nil {
		return err
	}
	return nil
}

// Namespace contains Lint targets.
type Lint mg.Namespace

// Lint markdown files using markdownlint-cli2 tool.
func (Lint) Markdown() error {
	return sh.RunV("markdownlint-cli2", "--config", "../tools/.markdownlint-cli2.yaml", "**/*.md")
}

// Namespace contains Build targets.
type Build mg.Namespace

// Deps ensures the required directories are created and checks for uncommitted changes.
func (Build) Deps() error {
	if err := os.MkdirAll("dist", os.ModePerm); err != nil {
		return fmt.Errorf("failed to create 'dist' directory")
	}

	// Check if there are any uncommitted changes since the DEB package version is derived from the latest git tag. If
	// there are uncommitted changes, the DEB package version might be incorrect.
	// TODO: Enforce and block from continuing in the future.
	if _, err := script.Exec("git diff --exit-code").Stdout(); err != nil {
		fmt.Printf("WARNING: unstaged changes present, commit or stash changes: %s ⚠️\n", err)
	}

	if _, err := script.Exec("git diff --cached --exit-code").Stdout(); err != nil {
		fmt.Printf("WARNING: unstaged changes present, commit or stash changes: %s ⚠️\n", err)
	}

	return nil
}

// Builds all the installers. Must run on Ubuntu 22.04.
func (b Build) All(ctx context.Context) error {
	mg.CtxDeps(ctx, Clean)

	mg.CtxDeps(
		ctx,
		b.OnpremKEInstaller,
		b.OSConfig,
		b.GiteaInstaller,
		b.ArgocdInstaller,
		b.OnPremOrchInstaller,
	)

	return nil
}

// Build the onprem-KE Installer package. By default builds online installer.
func (b Build) OnpremKEInstaller(ctx context.Context) error {
	mg.CtxDeps(
		ctx,
		b.Deps,
		mage.Deps.FPM,
	)

	return b.onpremKeInstaller()
}

// Build the OS-Config Installer package.
func (b Build) OSConfig(ctx context.Context) error {
	mg.CtxDeps(
		ctx,
		b.Deps,
		mage.Deps.FPM,
	)

	return b.osConfigInstaller()
}

// Build the Gitea Installer package.
func (b Build) GiteaInstaller(ctx context.Context) error {
	mg.CtxDeps(
		ctx,
		b.Deps,
		mage.Deps.FPM,
	)

	return b.giteaInstaller()
}

// Build the Argo-Cd Installer package.
func (b Build) ArgocdInstaller(ctx context.Context) error {
	mg.CtxDeps(
		ctx,
		b.Deps,
		mage.Deps.FPM,
	)

	return b.argoCdInstaller()
}

// Builds Orch Installer package.
func (b Build) OnPremOrchInstaller(ctx context.Context) error {
	mg.CtxDeps(
		ctx,
		b.Deps,
		mage.Deps.FPM,
	)

	return b.onPremOrchInstaller()
}

const (
	AWSRegion                         = "us-west-2"
	OpenEdgePlatformRegistryRepoURL   = "080137407410.dkr.ecr.us-west-2.amazonaws.com"
	OpenEdgePlatformRepository        = "edge-orch"
	RegistryRepoSubProj               = "common"
	OpenEdgePlatformContainerRegistry = OpenEdgePlatformRegistryRepoURL + "/" + OpenEdgePlatformRepository + "/" + RegistryRepoSubProj
	OpenEdgePlatformChartRegistry     = OpenEdgePlatformRegistryRepoURL + "/" + OpenEdgePlatformRepository + "/" + RegistryRepoSubProj + "/charts" //nolint: lll
	OpenEdgePlatformFilesRegistry     = OpenEdgePlatformRegistryRepoURL + "/" + OpenEdgePlatformRepository + "/" + RegistryRepoSubProj + "/files"  //nolint: lll
)

// Namespace contains Publish targets.
type Publish mg.Namespace

// Publish everything. Valid authentication with push access to the registry is required for this target.
func (Publish) All(ctx context.Context) error {
	mg.CtxDeps(ctx, Publish{}.DEBPackages)
	mg.CtxDeps(ctx, Publish{}.Files)
	return nil
}

// Publish DEB packages. Valid authentication with push access to the registry is required for this target.
func (Publish) DEBPackages(ctx context.Context) error {
	matches, err := filepath.Glob(filepath.Join("dist", "*.deb"))
	if err != nil {
		return fmt.Errorf("failed to list .deb files: %w", err)
	}

	// Strip dist from file paths since oras push requires the file name only or the artifact will include the entire
	// dist directory.
	var files []string
	for _, match := range matches {
		files = append(files, filepath.Base(match))
	}

	if len(files) == 0 {
		return fmt.Errorf("no .deb files found in dist directory")
	}

	// get branch name
	branchName, err := GetBranchName()
	if err != nil {
		return fmt.Errorf("failed get branch name: %w", err)
	}

	version, err := mage.GetDebVersion()
	if err != nil {
		return fmt.Errorf("failed to get DEB version: %w", err)
	}

	fmt.Printf("Version: %s\n", version)

	// Create ECR repository if it does not exist
	if err := mage.TryToCreateECRRepository(ctx, OpenEdgePlatformFilesRegistry); err != nil {
		fmt.Printf("failed to create ECR repository %s, ignoring: %v\n", OpenEdgePlatformFilesRegistry, err)
	}

	for _, file := range files {
		fmt.Printf("Processing file: %s\n", file)

		cmd := exec.CommandContext(
			ctx,
			"dpkg-deb", "--showformat=${Package}", "--show", file,
		)
		cmd.Dir = "dist"

		stdouterr, err := cmd.CombinedOutput()
		if err != nil {
			return fmt.Errorf("failed to get name for %s: %w: %s", file, err, string(stdouterr))
		}

		name := string(stdouterr)
		if name == "" {
			return fmt.Errorf("failed to get name for %s: empty name", file)
		}

		var (
			// Set tags equal to the version and latest-<branch-name>-dev
			tags         = fmt.Sprintf("%s,latest-%s-dev", version, branchName)
			artifactName = fmt.Sprintf("%s/%s:%s", OpenEdgePlatformFilesRegistry, name, tags)
			repoName     = fmt.Sprintf("%s/%s/files/%s", OpenEdgePlatformRepository, RegistryRepoSubProj, name)
		)

		// If on main or a release branch, the version as declared in the VERSION file should be added
		if branchName == "main" ||
			strings.Contains(branchName, "pass-validation") ||
			strings.HasPrefix(branchName, "release") {
			tags = fmt.Sprintf("%s,latest-%s-dev", version, branchName)
			artifactName = fmt.Sprintf("%s/%s:%s", OpenEdgePlatformFilesRegistry, name, tags)
		}

		// Create ECR repository if it does not exist
		if err := mage.TryToCreateECRRepository(ctx, repoName); err != nil {
			fmt.Printf("failed to create ECR repository %s, ignoring: %v\n", repoName, err)
		}

		fmt.Println("Pushing to registry:", artifactName)

		cmd = exec.CommandContext(
			ctx,
			"oras",
			"push",
			artifactName,
			"--artifact-type", "application/vnd.intel.oep.deb", // TODO: Change to correct type
			file,
		)

		// Switch to dist/ directory to flatten the structure
		cmd.Dir = "dist"

		if stdouterr, err := cmd.CombinedOutput(); err != nil {
			return fmt.Errorf("failed to push %s to registry: %w: %s", file, err, string(stdouterr))
		}
	}

	fmt.Printf("All DEB installer packages with tag %s pushed to the registry ✅\n", version)

	return nil
}

// Publish generic files. Valid authentication with push access to the registry is required for this target. Once
// published, the files will be available via the Release service with `oras pull $ARTIFACT_NAME e.g.,
// oras pull registry-rs.edgeorchestration.intel.com/edge-orch/common/files/functions.sh:3.0.0-dev-d5ed6ff
func (Publish) Files(ctx context.Context) error {
	version, err := mage.GetDebVersion()
	if err != nil {
		return fmt.Errorf("failed to get version: %w", err)
	}

	branchName, err := GetBranchName()
	if err != nil {
		return fmt.Errorf("failed get branch name: %w", err)
	}

	fmt.Println("Version: ", version)

	// Create ECR repository for sub-project if it does not exist
	repoName := fmt.Sprintf("%s/%s/files/on-prem", OpenEdgePlatformRepository, RegistryRepoSubProj)
	if err := mage.TryToCreateECRRepository(ctx, repoName); err != nil {
		fmt.Printf("failed to create ECR repository %s, ignoring: %v\n", repoName, err)
	}
	var (
		tags         = fmt.Sprintf("%s,latest-%s-dev", version, branchName)
		artifactName = fmt.Sprintf("%s/on-prem:%s", OpenEdgePlatformFilesRegistry, tags)
	)

	// If on main or a release branch, the version as declared in the VERSION file should be added
	if branchName == "main" ||
		strings.Contains(branchName, "pass-validation") ||
		strings.HasPrefix(branchName, "release") {
<<<<<<< HEAD
		tags = fmt.Sprintf("%s,latest-%s", version, branchName)
=======
		tags = fmt.Sprintf("%s,latest-%s-dev", version, branchName)
>>>>>>> 39c68d47
		artifactName = fmt.Sprintf("%s/on-prem:%s", OpenEdgePlatformFilesRegistry, tags)
	}

	fmt.Println("Pushing to registry:", artifactName)

	matches, err := filepath.Glob(filepath.Join("onprem", "*.sh"))
	if err != nil {
		return fmt.Errorf("failed to list .sh files: %w", err)
	}

	// Strip onprem from file paths since oras push requires the file name only or the artifact will include the entire
	// dist directory.
	var files []string
	for _, match := range matches {
		files = append(files, filepath.Base(match))
	}

	cmdArgs := []string{
		"push",
		artifactName,
		"--artifact-type", "application/vnd.intel.orch.file",
	}

	cmdArgs = append(cmdArgs, files...)

	cmd := exec.CommandContext(
		ctx,
		"oras",
		cmdArgs...,
	)

	// Switch to onprem/ directory to flatten the structure
	cmd.Dir = "onprem"

	if stdouterr, err := cmd.CombinedOutput(); err != nil {
		return fmt.Errorf("failed to push to registry: %w: %s", err, string(stdouterr))
	}
	fmt.Printf("All files pushed to the registry ✅\n")

	return nil
}

// Namespace contains deploy targets.
type Deploy mg.Namespace

// Rke2Cluster Deploys a local RKE2 Kubernetes cluster.
func (d Deploy) Rke2Cluster() error {
	return d.rke2Cluster()
}

// Namespace contains upgrade targets.
type Upgrade mg.Namespace

func (u Upgrade) Rke2Cluster() error {
	return u.rke2Cluster()
}

// Namespace contains undeploy targets.
type Undeploy mg.Namespace

// Deletes rke2 server clusters.
func (u Undeploy) Rke2Cluster() error {
	// TODO: Return nil if no cluster exists
	return u.rke2server()
}

// Namespace contains Gen targets.
type Gen mg.Namespace

// RegistryCacheCert Generates Intel Harbor registry cache x509 certificate.
func (Gen) RegistryCacheCert() error {
	return Registry{}.registryCert(true)
}

// Generates Intel SHA256 Private Root Certificate Chain certificates.
func (Gen) IntelSHA256PrivateRootCertChain() error {
	file, err := os.Create("IntelSHA2RootChain-Base64.zip")
	if err != nil {
		return fmt.Errorf("failed to create file: %w", err)
	}
	defer file.Close()
	defer os.Remove(file.Name())

	resp, err := http.Get("https://certificates.intel.com/repository/certificates/IntelSHA2RootChain-Base64.zip")
	if err != nil {
		return fmt.Errorf("failed to get response: %w", err)
	}
	defer resp.Body.Close()

	if _, err = io.Copy(file, resp.Body); err != nil {
		return fmt.Errorf("failed to copy response body: %w", err)
	}

	dir := filepath.Join("terraform", "ca-certificates")

	if err := os.RemoveAll(dir); err != nil {
		return fmt.Errorf("failed to clean up existing directory: %w", err)
	}

	if err := os.MkdirAll(dir, os.ModePerm); err != nil {
		return fmt.Errorf("failed to create directory: %w", err)
	}

	return sh.RunV("unzip", "-o", file.Name(), "-d", dir)
}

// Namespace contains registry targets.
type Registry mg.Namespace

// Namespace contains test targets.
type Test mg.Namespace<|MERGE_RESOLUTION|>--- conflicted
+++ resolved
@@ -334,11 +334,7 @@
 	if branchName == "main" ||
 		strings.Contains(branchName, "pass-validation") ||
 		strings.HasPrefix(branchName, "release") {
-<<<<<<< HEAD
-		tags = fmt.Sprintf("%s,latest-%s", version, branchName)
-=======
 		tags = fmt.Sprintf("%s,latest-%s-dev", version, branchName)
->>>>>>> 39c68d47
 		artifactName = fmt.Sprintf("%s/on-prem:%s", OpenEdgePlatformFilesRegistry, tags)
 	}
 
