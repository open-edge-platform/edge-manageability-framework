#!/bin/bash

# SPDX-FileCopyrightText: 2025 Intel Corporation
#
# SPDX-License-Identifier: Apache-2.0

# Script Name: onprem_upgrade.sh
# Description: This script:
#               If requested - does a backup of PVs and cluster's ETCD
#               Downloads debian packages and repo artifacts,
#               Upgrades packages to v3.1.0:
#                 - OS config,
#                 - RKE2 and basic cluster components,
#                 - ArgoCD,
#                 - Gitea,
#                 - Edge Orchestrator Applications

# Usage: ./onprem_upgrade
#    -o:             Override production values with dev values
#    -b:             enable backup of Orchestrator PVs before upgrade (optional)
#    -h:             help (optional)

set -e
set -o pipefail

# Setup logging - capture all output to log file while still displaying on console
LOG_FILE="onprem_upgrade_$(date +'%Y%m%d_%H%M%S').log"
LOG_DIR="/var/log/orch-upgrade"

# Create log directory if it doesn't exist
sudo mkdir -p "$LOG_DIR"
sudo chown "$(whoami):$(whoami)" "$LOG_DIR"

# Full path to log file
FULL_LOG_PATH="$LOG_DIR/$LOG_FILE"

# Function to log messages with timestamp
log_message() {
    echo "[$(date +'%Y-%m-%d %H:%M:%S')] $*" | tee -a "$FULL_LOG_PATH"
}

# Function to log info messages
log_info() {
    log_message "INFO: $*"
}

# Function to log warning messages
log_warn() {
    log_message "WARN: $*"
}

# Function to log error messages
log_error() {
    log_message "ERROR: $*"
}

# Redirect all output to both console and log file
exec > >(tee -a "$FULL_LOG_PATH")
exec 2> >(tee -a "$FULL_LOG_PATH" >&2)

log_info "Starting OnPrem Edge Orchestrator upgrade script"
log_info "Log file: $FULL_LOG_PATH"

# Import shared functions
# shellcheck disable=SC1091
source "$(dirname "${0}")/functions.sh"
# shellcheck disable=SC1091
source "$(dirname "${0}")/upgrade_postgres.sh"
# shellcheck disable=SC1091
source "$(dirname "${0}")/vault_unseal.sh"
# shellcheck disable=SC1091
source "$(dirname "$0")/onprem.env"

### Constants
RELEASE_SERVICE_URL="${RELEASE_SERVICE_URL:-registry-rs.edgeorchestration.intel.com}"
ORCH_INSTALLER_PROFILE="${ORCH_INSTALLER_PROFILE:-onprem}"
DEPLOY_VERSION="${DEPLOY_VERSION:-v3.1.0}"  # Updated to v3.1.0
GITEA_IMAGE_REGISTRY="${GITEA_IMAGE_REGISTRY:-docker.io}"
USE_LOCAL_PACKAGES="${USE_LOCAL_PACKAGES:-false}"  # New flag for local packages
<<<<<<< HEAD
INSTALL_GITEA=true
UPGRADE_3_1_X="${UPGRADE_3_1_X:-true}"
=======

# Determine UPGRADE_3_1_X based on existing PostgreSQL pod
echo "Checking PostgreSQL pod in orch-database namespace..."
if kubectl get pod -n orch-database postgresql-cluster-1 >/dev/null 2>&1; then
    echo "Found postgresql-cluster-1 pod - Setting UPGRADE_3_1_X=false"
    UPGRADE_3_1_X="false"
elif kubectl get pod -n orch-database postgresql-0 >/dev/null 2>&1; then
    echo "Found postgresql-0 pod - Setting UPGRADE_3_1_X=true (upgrading from pre-3.1.x)"
    UPGRADE_3_1_X="true"
else
    echo "ERROR: No PostgreSQL pod found in orch-database namespace."
    echo "Expected either 'postgresql-cluster-1' or 'postgresql-0'"
    exit 1
fi
>>>>>>> 569e562c

### Variables
cwd=$(pwd)

deb_dir_name="installers"
git_arch_name="repo_archives"
archives_rs_path="edge-orch/common/files/orchestrator"
installer_rs_path="edge-orch/common/files"
si_config_repo="edge-manageability-framework"
apps_ns=onprem
argo_cd_ns=argocd
gitea_ns=gitea
# shellcheck disable=SC2034
root_app=root-app


# Variables that depend on the above and might require updating later, are placed in here
set_artifacts_version() {
  installer_list=(
    "onprem-config-installer:${DEPLOY_VERSION}"
    "onprem-ke-installer:${DEPLOY_VERSION}"
    "onprem-argocd-installer:${DEPLOY_VERSION}"
    "onprem-gitea-installer:${DEPLOY_VERSION}"
    "onprem-orch-installer:${DEPLOY_VERSION}"
  )

  git_archive_list=(
    "onpremfull:${DEPLOY_VERSION}"
  )
}

export GIT_REPOS=$cwd/$git_arch_name
export ONPREM_UPGRADE_SYNC="${ONPREM_UPGRADE_SYNC:-true}"
retrieve_and_apply_config() {
    local config_file="$cwd/onprem.env"
    tmp_dir="$cwd/$git_arch_name/tmp"
    rm -rf "$tmp_dir"
    mkdir -p "$tmp_dir"

    ## Untar edge-manageability-framework repo
    repo_file=$(find "$cwd/$git_arch_name" -name "*$si_config_repo*.tgz" -type f -printf "%f\n")
    tar -xf "$cwd/$git_arch_name/$repo_file" -C "$tmp_dir"

    # Get the external IP address of the LoadBalancer services
    ARGO_IP=$(kubectl get svc argocd-server -n argocd -o jsonpath='{.status.loadBalancer.ingress[0].ip}')
    TRAEFIK_IP=$(kubectl get svc traefik -n orch-gateway -o jsonpath='{.status.loadBalancer.ingress[0].ip}')
    NGINX_IP=$(kubectl get svc ingress-nginx-controller -n orch-boots -o jsonpath='{.status.loadBalancer.ingress[0].ip}')

    update_config_variable "$config_file" "ARGO_IP" "${ARGO_IP}"
    update_config_variable "$config_file" "TRAEFIK_IP" "${TRAEFIK_IP}"
    update_config_variable "$config_file" "NGINX_IP" "${NGINX_IP}"

    sre_tls=$(kubectl get applications -n "$apps_ns" sre-exporter -o jsonpath='{.spec.sources[*].helm.valuesObject.otelCollector.tls.enabled}')
    if [[ $sre_tls = 'true' ]]; then
        update_config_variable "$config_file" "SRE_TLS_ENABLED" "${sre_tls}"
        sre_dest_ca_cert=$(kubectl get applications -n "$apps_ns" sre-exporter -o jsonpath='{.spec.sources[*].helm.valuesObject.otelCollector.tls.caSecret.enabled}')
        if [[ "${sre_dest_ca_cert}" == "true" ]]; then
            update_config_variable "$config_file" "SRE_DEST_CA_CERT" "${sre_dest_ca_cert}"
        fi
    else
        update_config_variable "$config_file" "SRE_TLS_ENABLED" "false"
    fi

    VALUE_FILES=$(kubectl get application root-app -n "$apps_ns" -o jsonpath='{.spec.sources[0].helm.valueFiles[*]}')

    if [[ -z "$VALUE_FILES" ]]; then
        echo "⚠️  Warning: No value files found in root-app spec"
        exit 1
    fi

    echo "Found value files:"
    echo "$VALUE_FILES" | tr ' ' '\n' | sed 's/^/  - /'
    echo

    # Initialize all profiles as disabled (true means profile is disabled)
    DISABLE_CO_PROFILE="false"
    DISABLE_AO_PROFILE="false"
    DISABLE_O11Y_PROFILE="false"
    SINGLE_TENANCY_PROFILE="false"

    # Check for enabled profiles (inverse logic)
    # If we find enable-cluster-orch.yaml, then CO is enabled, so DISABLE_CO=false
    if echo "$VALUE_FILES" | grep -q "enable-cluster-orch.yaml"; then
        echo "✅ Cluster Orchestrator (CO) profile is ENABLED"
    else
        DISABLE_CO_PROFILE="true"
        echo "⛔ Cluster Orchestrator (CO) profile is DISABLED"
    fi

    if echo "$VALUE_FILES" | grep -q "enable-app-orch.yaml"; then
        echo "✅ Application Orchestrator (AO) profile is ENABLED"
    else
        DISABLE_AO_PROFILE="true"
        echo "⛔ Application Orchestrator (AO) profile is DISABLED"
    fi

    if echo "$VALUE_FILES" | grep -qE "(enable-o11y\.yaml|o11y-onprem-1k\.yaml)"; then
        echo "✅ Observability (O11y) profile is ENABLED"
    else
        DISABLE_O11Y_PROFILE="true"
        echo "⛔ Observability (O11y) profile is DISABLED"
    fi

    if echo "$VALUE_FILES" | grep -q "enable-singleTenancy.yaml"; then
        SINGLE_TENANCY_PROFILE="true"
        echo "✅ Single Tenancy is ENABLED"
    else
        echo "⛔ Single Tenancy is DISABLED"
    fi

    INSTALL_GITEA=$([[ "${DISABLE_CO_PROFILE:-}" == "true" || "${DISABLE_AO_PROFILE:-}" == "true" ]] && echo "false" || echo "true")

    update_config_variable "$config_file" "DISABLE_CO_PROFILE" "$DISABLE_CO_PROFILE"
    update_config_variable "$config_file" "DISABLE_AO_PROFILE" "$DISABLE_AO_PROFILE"
    update_config_variable "$config_file" "DISABLE_O11Y_PROFILE" "$DISABLE_O11Y_PROFILE"
    update_config_variable "$config_file" "SINGLE_TENANCY_PROFILE" "$SINGLE_TENANCY_PROFILE"

    # Get SMTP_SKIP_VERIFY from alerting-monitor application
    SMTP_SKIP_VERIFY=$(kubectl get application alerting-monitor -n "$apps_ns" -o jsonpath='{.spec.sources[*].helm.valuesObject.alertingMonitor.smtp.insecureSkipVerify}' 2>/dev/null || echo "false")
    if [[ -n "$SMTP_SKIP_VERIFY" ]]; then
        update_config_variable "$config_file" "SMTP_SKIP_VERIFY" "$SMTP_SKIP_VERIFY"
    fi

    #cleanup old file
    rm -rf "$ORCH_INSTALLER_PROFILE".yaml

    # Generate Cluster Config
    ./generate_cluster_yaml.sh onprem

    # cp changes to tmp repo
    tmp_dir="$cwd/$git_arch_name/tmp"
    cp "$ORCH_INSTALLER_PROFILE".yaml "$tmp_dir"/$si_config_repo/orch-configs/clusters/"$ORCH_INSTALLER_PROFILE".yaml

    while true; do
        if [[ -n ${PROCEED} ]]; then
            break
        fi
        read -rp "Edit config values.yaml files with custom configurations if necessary!!!
    The files are located at:
    $tmp_dir/$si_config_repo/orch-configs/profiles/<profile>.yaml
    $tmp_dir/$si_config_repo/orch-configs/clusters/$ORCH_INSTALLER_PROFILE.yaml
    Enter 'yes' to confirm that configuration is done in order to progress with installation
    ('no' will exit the script) !!!

    Ready to proceed with installation? " yn
        case $yn in
            [Yy]* ) break;;
            [Nn]* ) exit 1;;
            * ) echo "Please answer yes or no.";;
        esac
    done

    ## Tar back the repo
    cd "$tmp_dir"
    tar -zcvf "$repo_file" ./edge-manageability-framework
    mv -f "$repo_file" "$cwd/$git_arch_name/$repo_file"
    cd "$cwd"
    rm -rf "$tmp_dir"
}

resync_all_apps() {
    # Re-create the patch file for ArgoCD sync operation if it doesn't exist
    if [[ ! -f /tmp/argo-cd/sync-patch.yaml ]]; then
        sudo mkdir -p /tmp/argo-cd
        cat <<EOF | sudo tee /tmp/argo-cd/sync-patch.yaml >/dev/null
operation:
  sync:
    syncStrategy:
      hook: {}
EOF
fi
    kubectl patch -n "$apps_ns" application postgresql-secrets --patch-file /tmp/argo-cd/sync-patch.yaml --type merge
    kubectl patch -n "$apps_ns" application root-app --patch-file /tmp/argo-cd/sync-patch.yaml --type merge
}

terminate_existing_sync() {
    local app_name=$1
    local namespace=$2

    local current_phase
    current_phase=$(kubectl get application "$app_name" -n "$namespace" -o jsonpath='{.status.operationState.phase}' 2>/dev/null)

    if [[ "$current_phase" == "Running" ]]; then
        echo "🛑 Terminating existing sync operation..."
        kubectl patch application "$app_name" -n "$namespace" --type='merge' -p='{"operation": null}'

        # Wait for termination
        timeout 30 bash -c "while [[ \"\$(kubectl get application $app_name -n $namespace -o jsonpath='{.status.operationState.phase}' 2>/dev/null)\" == \"Running\" ]]; do sleep 2; done"
        echo "✅ Existing operation terminated"
    else
        echo "ℹ️  No running operation to terminate"
    fi
}

force_sync_outofsync_app() {
    local app_name=$1
    local namespace=$2
    local server_side_apply=${3:-false}  # Default to false if not specified

    set +e
    terminate_existing_sync "$app_name" "$namespace"
    echo "Force syncing $app_name (ServerSideApply=$server_side_apply)..."

    kubectl patch -n "$namespace" application "$app_name" --type merge --patch "$(cat <<EOF
{
    "operation": {
        "initiatedBy": {
            "username": "admin"
        },
        "sync": {
            "syncOptions": [
                "Replace=true",
                "Force=true",
                "ServerSideApply=$server_side_apply"
            ]
        }
    }
}
EOF
)"
    set -e
}

# Function to check and force sync application if not healthy
check_and_force_sync_app() {
    local app_name=$1
    local namespace=$2
    local server_side_apply=${3:-false}  # Default to false if not specified
    local max_retries=2

    for ((i=1; i<=max_retries; i++)); do
        app_status=$(kubectl get application "$app_name" -n "$namespace" -o jsonpath='{.status.sync.status} {.status.health.status}' 2>/dev/null || echo "NotFound NotFound")

        if [[ "$app_status" == "Synced Healthy" ]]; then
            echo "✅ $app_name is Synced and Healthy"
            return 0
        fi

        echo "⚠️  $app_name is not Synced and Healthy (status: $app_status). Force-syncing... (attempt $i/$max_retries)"
        force_sync_outofsync_app "$app_name" "$namespace" "$server_side_apply"
        echo "✅ $app_name sync triggered"

        # Check status every 5s for 90s
        local check_timeout=90
        local check_interval=3
        local elapsed=0

        while (( elapsed < check_timeout )); do
            app_status=$(kubectl get application "$app_name" -n "$namespace" -o jsonpath='{.status.sync.status} {.status.health.status}' 2>/dev/null || echo "NotFound NotFound")

            if [[ "$app_status" == "Synced Healthy" ]]; then
                echo "✅ $app_name became Synced and Healthy"
                return 0
            else
                echo "Current status: $app_status (elapsed: ${elapsed}s)"
            fi

            sleep $check_interval
            elapsed=$((elapsed + check_interval))
        done

        echo "⏳ $app_name did not become healthy within ${check_timeout}s"
    done

    echo "⚠️  $app_name may still require attention after $max_retries attempts"
}

check_and_patch_sync_app() {
    local app_name=$1
    local namespace=$2
    local max_retries=2

    for ((i=1; i<=max_retries; i++)); do
        app_status=$(kubectl get application "$app_name" -n "$namespace" -o jsonpath='{.status.sync.status} {.status.health.status}' 2>/dev/null || echo "NotFound NotFound")

        if [[ "$app_status" == "Synced Healthy" ]]; then
            echo "✅ $app_name is Synced and Healthy"
            return 0
        fi

        echo "⚠️  $app_name is not Synced and Healthy (status: $app_status). Force-syncing... (attempt $i/$max_retries)"

        set +e
        terminate_existing_sync "$app_name" "$namespace"
        kubectl patch -n "$namespace" application "$app_name" --patch-file /tmp/argo-cd/sync-patch.yaml --type merge
        set -e

        # Check status every 5s for 90s
        local check_timeout=90
        local check_interval=3
        local elapsed=0

        while (( elapsed < check_timeout )); do
            app_status=$(kubectl get application "$app_name" -n "$namespace" -o jsonpath='{.status.sync.status} {.status.health.status}' 2>/dev/null || echo "NotFound NotFound")

            if [[ "$app_status" == "Synced Healthy" ]]; then
                echo "✅ $app_name became Synced and Healthy"
                return 0
            else
                echo "Current status: $app_status (elapsed: ${elapsed}s)"
            fi

            sleep $check_interval
            elapsed=$((elapsed + check_interval))
        done

        echo "⏳ $app_name did not become healthy within ${check_timeout}s"
    done

    echo "⚠️  $app_name may still require attention after $max_retries attempts"
}

# Function to wait for application to be Synced and Healthy with timeout
wait_for_app_synced_healthy() {
    local app_name=$1
    local namespace=$2
    local timeout=${3:-120}  # Default 120 seconds if not specified

    local start_time
    start_time=$(date +%s)
    set +e
    while true; do
        echo "Checking $app_name application status..."
        local app_status
        app_status=$(kubectl get application "$app_name" -n "$namespace" -o jsonpath='{.status.sync.status} {.status.health.status}' 2>/dev/null || echo "NotFound NotFound")
        if [[ "$app_status" == "Synced Healthy" ]]; then
            echo "✅ $app_name application is Synced and Healthy."
            set -e
            return 0
        fi
        local current_time
        current_time=$(date +%s)
        local elapsed=$((current_time - start_time))
        if (( elapsed > timeout )); then
            echo "⚠️ Timeout waiting for $app_name to be Synced and Healthy after ${timeout}s (status: $app_status)"
            set -e
            return 0
        fi
        echo "Waiting for $app_name to be Synced and Healthy... (status: $app_status, ${elapsed}s/${timeout}s elapsed)"
        sleep 3
    done
}

# Function to restart a StatefulSet by scaling to 0 and back
restart_statefulset() {
    local name=$1
    local namespace=$2

    echo "Restarting StatefulSet $name in namespace $namespace..."

    # Get current replica count
    REPLICAS=$(kubectl get statefulset "$name" -n "$namespace" -o jsonpath='{.spec.replicas}')
    echo "Current replicas: $REPLICAS"

    # Scale to 0
    kubectl scale statefulset "$name" -n "$namespace" --replicas=0

    # Wait for pods to terminate
    kubectl wait --for=delete pod -l app="$name" -n "$namespace" --timeout=300s

    # Scale back to original replica count
    kubectl scale statefulset "$name" -n "$namespace" --replicas="$REPLICAS"

    echo "✅ $name restarted"
}


# Function to check app status and clean up job if needed
check_and_cleanup_job() {
    local app_name=$1
    local namespace=$2
    local job_label=${3:-job-name}

    app_status=$(kubectl get application "$app_name" -n "$apps_ns" -o jsonpath='{.status.sync.status} {.status.health.status}' 2>/dev/null || echo "NotFound NotFound")
    if [[ "$app_status" != "Synced Healthy" ]]; then
        if kubectl get job -n "$namespace" -l "$job_label" 2>/dev/null | grep "$app_name"; then
            echo "Deleting $app_name job..."
            job_name=$(kubectl get job -n "$namespace" -l "$job_label" | grep "$app_name" | awk '{print $1}')
            kubectl delete job "$job_name" -n "$namespace" --force --grace-period=0 --ignore-not-found
            echo "✅ $app_name job deleted"
            kubectl patch -n "$apps_ns" application "$app_name" --patch-file /tmp/argo-cd/sync-patch.yaml --type merge
        else
            echo "ℹ️  No $app_name job found to delete"
        fi
    fi
}

# Checks if orchestrator is currently installed on the node
# check_orch_install <array[@] of package names>
check_orch_install() {
    package_list=("$@")
    for package in "${package_list[@]}"; do
        package_name="${package%%:*}"
        if ! dpkg -l "$package_name" >/dev/null 2>&1; then
            echo "Package: $package_name is not installed on the node, OnPrem Edge Orchestrator is not installed or installation is broken"
            exit 1
        fi

        # shellcheck disable=SC2034
        installed_ver=$(dpkg-query -W -f='${Version}' "$package_name")
        incoming_ver="${package#*:}"
        incoming_ver="${incoming_ver#v}"
        # if [[ $installed_ver = "$incoming_ver" ]]; then
        #     echo "Package: $package_name is already at version: $incoming_ver"
        #     exit 1
        # fi
    done
}

# Get LV size and format it to be ready for lvcreate command
# get_lv_size <lv_path> returns <formatted size>
get_lv_size() {
    lv_path=$1

    size_output=$(sudo lvdisplay "$lv_path" | grep "LV Size" | awk '{print $3, $4}')
    size=$(echo "$size_output" | awk '{print $1}')
    unit=$(echo "$size_output" | awk '{print $2}')

    case $unit in
    GiB)
        formatted_size="${size}G"
        ;;
    MiB)
        formatted_size="${size}M"
        ;;
    TiB)
        formatted_size="${size}T"
        ;;
    *)
        echo "Error: Unsupported unit $unit."
        exit 1
        ;;
    esac

    echo "$formatted_size"
}

check_space_for_backup() {
    vg_info=$(sudo vgs --noheadings --units g --nosuffix -o vg_size,vg_free 2>/dev/null)
    vsize=$(echo "$vg_info" | awk '{print $1}')
    vfree=$(echo "$vg_info" | awk '{print $2}')
    vused=$(echo "$vsize - $vfree" | bc)

    margin=$(echo "$vused * 0.05" | bc)
    enough_space=$(echo "$vfree > ($vused + $margin)" | bc)

    echo "$enough_space"
}

# Backup all PVs to LVs in the same VG. They won't get deleted during orchestrator removal from node.
backup_pvs() {
    space_check_result=$(check_space_for_backup)
    if [[ $space_check_result -eq 0 ]]; then
        echo "Error: there is not enough space for PVs backup in VG"
        return 1
    fi

    vg_name=lvmvg
    vol_snap_class_name=openebs-lvm-vsc
    backup_date=$(date +'%Y-%m-%d-%H_%M')

    pvs_to_backup=$(kubectl get pvc --all-namespaces -o jsonpath='{range .items[?(@.status.phase=="Bound")]}{.metadata.name}{" "}{.metadata.namespace}{" "}{.spec.volumeName}{"\n"}{end}')
    echo "$pvs_to_backup" | while IFS= read -r line; do
        read -r pvc_name pvc_namespace lv_name <<<"$line"

        # dkam-pvc doesn't need backup as its data will get re-populated anyway
        if [[ $pvc_name == 'dkam-pvc' ]]; then
            continue
        fi

        # Create VolumeSnapshot and use it in backup for data consistency
        kubectl apply -f - <<EOF
apiVersion: snapshot.storage.k8s.io/v1
kind: VolumeSnapshot
metadata:
  name: $pvc_name-snap
  namespace: $pvc_namespace
spec:
  volumeSnapshotClassName: $vol_snap_class_name
  source:
    persistentVolumeClaimName: $pvc_name
EOF

        attempts=0
        max_attempts=40
        while [ "$(kubectl get volumesnapshot -n "$pvc_namespace" "$pvc_name-snap" -o jsonpath='{.status.readyToUse}')" != "true" ]; do
            echo "Waiting for VolumeSnaphot $pvc_name-snap in $pvc_namespace to be readyToUse..."
            sleep 5
            attempts=$((attempts + 1))

            if [ $attempts -ge $max_attempts ]; then
            echo "Reached maximum number of attempts ($max_attempts), stopping upgrade operation"
            exit 1
            fi
        done

        # Create backup LV on VG
        formatted_size=$(get_lv_size "/dev/$vg_name/$lv_name")
        bak_lv_name="${pvc_name}-${pvc_namespace}-bak-${backup_date}"

        sudo lvcreate -n "$bak_lv_name" -L "$formatted_size" $vg_name -y
        sudo mkfs.ext4 "/dev/$vg_name/$bak_lv_name"

        # Create mounts for copying files from original LV to backup
        sudo mkdir -p /mnt/original-lv
        sudo mkdir -p /mnt/backup-lv

        # Copy data from original LV snapshot filesystem to backup LV filesystem
        snap_name=$(sudo lvs --options lv_name,origin --noheadings | grep "$lv_name" | awk -v lv_name="$lv_name" '$1 != lv_name {print $1}')
        sudo mount "/dev/$vg_name/$snap_name" /mnt/original-lv
        sudo mount "/dev/$vg_name/$bak_lv_name" /mnt/backup-lv
        sudo cp -a /mnt/original-lv/. /mnt/backup-lv/
        sudo umount "/dev/$vg_name/$snap_name"
        sudo umount "/dev/$vg_name/$bak_lv_name"

        sudo rm -fr /mnt/original-lv
        sudo rm -fr /mnt/backup-lv

        # Delete VolumeSnapshot as data there is backed up already
        kubectl delete volumesnapshot -n "$pvc_namespace" "$pvc_name-snap"
    done
}

# Function to search and delete specific secrets in the 'gitea' namespace
cleanup_gitea_secrets() {
  echo "Checking for secrets in namespace: gitea"

  local secrets=(
    "gitea-apporch-token"
    "gitea-argocd-token"
    "gitea-clusterorch-token"
  )

  for secret in "${secrets[@]}"; do
    if kubectl get secret "$secret" -n gitea >/dev/null 2>&1; then
      echo "Secret found: $secret - Deleting..."
      kubectl delete secret "$secret" -n gitea
    else
      echo "Secret not found: $secret"
    fi
  done

  echo "Secret cleanup completed."
}

usage() {
    cat >&2 <<EOF
Purpose:
Upgrade OnPrem Edge Orchestrator to v3.1.0.

Usage:
$(basename "$0") [option...] [argument]

ex:
./onprem_upgrade.sh -b
./onprem_upgrade.sh -bl  # Use local packages with backup

Options:
    -b:             enable backup of Orchestrator PVs before upgrade (optional)
    -l:             use local packages instead of downloading (optional)
    -o:             override production values with dev values (optional)
    -h:             help (optional)

EOF
}

################################
##### UPGRADE SCRIPT START #####
################################

# shellcheck disable=SC2034
while getopts 'v:hbol' flag; do
    case "${flag}" in
    h) HELP='true' ;;
    b) BACKUP='true' ;;
    o) OVERRIDE='true' ;;
    l) USE_LOCAL_PACKAGES='true' ;;  # New local packages flag
    *) HELP='true' ;;
    esac
done

if [[ $HELP ]]; then
    usage
    exit 1
fi


# Check if postgres is running and if it is safe to backup
check_postgres
if ! check_postgres; then
    echo "PostgreSQL is not running or backup file already exists. Exiting..."
    exit 1
fi

# Perform PostgreSQL secret backup if not done already
if [[ ! -f postgres_secret.yaml ]]; then
    if [[ "$UPGRADE_3_1_X" == "true" ]]; then
        kubectl get secret -n orch-database postgresql -o yaml > postgres_secret.yaml
    else
        kubectl get secret -n orch-database passwords -o yaml > postgres_secret.yaml
    fi
fi


# Delete gitea secrets before backup
cleanup_gitea_secrets

# Backup PostgreSQL databases
backup_postgres


echo "Running On Premise Edge Orchestrator upgrade to $DEPLOY_VERSION"

# Refresh variables after checking user args
set_artifacts_version

# Check if orchestrator is currently installed
check_orch_install "${installer_list[@]}"

# Check & install script dependencies
check_oras
install_yq

### Backup

if [[ $BACKUP ]]; then
    echo "Backing up PVs..."
    backup_pvs
    if [[ $? -eq 1 ]]; then
        exit 1
    fi
    echo "PVs backed up successfully"

    # Take RKE2 backup (etcd) -> https://docs.rke2.io/backup_restore
    echo "Taking rke2 snapshot..."
    sudo rke2 etcd-snapshot save --name "pre-upgrade-snapshot-$(dpkg-query -W -f='${Version}' onprem-ke-installer)"
    sudo mkdir -p /var/orch-backups/
    sudo find /var/lib/rancher/rke2/server/db/snapshots/ -name "pre-upgrade-snapshot-*" -exec mv {} /var/orch-backups/ \;
    echo "Snapshot saved to /var/orch-backups/"
fi

# Skip artifact download if using local packages
if [[ $USE_LOCAL_PACKAGES != "true" ]]; then
    # Cleanup and download .deb packages
    sudo rm -rf "${cwd:?}/${deb_dir_name:?}/"
    download_artifacts "$cwd" "$deb_dir_name" "$RELEASE_SERVICE_URL" "$installer_rs_path" "${installer_list[@]}"
    sudo chown -R _apt:root "$deb_dir_name"

    # Cleanup and download .git packages
    sudo rm -rf "${cwd:?}/${git_arch_name:?}/"
    download_artifacts "$cwd" "$git_arch_name" "$RELEASE_SERVICE_URL" "$archives_rs_path" "${git_archive_list[@]}"
else
    echo "Using local packages..."

    # Ensure local directories exist with required files
    if [[ ! -d "$deb_dir_name" ]]; then
        echo "Error: Local $deb_dir_name directory not found!"
        echo "Please place your .deb files in: $cwd/$deb_dir_name/"
        exit 1
    fi

    if [[ ! -d "$git_arch_name" ]]; then
        echo "Error: Local $git_arch_name directory not found!"
        echo "Please place your onpremFull_edge-manageability-framework_3.1.0-dev.tgz in: $cwd/$git_arch_name/"
        exit 1
    fi

    # Verify required .deb files exist
    for package in "${installer_list[@]}"; do
        package_name="${package%%:*}"
        if ! ls "$cwd/$deb_dir_name/${package_name}"_*_amd64.deb 1> /dev/null 2>&1; then
            echo "Error: ${package_name} .deb file not found in $cwd/$deb_dir_name/"
            exit 1
        fi
    done

    # Verify .tgz file exists
    if ! ls "$cwd/$git_arch_name/"*edge-manageability-framework*.tgz 1> /dev/null 2>&1; then
        echo "Error: edge-manageability-framework .tgz file not found in $cwd/$git_arch_name/"
        exit 1
    fi

    sudo chown -R _apt:root "$deb_dir_name"
fi

# Retrieve config that was set during onprem installation and apply it to orch-configs
# Modify orch-configs settings for upgrade procedure
retrieve_and_apply_config

# Check if kyverno-clean-reports job exists before attempting cleanup
if kubectl get job kyverno-clean-reports -n kyverno >/dev/null 2>&1; then
    echo "Cleaning up kyverno-clean-reports job..."
    kubectl delete job kyverno-clean-reports -n kyverno &
    kubectl delete pods -l job-name="kyverno-clean-reports" -n kyverno &
    kubectl patch job kyverno-clean-reports -n kyverno --type=merge -p='{"metadata":{"finalizers":[]}}'
else
    echo "kyverno-clean-reports job not found in kyverno namespace, skipping cleanup"
fi

### Upgrade

# Run OS Configuration upgrade
echo "Upgrading the OS level configuration..."
eval "sudo DEBIAN_FRONTEND=noninteractive NEEDRESTART_MODE=l apt-get install --only-upgrade --allow-downgrades -y $cwd/$deb_dir_name/onprem-config-installer_*_amd64.deb"
echo "OS level configuration upgraded to $(dpkg-query -W -f='${Version}' onprem-config-installer)"

# Run RKE2 upgrade
echo "Upgrading RKE2..."
eval "sudo DEBIAN_FRONTEND=noninteractive NEEDRESTART_MODE=l apt-get install --only-upgrade --allow-downgrades -y $cwd/$deb_dir_name/onprem-ke-installer_*_amd64.deb"
echo "RKE2 upgraded to $(dpkg-query -W -f='${Version}' onprem-ke-installer)"

# Run Gitea upgrade
echo "Upgrading Gitea..."
eval "sudo IMAGE_REGISTRY=${GITEA_IMAGE_REGISTRY} INSTALL_GITEA=${INSTALL_GITEA} DEBIAN_FRONTEND=noninteractive NEEDRESTART_MODE=l apt-get install --only-upgrade --allow-downgrades -y $cwd/$deb_dir_name/onprem-gitea-installer_*_amd64.deb"
wait_for_pods_running $gitea_ns
echo "Gitea upgraded to $(dpkg-query -W -f='${Version}' onprem-gitea-installer)"

# Run ArgoCD upgrade
echo "Upgrading ArgoCD..."
eval "sudo DEBIAN_FRONTEND=noninteractive NEEDRESTART_MODE=l apt-get install --only-upgrade --allow-downgrades -y $cwd/$deb_dir_name/onprem-argocd-installer_*_amd64.deb"
wait_for_pods_running $argo_cd_ns
echo "ArgoCD upgraded to $(dpkg-query -W -f='${Version}' onprem-argocd-installer)"

# Run Orchestrator upgrade
echo "Upgrading Edge Orchestrator Packages..."

# Skip saving passwords if postgres-secrets-password.txt exists and is not empty
if [[ ! -s postgres-secrets-password.txt ]]; then
    ALERTING=$(kubectl get secret alerting-local-postgresql -n orch-infra -o jsonpath='{.data.PGPASSWORD}')
    CATALOG_SERVICE=$(kubectl get secret app-orch-catalog-local-postgresql -n orch-app -o jsonpath='{.data.PGPASSWORD}')
    INVENTORY=$(kubectl get secret inventory-local-postgresql -n orch-infra -o jsonpath='{.data.PGPASSWORD}')
    IAM_TENANCY=$(kubectl get secret iam-tenancy-local-postgresql -n orch-iam -o jsonpath='{.data.PGPASSWORD}')
    PLATFORM_KEYCLOAK=$(kubectl get secret platform-keycloak-local-postgresql -n orch-platform -o jsonpath='{.data.PGPASSWORD}')
    VAULT=$(kubectl get secret vault-local-postgresql -n orch-platform -o jsonpath='{.data.PGPASSWORD}')
    if [[ "$UPGRADE_3_1_X" == "true" ]]; then
        POSTGRESQL=$(kubectl get secret postgresql -n orch-database -o jsonpath='{.data.postgres-password}')
    else
        POSTGRESQL=$(kubectl get secret orch-database-postgresql -n orch-database -o jsonpath='{.data.password}')
    fi
    MPS=$(kubectl get secret mps-local-postgresql -n orch-infra -o jsonpath='{.data.PGPASSWORD}')
    RPS=$(kubectl get secret rps-local-postgresql -n orch-infra -o jsonpath='{.data.PGPASSWORD}')
    {
        echo "Alerting: $ALERTING"
        echo "CatalogService: $CATALOG_SERVICE"
        echo "Inventory: $INVENTORY"
        echo "IAMTenancy: $IAM_TENANCY"
        echo "PlatformKeycloak: $PLATFORM_KEYCLOAK"
        echo "Vault: $VAULT"
        echo "PostgreSQL: $POSTGRESQL"
        echo "Mps: $MPS"
        echo "Rps: $RPS"
    } > postgres-secrets-password.txt
else
    echo "postgres-secrets-password.txt exists and is not empty, skipping password save."
fi


# Delete secrets for mps and rps if they exist, so that they can be recreated later
if kubectl get secret mps -n orch-infra >/dev/null 2>&1; then
    kubectl get secret mps -n orch-infra -o yaml > mps_secret.yaml
    kubectl delete secret mps -n orch-infra
fi

if kubectl get secret rps -n orch-infra >/dev/null 2>&1; then
    kubectl get secret rps -n orch-infra -o yaml > rps_secret.yaml
    kubectl delete secret rps -n orch-infra
fi


# Idea is the same as in postrm_patch but for orch-installer whole new script is required
sudo tee /var/lib/dpkg/info/onprem-orch-installer.postrm >/dev/null <<'EOF'
#!/usr/bin/env bash

set -o errexit

export KUBECONFIG=/home/$USER/.kube/config
export PATH=/usr/local/sbin:/usr/local/bin:/usr/sbin:/usr/bin:/sbin:/bin:/usr/games:/usr/local/games:/snap/bin

kubectl delete job -n gitea -l managed-by=edge-manageability-framework || true
kubectl delete sts -n orch-database postgresql || true
kubectl delete job -n orch-infra credentials || true
kubectl delete job -n orch-infra loca-credentials || true

if [ "${1}" = "upgrade" ]; then
    exit 0
fi

# Secrets for postgresql are generated on each installation, so we have to clean them up to avoid issues during reinstallation
kubectl delete secret -l managed-by=edge-manageability-framework -A || true

EOF

eval "sudo DEBIAN_FRONTEND=noninteractive NEEDRESTART_MODE=l INSTALL_GITEA=${INSTALL_GITEA} ORCH_INSTALLER_PROFILE=$ORCH_INSTALLER_PROFILE GIT_REPOS=$GIT_REPOS apt-get install --only-upgrade --allow-downgrades -y $cwd/$deb_dir_name/onprem-orch-installer_*_amd64.deb"
echo "Edge Orchestrator getting upgraded to version $(dpkg-query -W -f='${Version}' onprem-orch-installer), wait for SW to deploy... "

# Allow adjustments as some PVCs sizes might have changed
#kubectl patch storageclass openebs-lvmpv -p '{"allowVolumeExpansion": true}'

# Delete rke2-metrics-server chart. If it fails ignore
helm delete -n kube-system rke2-metrics-server || true

resync_all_apps

# Restore PostgreSQL passwords after they have been overwritten
set +e
while true; do
    if kubectl get secret -n orch-app app-orch-catalog-reader-local-postgresql; then
        echo "Proceeding with passwords restoration..."
        sleep 10
        break
    else
        echo "Passwords not yet overwritten, waiting..."
        sleep 10
    fi
done
set -e

patch_secrets() {

    # Patch secrets with passwords from postgres-secrets-password.txt
    # If the file is not empty, read the passwords and patch the secrets accordingly
    if [[ -s postgres-secrets-password.txt ]]; then
        echo "Patching secrets with passwords from postgres-secrets-password.txt"
        while IFS=': ' read -r key value; do
            case "$key" in
                Alerting) ALERTING="$value" ;;
                CatalogService) CATALOG_SERVICE="$value" ;;
                Inventory) INVENTORY="$value" ;;
                IAMTenancy) IAM_TENANCY="$value" ;;
                PlatformKeycloak) PLATFORM_KEYCLOAK="$value" ;;
                Vault) VAULT="$value" ;;
                PostgreSQL) POSTGRESQL="$value" ;;
                Mps) MPS="$value" ;;
                Rps) RPS="$value" ;;
            esac
        done < postgres-secrets-password.txt
    fi

    wait_for_app_synced_healthy postgresql-secrets "$apps_ns"

    check_and_patch_sync_app postgresql-secrets "$apps_ns"

    wait_for_app_synced_healthy postgresql-secrets "$apps_ns"

    # Check if postgresql-secrets is Synced and Healthy
    app_status=$(kubectl get application postgresql-secrets -n "$apps_ns" -o jsonpath='{.status.sync.status} {.status.health.status}' 2>/dev/null || echo "NotFound NotFound")
    if [[ "$app_status" != "Synced Healthy" ]]; then
        check_and_patch_sync_app root-app "$apps_ns"
    fi

    # Check for secret every 5 sec for 10 times
    for i in $(seq 1 40); do

        if kubectl get secret app-orch-catalog-local-postgresql -n orch-app >/dev/null 2>&1; then
            echo "✅ Secret found!"
            break
        fi

        if [ "$i" -lt 40 ]; then
            echo "❌ Secret not found. Waiting 5s..."
            sleep 5
        fi
    done

    # Wait for all required secrets to exist before patching
    local secrets_to_check=(
        "orch-app:app-orch-catalog-local-postgresql"
        "orch-app:app-orch-catalog-reader-local-postgresql"
        "orch-iam:iam-tenancy-local-postgresql"
        "orch-iam:iam-tenancy-reader-local-postgresql"
        "orch-infra:alerting-local-postgresql"
        "orch-infra:alerting-reader-local-postgresql"
        "orch-infra:inventory-local-postgresql"
        "orch-infra:inventory-reader-local-postgresql"
        "orch-platform:platform-keycloak-local-postgresql"
        "orch-platform:platform-keycloak-reader-local-postgresql"
        "orch-platform:vault-local-postgresql"
        "orch-platform:vault-reader-local-postgresql"
        "orch-infra:mps-local-postgresql"
        "orch-infra:mps-reader-local-postgresql"
        "orch-infra:rps-local-postgresql"
        "orch-infra:rps-reader-local-postgresql"
    )

    local max_wait=600  # 10 minutes timeout
    local check_interval=5
    local elapsed=0

    echo "Waiting for all required secrets to exist..."
    for secret_entry in "${secrets_to_check[@]}"; do
        local namespace="${secret_entry%%:*}"
        local secret_name="${secret_entry##*:}"
        elapsed=0

        while ! kubectl get secret "$secret_name" -n "$namespace" >/dev/null 2>&1; do
            if [ $elapsed -ge $max_wait ]; then
                echo "❌ Timeout waiting for secret $secret_name in namespace $namespace after ${max_wait}s"
                exit 1
            fi
            echo "⏳ Waiting for secret $secret_name in namespace $namespace... (${elapsed}s/${max_wait}s)"
            sleep $check_interval
            elapsed=$((elapsed + check_interval))
        done
        echo "✅ Secret $secret_name found in namespace $namespace"
    done

    echo "✅ All required secrets exist, proceeding with patching..."


    kubectl patch secret -n orch-app app-orch-catalog-local-postgresql -p "{\"data\": {\"PGPASSWORD\": \"$CATALOG_SERVICE\"}}" --type=merge
    kubectl patch secret -n orch-app app-orch-catalog-reader-local-postgresql -p "{\"data\": {\"PGPASSWORD\": \"$CATALOG_SERVICE\"}}" --type=merge
    kubectl patch secret -n orch-iam iam-tenancy-local-postgresql -p "{\"data\": {\"PGPASSWORD\": \"$IAM_TENANCY\"}}" --type=merge
    kubectl patch secret -n orch-iam iam-tenancy-reader-local-postgresql -p "{\"data\": {\"PGPASSWORD\": \"$IAM_TENANCY\"}}" --type=merge
    kubectl patch secret -n orch-infra alerting-local-postgresql -p "{\"data\": {\"PGPASSWORD\": \"$ALERTING\"}}" --type=merge
    kubectl patch secret -n orch-infra alerting-reader-local-postgresql -p "{\"data\": {\"PGPASSWORD\": \"$ALERTING\"}}" --type=merge
    kubectl patch secret -n orch-infra inventory-local-postgresql -p "{\"data\": {\"PGPASSWORD\": \"$INVENTORY\"}}" --type=merge
    kubectl patch secret -n orch-infra inventory-reader-local-postgresql -p "{\"data\": {\"PGPASSWORD\": \"$INVENTORY\"}}" --type=merge
    kubectl patch secret -n orch-platform platform-keycloak-local-postgresql -p "{\"data\": {\"PGPASSWORD\": \"$PLATFORM_KEYCLOAK\"}}" --type=merge
    kubectl patch secret -n orch-platform platform-keycloak-reader-local-postgresql -p "{\"data\": {\"PGPASSWORD\": \"$PLATFORM_KEYCLOAK\"}}" --type=merge
    kubectl patch secret -n orch-platform vault-local-postgresql -p "{\"data\": {\"PGPASSWORD\": \"$VAULT\"}}" --type=merge
    kubectl patch secret -n orch-platform vault-reader-local-postgresql -p "{\"data\": {\"PGPASSWORD\": \"$VAULT\"}}" --type=merge
    kubectl patch secret -n orch-infra mps-local-postgresql -p "{\"data\": {\"PGPASSWORD\": \"$MPS\"}}" --type=merge
    kubectl patch secret -n orch-infra mps-reader-local-postgresql -p "{\"data\": {\"PGPASSWORD\": \"$MPS\"}}" --type=merge
    kubectl patch secret -n orch-infra rps-local-postgresql -p "{\"data\": {\"PGPASSWORD\": \"$RPS\"}}" --type=merge
    kubectl patch secret -n orch-infra rps-reader-local-postgresql -p "{\"data\": {\"PGPASSWORD\": \"$RPS\"}}" --type=merge

    # New secrets needed for postgresql chart migration to cloudnative-pg
    if kubectl get secret orch-app-app-orch-catalog -n orch-database >/dev/null 2>&1; then
      kubectl patch secret -n orch-database orch-app-app-orch-catalog -p "{\"data\": {\"password\": \"$CATALOG_SERVICE\"}}" --type=merge
      kubectl patch secret -n orch-database orch-iam-iam-tenancy -p "{\"data\": {\"password\": \"$IAM_TENANCY\"}}" --type=merge
      kubectl patch secret -n orch-database orch-infra-alerting -p "{\"data\": {\"password\": \"$ALERTING\"}}" --type=merge
      kubectl patch secret -n orch-database orch-infra-inventory -p "{\"data\": {\"password\": \"$INVENTORY\"}}" --type=merge
      kubectl patch secret -n orch-database orch-platform-platform-keycloak -p "{\"data\": {\"password\": \"$PLATFORM_KEYCLOAK\"}}" --type=merge
      kubectl patch secret -n orch-database orch-platform-vault -p "{\"data\": {\"password\": \"$VAULT\"}}" --type=merge
      kubectl patch secret -n orch-database orch-infra-mps -p "{\"data\": {\"password\": \"$MPS\"}}" --type=merge
      kubectl patch secret -n orch-database orch-infra-rps -p "{\"data\": {\"password\": \"$RPS\"}}" --type=merge
    fi

    # This secret does not exist in 3.1.x so we need to create it
    if [[ "$UPGRADE_3_1_X" == "true" ]]; then
        create_postgres_password "orch-database" "$POSTGRESQL"
    else
        kubectl patch secret -n orch-database orch-database-postgresql -p "{\"data\": {\"password\": \"$POSTGRESQL\"}}" --type=merge
    fi
}

# Stop sync operation for root-app, so it won't be synced with the old version of the application.
kubectl patch application root-app -n "$apps_ns" --type merge -p '{"operation":null}'
kubectl patch application root-app -n "$apps_ns" --type json -p '[{"op": "remove", "path": "/status/operationState"}]'

# Force postgresql application to sync with the new version of the application.
echo "
operation:
  sync:
    syncStrategy:
      hook: {}
" | sudo tee /tmp/sync-postgresql-patch.yaml

#kubectl patch -n "$apps_ns" application postgresql-secrets --patch-file /tmp/sync-postgresql-patch.yaml --type merge
kubectl patch -n "$apps_ns" application root-app --patch-file /tmp/sync-postgresql-patch.yaml --type merge

#kubectl patch -n "$apps_ns" application postgresql --patch-file /tmp/sync-postgresql-patch.yaml --type merge

start_time=$(date +%s)
timeout=3600 # 1 hour in seconds
set +e
while true; do
    echo "Checking postgresql-secrets application status..."
    app_status=$(kubectl get application postgresql-secrets -n "$apps_ns" -o jsonpath='{.status.sync.status} {.status.health.status}')
    if [[ "$app_status" == "Synced Healthy" ]]; then
        echo "postgresql-secrets application is Synced and Healthy."
        break
    fi
    current_time=$(date +%s)
    elapsed=$((current_time - start_time))
    if (( elapsed > timeout )); then
        echo "Timeout waiting for postgresql-secrets to be Synced and Healthy."
        exit 1
    fi
    echo "Waiting for postgresql-secrets to be Synced and Healthy... (status: $app_status)"
    sleep 5
done
set -e


delete_postgres

# Stop sync operation for root-app, so it won't be synced with the old version of the application.
kubectl patch application root-app -n "$apps_ns" --type merge -p '{"operation":null}'
kubectl patch application root-app -n "$apps_ns" --type json -p '[{"op": "remove", "path": "/status/operationState"}]'
sleep 30
kubectl patch -n "$apps_ns" application root-app --patch-file /tmp/sync-postgresql-patch.yaml --type merge
sleep 30
patch_secrets
sleep 10

# Restore secret after app delete but before postgress restored
if [[ "$UPGRADE_3_1_X" == "true" ]]; then
        yq e 'del(.metadata.labels, .metadata.annotations, .metadata.uid, .metadata.creationTimestamp)' postgres_secret.yaml | kubectl apply -f -
else
        yq e '
          del(.metadata.labels) |
          del(.metadata.annotations) |
          del(.metadata.ownerReferences) |
          del(.metadata.finalizers) |
          del(.metadata.managedFields) |
          del(.metadata.resourceVersion) |
          del(.metadata.uid) |
          del(.metadata.creationTimestamp)
        ' postgres_secret.yaml | kubectl apply -f -
fi
sleep 30
# Wait until PostgreSQL pod is running (Re-sync)
start_time=$(date +%s)
timeout=300  # 5 minutes in seconds
set +e
while true; do
    echo "Checking PostgreSQL pod status..."
    # CloudNativePG uses cnpg.io/cluster label instead of app.kubernetes.io/name
    pod_status=$(kubectl get pods -n orch-database -l cnpg.io/cluster=postgresql-cluster,cnpg.io/instanceRole=primary -o jsonpath='{.items[0].status.phase}')
    if [[ "$pod_status" == "Running" ]]; then
        echo "PostgreSQL pod is Running."
        sleep 30
        break
    fi
    current_time=$(date +%s)
    elapsed=$((current_time - start_time))
    if (( elapsed > timeout )); then
        echo "Timeout waiting for PostgreSQL pod to be Running."
        exit 1
    fi
    echo "Waiting for PostgreSQL pod to be Running... (status: $pod_status)"
    sleep 5
done
set -e

# Now that PostgreSQL is running, we can restore the secret
restore_postgres

# Update ALL database user passwords in PostgreSQL after restore
echo "Updating all database user passwords in PostgreSQL..."

echo "✅ All database user passwords updated successfully"

vault_unseal

# Re-create the secrets for mps and rps if they were deleted
if [[ -s mps_secret.yaml ]]; then
    kubectl apply -f mps_secret.yaml
fi

if [[ -s rps_secret.yaml ]]; then
    kubectl apply -f rps_secret.yaml
fi


# TODO may need to move the vault unseal before this step
kubectl patch application root-app -n "$apps_ns" --patch-file /tmp/argo-cd/sync-patch.yaml --type merge

# Restore Gitea credentials to Vault
password=$(kubectl get secret app-gitea-credential -n orch-platform -o jsonpath="{.data.password}" | base64 -d)
username=$(kubectl get secret app-gitea-credential -n orch-platform -o jsonpath="{.data.username}" | base64 -d)

# Store Gitea credentials in Vault
kubectl exec -it vault-0 -n orch-platform -c vault -- vault kv put secret/ma_git_service username="$username" password="$password"

# Delete all secrets with name containing 'fleet-gitrepo-cred'
kubectl get secret --all-namespaces --no-headers | awk '/fleet-gitrepo-cred/ {print $1, $2}' | \
while IFS=' ' read -r ns secret; do
    echo "Deleting secret $secret in namespace $ns"
    kubectl delete secret "$secret" -n "$ns"
done

# Fix MPS and RPS connection strings for CNPG migration
echo "Updating MPS and RPS connection strings for CloudNativePG..."

# Get the current passwords from the secrets
MPS_PASSWORD=$(kubectl get secret mps-local-postgresql -n orch-infra -o jsonpath='{.data.PGPASSWORD}' | base64 -d)
RPS_PASSWORD=$(kubectl get secret rps-local-postgresql -n orch-infra -o jsonpath='{.data.PGPASSWORD}' | base64 -d)

# Update MPS connection string to use CNPG service name
MPS_CONN_STRING="postgresql://orch-infra-mps_user:${MPS_PASSWORD}@postgresql-cluster-rw.orch-database/orch-infra-mps?search_path=public&sslmode=disable"
MPS_CONN_BASE64=$(echo -n "$MPS_CONN_STRING" | base64 -w 0)
kubectl patch secret mps -n orch-infra -p "{\"data\":{\"connectionString\":\"$MPS_CONN_BASE64\"}}" --type=merge

# Update RPS connection string to use CNPG service name
RPS_CONN_STRING="postgresql://orch-infra-rps_user:${RPS_PASSWORD}@postgresql-cluster-rw.orch-database/orch-infra-rps?search_path=public&sslmode=disable"
RPS_CONN_BASE64=$(echo -n "$RPS_CONN_STRING" | base64 -w 0)
kubectl patch secret rps -n orch-infra -p "{\"data\":{\"connectionString\":\"$RPS_CONN_BASE64\"}}" --type=merge

echo "✅ Updated MPS and RPS connection strings to use postgresql-cluster-rw.orch-database"

echo "Restart MPS and RPS to pick up new connection strings"
kubectl rollout restart deployment rps -n orch-infra
kubectl rollout restart deployment mps -n orch-infra

echo "✅ MPS and RPS deployments restarted"

echo "Restart inventory to refresh database connection to CNPG service"
kubectl rollout restart deployment inventory -n orch-infra

echo "✅ inventory deployment restarted"

echo "Restart onboarding-manager to connect to refreshed inventory service"
kubectl rollout restart deployment onboarding-manager -n orch-infra

echo "✅ onboarding-manager deployment restarted"

echo "Restart dkam to refresh connection"
kubectl rollout restart deployment dkam -n orch-infra

echo "✅ dkam deployment restarted"

echo "Restart keycloak-tenant-controller to resolve vault authentication issues"

echo "Restart keycloak-tenant-controller to refresh connection"
restart_statefulset keycloak-tenant-controller-set orch-platform

echo "Restart harbor-oci-database to refresh connection"
restart_statefulset harbor-oci-database orch-harbor

# Restart harbor-oci-core to refresh connection
echo "Restart harbor-oci-core to refresh connection"
kubectl rollout restart deployment harbor-oci-core -n orch-harbor

echo "✅ harbor-oci-core restarted"


echo "Cleaning up external-secrets installation..."

if kubectl get crd clustersecretstores.external-secrets.io >/dev/null 2>&1; then
    kubectl delete crd clustersecretstores.external-secrets.io &
    kubectl patch crd/clustersecretstores.external-secrets.io -p '{"metadata":{"finalizers":[]}}' --type=merge
fi
if kubectl get crd secretstores.external-secrets.io >/dev/null 2>&1; then
    kubectl delete crd secretstores.external-secrets.io &
    kubectl patch crd/secretstores.external-secrets.io -p '{"metadata":{"finalizers":[]}}' --type=merge
fi
if kubectl get crd externalsecrets.external-secrets.io >/dev/null 2>&1; then
    kubectl delete crd externalsecrets.external-secrets.io &
    kubectl patch crd/externalsecrets.external-secrets.io -p '{"metadata":{"finalizers":[]}}' --type=merge
fi

# Apply External Secrets CRDs with server-side apply
echo "Applying external-secrets CRDs with server-side apply..."
kubectl apply --server-side=true --force-conflicts -f https://raw.githubusercontent.com/external-secrets/external-secrets/refs/tags/v0.20.4/deploy/crds/bundle.yaml || true

# Unseal vault after external-secrets is ready
echo "Unsealing vault..."
vault_unseal
echo "✅ Vault unsealed successfully"

# Stop root-app sync.
kubectl patch application root-app -n  "$apps_ns"  --type merge -p '{"operation":null}'
kubectl patch application root-app -n  "$apps_ns"  --type json -p '[{"op": "remove", "path": "/status/operationState"}]'
sleep  5
# Delete external-secrets application
kubectl patch application external-secrets -n $apps_ns --type=json -p='[{"op":"remove","path":"/metadata/finalizers"}]' 2>/dev/null || true
kubectl delete application external-secrets -n $apps_ns --force --grace-period=0 --ignore-not-found=true 2>/dev/null || true
sleep  5
# Apply root-app sync
kubectl patch application root-app -n  "$apps_ns"  --patch-file /tmp/argo-cd/sync-patch.yaml --type merge
sleep 10

#restart tls-boot secrets
kubectl delete secret tls-boots -n orch-boots || true

echo "Wait ~5–10 minutes for ArgoCD to sync and deploy all application"
echo "   👉 Run the script to to futher sync and post run"
echo "          ./after_upgrade_restart.sh"
echo ""
echo "Upgrade completed! Wait for ArgoCD applications to be in 'Synced' and 'Healthy' state"<|MERGE_RESOLUTION|>--- conflicted
+++ resolved
@@ -77,10 +77,7 @@
 DEPLOY_VERSION="${DEPLOY_VERSION:-v3.1.0}"  # Updated to v3.1.0
 GITEA_IMAGE_REGISTRY="${GITEA_IMAGE_REGISTRY:-docker.io}"
 USE_LOCAL_PACKAGES="${USE_LOCAL_PACKAGES:-false}"  # New flag for local packages
-<<<<<<< HEAD
 INSTALL_GITEA=true
-UPGRADE_3_1_X="${UPGRADE_3_1_X:-true}"
-=======
 
 # Determine UPGRADE_3_1_X based on existing PostgreSQL pod
 echo "Checking PostgreSQL pod in orch-database namespace..."
@@ -95,7 +92,6 @@
     echo "Expected either 'postgresql-cluster-1' or 'postgresql-0'"
     exit 1
 fi
->>>>>>> 569e562c
 
 ### Variables
 cwd=$(pwd)
