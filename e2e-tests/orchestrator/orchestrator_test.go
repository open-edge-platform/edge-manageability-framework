--- conflicted
+++ resolved
@@ -313,8 +313,6 @@
 			})
 		})
 
-<<<<<<< HEAD
-=======
 		Describe("App Service Proxy service", Label(appOrch), func() {
 			It("should verify ASP response headers", func() {
 				resp, err := cli.Get("https://app-service-proxy." + serviceDomainWithPort + "/app-service-proxy-test")
@@ -345,7 +343,6 @@
 			})
 		})
 
->>>>>>> 428e523d
 		// FIXME: Test is needs to be improved to use other source of truth for version
 		PIt("should have the version set in the configuration", func() {
 			resp, err := cli.Get("https://web-ui." + serviceDomainWithPort + "/runtime-config.js")
