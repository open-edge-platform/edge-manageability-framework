// SPDX-FileCopyrightText: 2025 Intel Corporation
//
// SPDX-License-Identifier: Apache-2.0

package orchestrator_test

import (
	"context"
	"crypto/tls"
	"crypto/x509"
	"encoding/pem"
	"fmt"
	"io"
	"log"
	"net/http"
	"strconv"
	"strings"
	"time"

	"github.com/bitfield/script"
	"github.com/google/uuid"
	. "github.com/onsi/ginkgo/v2"
	. "github.com/onsi/gomega"
	"golang.org/x/oauth2"
	"google.golang.org/grpc"
	"google.golang.org/grpc/codes"
	"google.golang.org/grpc/credentials"
	"google.golang.org/grpc/credentials/oauth"
	"google.golang.org/grpc/status"

	onboarding_manager "github.com/open-edge-platform/edge-manageability-framework/e2e-tests/orchestrator/onboarding_manager"
	"github.com/open-edge-platform/edge-manageability-framework/internal/retry"
	util "github.com/open-edge-platform/edge-manageability-framework/mage"
	pb_am "github.com/open-edge-platform/infra-managers/attestationstatus/pkg/api/attestmgr/v1"
	pb_hm "github.com/open-edge-platform/infra-managers/host/pkg/api/hostmgr/proto"
	pb_mm "github.com/open-edge-platform/infra-managers/maintenance/pkg/api/maintmgr/v1"
	pb_tm "github.com/open-edge-platform/infra-managers/telemetry/pkg/api/telemetrymgr/v1"
	pb_om "github.com/open-edge-platform/infra-onboarding/onboarding-manager/pkg/api/onboardingmgr/v1"
)

var (
	testEnUser     = util.TestUser + "-en-svc-account"
	testOnbUser    = util.TestUser + "-onboarding-user"
	testApiUser    = util.TestUser + "-api-user"
	baseProjAPIUrl = fmt.Sprintf(apiBaseURLTemplate, serviceDomain, util.TestProject)
)

var _ = Describe("Edge Infrastructure Manager integration test", Label("orchestrator-integration"), func() {
	var cli *http.Client

	testUserPassword := func() string {
		pass, err := util.GetDefaultOrchPassword()
		if err != nil {
			log.Fatal(err)
		}
		return pass
	}()

	BeforeEach(func() {
		cli = &http.Client{
			Transport: &http.Transport{
				TLSClientConfig: tlsConfig,
			},
		}

		fmt.Printf("serviceDomain: %v\n", serviceDomain)
	})

	Describe("Onboarding Manager service", Label(infraManagement), func() {
		It("should be able to trigger workflow over HTTPS when using valid JWT token", func(ctx SpecContext) {
			var (
				hostGrpcUrl = fmt.Sprintf("onboarding-node.%s:%d", serviceDomain, servicePort)
				hostUrl     = baseProjAPIUrl + "/compute/hosts"
				instanceUrl = baseProjAPIUrl + "/compute/instances"
				osUrl       = baseProjAPIUrl + "/compute/os"
				err         error
				mac         = onboarding_manager.Mac()
				hostUuid    = uuid.NewString()
			)

			apiToken, err := getTestInfraApiToken(cli, testUserPassword)
			Expect(err).ToNot(HaveOccurred())

			onbToken, err := getTestInfraOnbToken(cli, testUserPassword)
			Expect(err).ToNot(HaveOccurred())

			// Create Host
			err = onboarding_manager.GrpcInfraOnboardNewNode(hostGrpcUrl, *onbToken, mac, hostUuid)
			Expect(err).ToNot(HaveOccurred(), "cannot create host")

			hostID, err := onboarding_manager.HttpInfraOnboardGetHostID(ctx, hostUrl, *apiToken, cli, hostUuid)
			Expect(err).ToNot(HaveOccurred(), "cannot get host")

			osID, err := onboarding_manager.HttpInfraOnboardGetOSID(ctx, osUrl, *apiToken, cli)
			Expect(err).ToNot(HaveOccurred(), "cannot get os")

			Expect(onboarding_manager.HttpInfraOnboardNewInstance(instanceUrl, *apiToken, hostID, osID, cli)).To(Succeed())

			// Get Host and Instance
			_, _, err = onboarding_manager.HttpInfraOnboardGetHostIDAndInstanceID(ctx, hostUrl, *apiToken, cli, hostUuid)
			Expect(err).ToNot(HaveOccurred(), "cannot get host and instance")

			// Check if Workflow is created
			k8scli, err := onboarding_manager.NewK8SClient()
			Expect(err).ToNot(HaveOccurred(), "cannot create k8s client")
			ns := "orch-infra"
			err = onboarding_manager.CheckWorkflowCreationInfraOnboard(ns, hostUuid, k8scli)
			Expect(err).ToNot(HaveOccurred(), "cannot check workflow creation")

			Expect(cleanupHost(context.Background(), hostUrl, instanceUrl, *apiToken, cli, hostUuid)).To(Succeed())
		})
	})

	Describe("Onboarding Manager service using NIO stream", Ordered, Label(infraManagement), func() {
		It("should be able to onboard an EN when using onboarding-stream without JWT Token", func(ctx SpecContext) {
			var (
				hostGrpcUrl = fmt.Sprintf("onboarding-stream.%s:%d", serviceDomain, servicePort)
				hostRegUrl  = baseProjAPIUrl + "/compute/hosts/register"
				hostUrl     = baseProjAPIUrl + "/compute/hosts"
				instanceUrl = baseProjAPIUrl + "/compute/instances"
				osUrl       = baseProjAPIUrl + "/compute/os"
				err         error
				mac         = onboarding_manager.Mac()
				hostUuid    = uuid.New()
			)

			apiToken, err := getTestInfraApiToken(cli, testUserPassword)
			Expect(err).ToNot(HaveOccurred())

			// Register Host
			registeredHost, err := onboarding_manager.HttpInfraOnboardNewRegisterHost(hostRegUrl, *apiToken, cli, hostUuid, false)
			Expect(err).ToNot(HaveOccurred())
			fmt.Printf("Registered Host: %+v\n", registeredHost)

			// Verify registration
			nodeState, err := onboarding_manager.GrpcInfraOnboardStreamNode(hostGrpcUrl, mac, hostUuid.String(), "")
			Expect(err).ToNot(HaveOccurred())
			Expect(nodeState).To(Equal(pb_om.OnboardNodeStreamResponse_NODE_STATE_REGISTERED))

			// Call the /onboard endpoint to set the state to onboarded
			onboardUrl := baseProjAPIUrl + fmt.Sprintf("/compute/hosts/%s/onboard", *registeredHost.ResourceId)
			req, err := http.NewRequestWithContext(context.Background(), http.MethodPatch, onboardUrl, nil)
			Expect(err).ToNot(HaveOccurred())
			req.Header.Set("Authorization", "Bearer "+*apiToken)
			resp, err := cli.Do(req)
			Expect(err).ToNot(HaveOccurred())
			Expect(resp.StatusCode).To(Equal(http.StatusOK))

			// Confirm Host
			nodeState, err = onboarding_manager.GrpcInfraOnboardStreamNode(hostGrpcUrl, mac, hostUuid.String(), "")
			Expect(err).ToNot(HaveOccurred())
			Expect(nodeState).To(Equal(pb_om.OnboardNodeStreamResponse_NODE_STATE_ONBOARDED))

			hostID, err := onboarding_manager.HttpInfraOnboardGetHostID(ctx, hostUrl, *apiToken, cli, hostUuid.String())
			Expect(err).ToNot(HaveOccurred(), "cannot get host")

			osID, err := onboarding_manager.HttpInfraOnboardGetOSID(ctx, osUrl, *apiToken, cli)
			Expect(err).ToNot(HaveOccurred(), "cannot get os")

			Expect(onboarding_manager.HttpInfraOnboardNewInstance(instanceUrl, *apiToken, hostID, osID, cli)).To(Succeed())

			// Wait for host and instance reconciliation
			reqCtx, cancel := context.WithTimeout(ctx, 30*time.Second)
			defer cancel()
			err = retry.UntilItSucceeds(
				reqCtx,
				func() error {
					hostID, instanceID, err := onboarding_manager.HttpInfraOnboardGetHostIDAndInstanceID(reqCtx, hostUrl, *apiToken, cli, hostUuid.String())
					if err != nil {
						if strings.Contains(err.Error(), "empty host result for uuid") || strings.Contains(err.Error(), "instance not yet created for uuid") {
							// Continue retrying if the host result is empty or instance is not yet created
							return fmt.Errorf("waiting for instance creation")
						}
						// Stop retrying if there is another error
						return err
					}
					if hostID == "" || instanceID == "" {
						// Continue retrying if the host or instance does not exist
						return fmt.Errorf("waiting for instance creation")
					}
					// Stop retrying if the host and instance exist
					return nil
				},
				5*time.Second,
			)
			Expect(err).ToNot(HaveOccurred())

			// Cleanup after test
			Expect(cleanupHost(context.Background(), hostUrl, instanceUrl, *apiToken, cli, hostUuid.String())).To(Succeed())
		})

		It("should fail to onboard an EN when using onboarding-stream with invalid UUID", func(ctx SpecContext) {
			var (
				hostGrpcUrl = fmt.Sprintf("onboarding-stream.%s:%d", serviceDomain, servicePort)
				hostRegUrl  = baseProjAPIUrl + "/compute/hosts/register"
				hostUrl     = baseProjAPIUrl + "/compute/hosts"
				err         error
				mac         = onboarding_manager.Mac()
				hostUuid    = uuid.New()
				hostID      string
			)

			apiToken, err := getTestInfraApiToken(cli, testUserPassword)
			Expect(err).ToNot(HaveOccurred())

			// Register Host
			registeredHost, err := onboarding_manager.HttpInfraOnboardNewRegisterHost(hostRegUrl, *apiToken, cli, hostUuid, false)
			Expect(err).ToNot(HaveOccurred())
			fmt.Printf("Registered Host: %+v\n", registeredHost)

			// Retrieve the host ID
			hostID, err = onboarding_manager.HttpInfraOnboardGetHostID(ctx, hostUrl, *apiToken, cli, hostUuid.String())
			Expect(err).ToNot(HaveOccurred())

			// Verify registration with invalid UUID
			invalidHostUuid := "invalid-host-id"
			nodeState, err := onboarding_manager.GrpcInfraOnboardStreamNode(hostGrpcUrl, mac, invalidHostUuid, "")
			Expect(err).To(HaveOccurred(), "Expected error when using invalid UUID")
			Expect(nodeState).ToNot(Equal(pb_om.OnboardNodeStreamResponse_NODE_STATE_REGISTERED), "Expected node state to not be REGISTERED with invalid UUID")

			// Cleanup after test
			Expect(onboarding_manager.HttpInfraOnboardDelResource(context.Background(), hostUrl, *apiToken, cli, hostID)).To(Succeed())
		})
	})

	Describe("Edge Infra services", Ordered, Label(infraManagement), func() {
		testUrl := baseProjAPIUrl + "/compute"
		It("Edge Infrastructure services should NOT be accessible over HTTPS when using valid but expired token", func() { //nolint: dupl, lll
			Expect(saveTokenUser(cli, testApiUser, testUserPassword)).To(Succeed())

			jwt, err := script.File(outputFile).String()
			Expect(err).ToNot(HaveOccurred())
			Expect(jwt).ToNot(BeEmpty())

			isUnexpired, err := isTokenUnexpired(jwt)
			Expect(err).ToNot(HaveOccurred())
			if isUnexpired {
				Skip("Skipping this test because JWT Token is NOT expired")
			}

			request, err := http.NewRequest("GET", testUrl, nil)
			Expect(err).ToNot(HaveOccurred())

			// adding JWT to the Authorization header
			request.Header.Add("Authorization", "Bearer "+jwt)

			response, err := cli.Do(request)
			Expect(err).ToNot(HaveOccurred())
			defer response.Body.Close()

			Expect(response.StatusCode).To(Equal(http.StatusForbidden))
		})
		It("should be accessible over HTTPS when using valid token", func() {
			req, err := http.NewRequest("GET", testUrl, nil)
			Expect(err).ToNot(HaveOccurred())
			apiToken, err := getTestInfraApiToken(cli, testUserPassword)
			Expect(err).ToNot(HaveOccurred())
			req.Header.Add("Authorization", "Bearer "+*apiToken)
			resp, err := cli.Do(req)
			Expect(err).ToNot(HaveOccurred())
			defer resp.Body.Close()
			Expect(resp.StatusCode).To(Equal(http.StatusOK))
			_, err = io.ReadAll(resp.Body)
			Expect(err).ToNot(HaveOccurred())
		})
		It("should NOT be accessible over HTTPS when using no token", func() {
			req, err := http.NewRequest("GET", testUrl, nil)
			Expect(err).ToNot(HaveOccurred())
			resp, err := cli.Do(req)
			Expect(err).ToNot(HaveOccurred())
			defer resp.Body.Close()
			Expect(resp.StatusCode).To(Equal(http.StatusForbidden))
		})
		It("should NOT be accessible over HTTPS when using invalid token", func() {
			req, err := http.NewRequest("GET", testUrl, nil)
			Expect(err).ToNot(HaveOccurred())
			const invalid = "eyJhbGciOiJIUzI1NiIsInR5cCI6IkpXVCJ9.eyJzdWIiOiIxMjM0NTY3ODkwIiwibmFtZSI6IkpvaG4gRG9lIiwiaWF0IjoxNTE2MjM5MDIyfQ.SflKxwRJSMeKKF2QT4fwpMeJf36POk6yJV_adQssw5c" //nolint: lll
			req.Header.Add("Authorization", "Bearer "+invalid)
			resp, err := cli.Do(req)
			Expect(err).ToNot(HaveOccurred())
			defer resp.Body.Close()
			Expect(resp.StatusCode).To(Equal(http.StatusForbidden))
		})
	})

	Describe("Host Manager gRPC service using jwt", Ordered, Label(infraManagement), func() { //nolint: dupl
		onbSBIUrl := "onboarding-node." + serviceDomain
		hrmSBIUrl := "infra-node." + serviceDomain
		hostUuid := uuid.New().String()

		It("should be accessible over gRPC when uses a valid keycloak token", func(ctx SpecContext) {
			enToken, err := getTestENToken(cli, testUserPassword)
			Expect(err).ToNot(HaveOccurred())
			apiToken, err := getTestInfraApiToken(cli, testUserPassword)
			Expect(err).ToNot(HaveOccurred())
			hostUrl := baseProjAPIUrl + "/compute/hosts"
			instanceUrl := baseProjAPIUrl + "/compute/instances"
			osUrl := baseProjAPIUrl + "/compute/os"

			reqCtx, cancel := context.WithTimeout(ctx, 60*time.Second)
			defer cancel()

			// Invoke API using jwt token
			Expect(grpcInfraOnboardNodeJWT(reqCtx, onbSBIUrl, servicePort, *enToken, hostUuid)).To(Succeed())
<<<<<<< HEAD
			// Invoke API using jwt token
			// Expecting FailedPrecondition as Instance is not provisioned yet, but it's enough to verify reachability
			Expect(grpcInfraHostMgrJWT(reqCtx, hrmSBIUrl, servicePort, *enToken, hostUuid)).Should(
				MatchError(ContainSubstring(
					"could not call grpc endpoint for server infra-node.%s:%d: rpc error: code = FailedPrecondition",
					serviceDomain, servicePort)),
			)
=======

			hostID, err := onboarding_manager.HttpInfraOnboardGetHostID(ctx, hostUrl, *apiToken, cli, hostUuid)
			Expect(err).ToNot(HaveOccurred(), "cannot get host")

			osID, err := onboarding_manager.HttpInfraOnboardGetOSID(ctx, osUrl, *apiToken, cli)
			Expect(err).ToNot(HaveOccurred(), "cannot get os")

			Expect(onboarding_manager.HttpInfraOnboardNewInstance(instanceUrl, *apiToken, hostID, osID, cli)).To(Succeed())

			Expect(grpcInfraHostMgrJWT(reqCtx, hrmSBIUrl, servicePort, *enToken, hostUuid)).To(Succeed())
>>>>>>> 14f48ba2

			// Housekeeping
			Expect(cleanupHost(ctx, hostUrl, instanceUrl, *apiToken, cli, hostUuid)).To(Succeed())
		})
		It("should NOT be accessible over gRPC when using non-EN token", func(ctx SpecContext) {
			sbiWithAPITokenExpectError(ctx, cli, grpcInfraHostMgrJWT, hrmSBIUrl, servicePort, testUserPassword)
		})
		It("should NOT be accessible over gRPC when uses no keycloak token", func(ctx SpecContext) {
			sbiWithNoTokenExpectError(ctx, grpcInfraHostMgrJWT, hrmSBIUrl, servicePort)
		})
		It("should NOT be accessible over gRPC when uses invalid token", func(ctx SpecContext) {
			sbiWithInvalidTokenExpectError(ctx, grpcInfraHostMgrJWT, hrmSBIUrl, servicePort)
		})
		It("should NOT be accessible over gRPC when using valid but expired token", func(ctx SpecContext) {
			sbiWithExpiredTokenExpectError(ctx, cli, grpcInfraHostMgrJWT, hrmSBIUrl, servicePort)
		})
	})

	Describe("Maintenance Manager gRPC service using jwt", Ordered, Label(infraManagement), func() {
		mmSBIUrl := "update-node." + serviceDomain

		It("should be accessible over gRPC when uses a valid keycloak token", func(ctx SpecContext) {
			enToken, err := getTestENToken(cli, testUserPassword)
			Expect(err).ToNot(HaveOccurred())

			reqCtx, cancel := context.WithTimeout(ctx, 60*time.Second)
			defer cancel()

			// Invoke API using jwt token
			Expect(grpcInfraMainMgrJWT(reqCtx, mmSBIUrl, servicePort, *enToken)).Should(
				MatchError(ContainSubstring(
					"could not call grpc endpoint for server update-node.%s:%d: rpc error: code = NotFound",
					serviceDomain, servicePort)),
			)
		})
		It("should NOT be accessible over gRPC when using non-EN token", func(ctx SpecContext) {
			sbiWithAPITokenExpectError(ctx, cli, grpcInfraMainMgrJWT, mmSBIUrl, servicePort, testUserPassword)
		})
		It("should NOT be accessible over gRPC when uses no keycloak token", func(ctx SpecContext) {
			sbiWithNoTokenExpectError(ctx, grpcInfraMainMgrJWT, mmSBIUrl, servicePort)
		})
		It("should NOT be accessible over gRPC when uses invalid token", func(ctx SpecContext) {
			sbiWithInvalidTokenExpectError(ctx, grpcInfraMainMgrJWT, mmSBIUrl, servicePort)
		})
		It("should NOT be accessible over gRPC when using valid but expired token", func(ctx SpecContext) {
			sbiWithExpiredTokenExpectError(ctx, cli, grpcInfraMainMgrJWT, mmSBIUrl, servicePort)
		})
	})

	Describe("Telemetry Manager service", Ordered, Label(infraManagement), func() {
		tmSBIUrl := "telemetry-node." + serviceDomain

		It("should be accessible over HTTPS when using valid token", func(ctx SpecContext) {
			enToken, err := getTestENToken(cli, testUserPassword)
			Expect(err).ToNot(HaveOccurred())

			reqCtx, cancel := context.WithTimeout(ctx, 60*time.Second)
			defer cancel()

			err = grpcInfraTelemetryMgrJWT(
				reqCtx,
				tmSBIUrl,
				servicePort,
				*enToken,
			)
			Expect(status.Code(err)).To(Equal(codes.NotFound)) // Getting a gRPC response back is good enough
		})

		It("should NOT be accessible over gRPC when using non-EN token", func(ctx SpecContext) {
			sbiWithAPITokenExpectError(ctx, cli, grpcInfraTelemetryMgrJWT, tmSBIUrl, servicePort, testUserPassword)
		})

		It("should NOT be accessible over HTTPS when using no token", func(ctx SpecContext) {
			sbiWithNoTokenExpectError(ctx, grpcInfraTelemetryMgrJWT, tmSBIUrl, servicePort)
		})

		It("should NOT be accessible over HTTPS when using invalid token", func(ctx SpecContext) {
			sbiWithInvalidTokenExpectError(ctx, grpcInfraTelemetryMgrJWT, tmSBIUrl, servicePort)
		})

		It("should NOT be accessible over HTTPS when using valid but expired token", func(ctx SpecContext) { //nolint: dupl
			sbiWithExpiredTokenExpectError(ctx, cli, grpcInfraTelemetryMgrJWT, tmSBIUrl, servicePort)
		})
	})

	Describe("Attestation Status Manager service", Ordered, Label(infraManagement), func() {
		amSBIUrl := "attest-node." + serviceDomain

		It("should be accessible over HTTPS when using valid token", func(ctx SpecContext) {
			enToken, err := getTestENToken(cli, testUserPassword)
			Expect(err).ToNot(HaveOccurred())

			reqCtx, cancel := context.WithTimeout(ctx, 60*time.Second)
			defer cancel()

			err = grpcAttestStatusMgrJWT(
				reqCtx,
				amSBIUrl,
				servicePort,
				*enToken,
			)
			Expect(status.Code(err)).To(Equal(codes.NotFound)) // Getting a gRPC response back is good enough
		})

		It("should NOT be accessible over gRPC when using non-EN token", func(ctx SpecContext) {
			sbiWithAPITokenExpectError(ctx, cli, grpcAttestStatusMgrJWT, amSBIUrl, servicePort, testUserPassword)
		})

		It("should NOT be accessible over HTTPS when using no token", func(ctx SpecContext) {
			sbiWithNoTokenExpectError(ctx, grpcAttestStatusMgrJWT, amSBIUrl, servicePort)
		})

		It("should NOT be accessible over HTTPS when using invalid token", func(ctx SpecContext) {
			sbiWithInvalidTokenExpectError(ctx, grpcAttestStatusMgrJWT, amSBIUrl, servicePort)
		})

		It("should NOT be accessible over HTTPS when using valid but expired token", func(ctx SpecContext) { //nolint: dupl
			sbiWithExpiredTokenExpectError(ctx, cli, grpcAttestStatusMgrJWT, amSBIUrl, servicePort)
		})
	})

	Describe("Tinkerbell CDN-NGINX service", Ordered, Label(infraManagement), func() {
		var cdnURL string
		var bootsCli *http.Client
		var bootsTLSConfig *tls.Config
		var caCert *x509.Certificate
		var cafilepath string
		BeforeEach(func(ctx SpecContext) {
			By("fetching the CA certificate")
			Eventually(
				func() error {
					cdnURL = "https://tinkerbell-nginx." + serviceDomain + "/tink-stack/boot.ipxe"

					req, err := http.NewRequestWithContext(ctx, http.MethodGet, "https://"+serviceDomain+"/boots/ca.crt", nil) //nolint: lll
					if err != nil {
						return err
					}

					resp, err := cli.Do(req)
					if err != nil {
						return err
					}
					defer resp.Body.Close()

					caPEM, err := io.ReadAll(resp.Body)
					if err != nil {
						return err
					}

					caBlock, _ := pem.Decode(caPEM)
					if caBlock == nil {
						return fmt.Errorf("no CA certificate")
					}

					if caCert, err = x509.ParseCertificate(caBlock.Bytes); err != nil {
						return err
					}
					pool := x509.NewCertPool()
					pool.AddCert(caCert)

					bootsTLSConfig = &tls.Config{ //nolint: gosec
						RootCAs:    pool,
						MinVersion: tls.VersionTLS12,
						MaxVersion: tls.VersionTLS12,
					}
					bootsCli = &http.Client{
						Transport: &http.Transport{
							TLSClientConfig: bootsTLSConfig,
						},
					}

					return nil
				},
				time.Minute,
				5*time.Second,
			).Should(Succeed())
			// cdnURL = "https://tinkerbell-nginx." + serviceDomain
			cafilepath = "/tmp/cluster_ca.crt"
			cacert := "curl https://" + serviceDomain + "/boots/ca.crt -o " + cafilepath
			_, err := script.NewPipe().Exec(cacert).String()
			Expect(err).ToNot(HaveOccurred())
		})

		It("should be accessible over HTTPS with cipher TLS_DHE_RSA_WITH_AES_256_GCM_SHA384", func() {
			// curl is needed for cipher DHE-RSA-AES256-GCM-SHA384 as Go wont supported the required cipher
			cmd := "curl --cacert " + cafilepath + " -s --noproxy \"*\" --tlsv1.2 --tls-max 1.2 --ciphers DHE-RSA-AES256-GCM-SHA384 " +
				"-o /dev/null -w \"%{http_code}\" " + strconv.Quote(cdnURL)
			req, err := script.NewPipe().Exec(cmd).String()
			Expect(err).ToNot(HaveOccurred())
			Expect(req).To(Equal("200"))
		})

		It("should NOT be accessible over HTTPS with cipher ECDHE-RSA-AES128-GCM-SHA256", func() {
			// curl is needed for cipher DHE-RSA-AES256-GCM-SHA384 as Go wont supported the required cipher
			cmd := "curl --cacert " + cafilepath + " -s --noproxy \"*\" --tlsv1.2 --tls-max 1.2 --ciphers ECDHE-RSA-AES128-GCM-SHA256" +
				" -o /dev/null -v " + strconv.Quote(cdnURL)
			req, _ := script.NewPipe().Exec(cmd).String()
			Expect(req).To(ContainSubstring("TLS alert, handshake failure"))
		})

		It("should serve the CA certificate of the Tinkerbell Boots TLS server certificate", func(ctx SpecContext) {
			By("verifying that the CA certificate issued the Tinkerbell Boots TLS server certificate")
			req, err := http.NewRequestWithContext(
				ctx,
				http.MethodGet,
				"https://tinkerbell-nginx."+serviceDomain,
				nil,
			)
			Expect(err).ToNot(HaveOccurred())

			resp, err := bootsCli.Do(req)
			Expect(err).ToNot(HaveOccurred())
			defer resp.Body.Close()

			// Checking equivalency to check that the certificate is synced across the namespaces
			Expect(resp.TLS.PeerCertificates[0].Equal(caCert)).To(BeTrue())
		})

		It("should be accessible over HTTPS", func(ctx SpecContext) {
			req, err := http.NewRequestWithContext(
				ctx,
				http.MethodGet,
				cdnURL,
				nil,
			)
			Expect(err).ToNot(HaveOccurred())

			resp, err := bootsCli.Do(req)
			Expect(err).ToNot(HaveOccurred())
			defer resp.Body.Close()
			Expect(resp.StatusCode).To(Equal(http.StatusOK))
			content, err := io.ReadAll(resp.Body)
			Expect(err).ToNot(HaveOccurred())
			Expect(string(content)).To(ContainSubstring("ipxe"))
		})

		It("should have a body that contains ipxe when using cipher TLS_DHE_RSA_WITH_AES_256_GCM_SHA384", func() {
			// curl is needed for cipher DHE-RSA-AES256-GCM-SHA384 as Go wont supported the required cipher
			cmd := "curl --cacert " + cafilepath + " -s --noproxy \"*\" --tlsv1.2 --tls-max 1.2 --ciphers DHE-RSA-AES256-GCM-SHA384 " + cdnURL
			fmt.Println(cmd)
			req, err := script.NewPipe().Exec(cmd).String()
			Expect(err).ToNot(HaveOccurred())
			Expect(req).To(ContainSubstring("ipxe"))
		})

		It("should be accessible over HTTPS with one of approved cipher suites", func(ctx SpecContext) {
			bootsTLSConfig.CipherSuites = []uint16{
				tls.TLS_AES_256_GCM_SHA384,
				tls.TLS_ECDHE_ECDSA_WITH_AES_256_GCM_SHA384,
				tls.TLS_ECDHE_RSA_WITH_AES_256_GCM_SHA384,
			}
			req, err := http.NewRequestWithContext(
				ctx,
				http.MethodGet,
				cdnURL,
				nil,
			)
			Expect(err).ToNot(HaveOccurred())

			resp, err := bootsCli.Do(req)
			Expect(err).ToNot(HaveOccurred())
			defer resp.Body.Close()
			Expect(resp.StatusCode).To(Equal(http.StatusOK))
			content, err := io.ReadAll(resp.Body)
			Expect(err).ToNot(HaveOccurred())
			Expect(string(content)).To(ContainSubstring("ipxe"))
		})

		It("should NOT be accessible over HTTPS with cipher TLS_RSA_WITH_AES_128_GCM_SHA256", func(ctx SpecContext) {
			bootsTLSConfig.CipherSuites = []uint16{
				tls.TLS_RSA_WITH_AES_128_GCM_SHA256,
			}
			req, err := http.NewRequestWithContext(
				ctx,
				http.MethodGet,
				cdnURL,
				nil,
			)
			Expect(err).ToNot(HaveOccurred())

			_, err = bootsCli.Do(req)
			Expect(err.Error()).To(ContainSubstring("tls: handshake failure"))
		})
	})

	Describe("Tinkerbell GRPC service using jwt", Label(infraManagement), func() {
		serverURL := "tinkerbell-server." + serviceDomainWithPort

		It("should be accessible over gRPC with a valid keycloak token", func(ctx SpecContext) {
			enToken, err := getTestENToken(cli, testUserPassword)
			Expect(err).ToNot(HaveOccurred())

			reqCtx, cancel := context.WithTimeout(ctx, 60*time.Second)
			defer cancel()

			conn, err := grpc.DialContext(
				reqCtx,
				serverURL,
				grpc.WithBlock(),
				grpc.WithTransportCredentials(
					credentials.NewClientTLSFromCert(nil, ""), // Use host's root CA set to establish trust
				),
				grpc.WithPerRPCCredentials(
					oauth.TokenSource{
						TokenSource: oauth2.StaticTokenSource(
							&oauth2.Token{AccessToken: *enToken}, // Send the access token as part of the HTTP Authorization header
						),
					},
				),
			)
			Expect(err).ToNot(HaveOccurred())
			defer conn.Close()
		})

		It("should NOT be accessible over gRPC when uses no keycloak token", func(ctx SpecContext) {
			reqCtx, cancel := context.WithTimeout(ctx, 60*time.Second)
			defer cancel()

			// Invoke API without providing jwt token
			conn, err := grpc.DialContext(
				reqCtx,
				serverURL,
				grpc.WithBlock(),
				grpc.WithTransportCredentials(
					credentials.NewClientTLSFromCert(nil, ""), // Use host's root CA set to establish trust
				),
				grpc.WithPerRPCCredentials(
					oauth.TokenSource{
						TokenSource: oauth2.StaticTokenSource(
							&oauth2.Token{AccessToken: ""}, // Send the access token as part of the HTTP Authorization header
						),
					},
				),
			)
			Expect(err).ToNot(HaveOccurred())
			defer conn.Close()
		})

		It("should NOT be accessible over gRPC with an invalid keycloak token", func(ctx SpecContext) {
			const invalidToken = "eyJhbGciOiJIUzI1NiIsInR5cCI6IkpXVCJ9.eyJzdWIiOiIxMjM0NTY3ODkwIiwibmFtZSI6IkpvaG4gRG9lIiwiaWF0IjoxNTE2MjM5MDIyfQ.SflKxwRJSMeKKF2QT4fwpMeJf36POk6yJV_adQssw5c" //nolint: lll

			reqCtx, cancel := context.WithTimeout(ctx, 60*time.Second)
			defer cancel()

			conn, err := grpc.DialContext(
				reqCtx,
				serverURL,
				grpc.WithBlock(),
				grpc.WithTransportCredentials(
					credentials.NewClientTLSFromCert(nil, ""), // Use host's root CA set to establish trust
				),
				grpc.WithPerRPCCredentials(
					oauth.TokenSource{
						TokenSource: oauth2.StaticTokenSource(
							&oauth2.Token{AccessToken: invalidToken}, // Send the access token as part of the HTTP Authorization header
						),
					},
				),
			)
			Expect(err).ToNot(HaveOccurred())
			defer conn.Close()
		})

		It("should NOT be accessible over gRPC when using valid but expired token", func(ctx SpecContext) {
			Expect(saveTokenUser(cli, testEnUser, testUserPassword)).To(Succeed())
			token, err := script.File(outputFile).String()
			Expect(err).ToNot(HaveOccurred())
			Expect(token).ToNot(BeEmpty())

			isUnexpired, err := isTokenUnexpired(token)
			Expect(err).ToNot(HaveOccurred())
			if isUnexpired {
				Skip("Skipping this test because JWT Token is NOT expired")
			}

			reqCtx, cancel := context.WithTimeout(ctx, 60*time.Second)
			defer cancel()

			conn, err := grpc.DialContext(
				reqCtx,
				serverURL,
				grpc.WithBlock(),
				grpc.WithTransportCredentials(
					credentials.NewClientTLSFromCert(nil, ""), // Use host's root CA set to establish trust
				),
				grpc.WithPerRPCCredentials(
					oauth.TokenSource{
						TokenSource: oauth2.StaticTokenSource(
							&oauth2.Token{AccessToken: token}, // Send the access token as part of the HTTP Authorization header
						),
					},
				),
			)
			Expect(err).ToNot(HaveOccurred())
			defer conn.Close()
		})
	})

	Describe("Onboarding Manager gRPC service using jwt", Label(infraManagement), func() { //nolint: dupl
		omSBIUrl := "onboarding-node." + serviceDomain
		It("should be accessible over gRPC when uses a valid keycloak token", func(ctx SpecContext) {
			onbToken, err := getTestInfraOnbToken(cli, testUserPassword)
			Expect(err).ToNot(HaveOccurred())
			apiToken, err := getTestInfraApiToken(cli, testUserPassword)
			Expect(err).ToNot(HaveOccurred())

			hostUrl := baseProjAPIUrl + "/compute/hosts"
			instanceUrl := baseProjAPIUrl + "/compute/instances"
			osUrl := baseProjAPIUrl + "/compute/os"
			hostUuid := uuid.New().String()

			reqCtx, cancel := context.WithTimeout(ctx, 60*time.Second)
			defer cancel()

			// Invoke API using jwt token
			Expect(grpcInfraOnboardNodeJWT(reqCtx, omSBIUrl, servicePort, *onbToken, hostUuid)).To(Succeed())

			hostID, err := onboarding_manager.HttpInfraOnboardGetHostID(ctx, hostUrl, *apiToken, cli, hostUuid)
			Expect(err).ToNot(HaveOccurred(), "cannot get host")

			osID, err := onboarding_manager.HttpInfraOnboardGetOSID(ctx, osUrl, *apiToken, cli)
			Expect(err).ToNot(HaveOccurred(), "cannot get os")

			Expect(onboarding_manager.HttpInfraOnboardNewInstance(instanceUrl, *apiToken, hostID, osID, cli)).To(Succeed())

			// Housekeeping
			Expect(cleanupHost(ctx, hostUrl, instanceUrl, *apiToken, cli, hostUuid)).To(Succeed())
		})

		It("should NOT be accessible over gRPC when uses no keycloak token", func(ctx SpecContext) {
			sbiWithNoTokenExpectError(ctx, grpcInfraOnboardNodeJWT, omSBIUrl, servicePort)
		})

		It("should NOT be accessible over gRPC when uses invalid token", func(ctx SpecContext) {
			sbiWithInvalidTokenExpectError(ctx, grpcInfraOnboardNodeJWT, omSBIUrl, servicePort)
		})

		It("should NOT be accessible over gRPC when using valid but expired token", func(ctx SpecContext) {
			sbiWithExpiredTokenExpectError(ctx, cli, grpcInfraOnboardNodeJWT, omSBIUrl, servicePort)
		})
	})
})

func getTestInfraApiToken(client *http.Client, testUserPassword string) (*string, error) {
	return util.GetApiToken(client, testApiUser, testUserPassword)
}

func getTestInfraOnbToken(client *http.Client, testUserPassword string) (*string, error) {
	return util.GetApiToken(client, testOnbUser, testUserPassword)
}

func getTestENToken(client *http.Client, testUserPassword string) (*string, error) {
	return util.GetApiToken(client, testEnUser, testUserPassword)
}

// last param is needed to keep the signature of the function same as other grpcInfra* functions
func grpcInfraTelemetryMgrJWT(ctx context.Context, address string, port int, token string, _ ...string) error {
	target := fmt.Sprintf("%s:%d", address, port)

	conn, err := grpc.DialContext(
		ctx,
		target,
		grpc.WithBlock(),
		grpc.WithTransportCredentials(
			credentials.NewClientTLSFromCert(nil, ""), // Use host's root CA set to establish trust
		),
		grpc.WithPerRPCCredentials(
			oauth.TokenSource{
				TokenSource: oauth2.StaticTokenSource(
					&oauth2.Token{AccessToken: token}, // Send the access token as part of the HTTP Authorization header
				),
			},
		),
	)
	if err != nil {
		return fmt.Errorf("could not dial server %s: %w", target, err)
	}
	defer conn.Close()

	cli := pb_tm.NewTelemetryMgrClient(conn)

	if _, err := cli.GetTelemetryConfigByGUID(
		ctx,
		&pb_tm.GetTelemetryConfigByGuidRequest{
			Guid: uuid.New().String(),
		},
	); err != nil {
		return fmt.Errorf("could not call grpc endpoint for server %s: %w", target, err)
	}

	return nil
}

func grpcInfraOnboardNodeJWT(ctx context.Context, address string, port int, token string, hostUuid ...string) error {
	hUuid := uuid.NewString()
	if len(hostUuid) > 0 {
		hUuid = hostUuid[0]
	}
	target := fmt.Sprintf("%s:%d", address, port)
	conn, err := grpc.DialContext(
		ctx,
		target,
		grpc.WithBlock(),
		grpc.WithTransportCredentials(
			credentials.NewClientTLSFromCert(nil, ""), // Use host's root CA set to establish trust
		),
		grpc.WithPerRPCCredentials(
			oauth.TokenSource{
				TokenSource: oauth2.StaticTokenSource(
					&oauth2.Token{AccessToken: token}, // Send the access token as part of the HTTP Authorization header
				),
			},
		),
	)
	if err != nil {
		return fmt.Errorf("could not dial server %s: %w", target, err)
	}
	defer conn.Close()

	cli := pb_om.NewInteractiveOnboardingServiceClient(conn)
	// Create a NodeData object
	nodeData := &pb_om.NodeData{
		Hwdata: []*pb_om.HwData{
			{
				MacId:     "ab:cd:ef:12:34:56",
				SutIp:     "192.168.1.1",
				Uuid:      hUuid,
				Serialnum: "98330",
			},
		},
	}
	// Create a NodeRequest object and set the Payload field
	nodeRequest := &pb_om.CreateNodesRequest{
		Payload: []*pb_om.NodeData{nodeData},
	}
	// Call the gRPC endpoint with the NodeRequest
	if _, err := cli.CreateNodes(ctx, nodeRequest); err != nil {
		return fmt.Errorf("could not call gRPC endpoint for server %s: %w", target, err)
	}
	return nil
}

func grpcInfraHostMgrJWT(ctx context.Context, address string, port int, token string, hostUuid ...string) error {
	hUuid := uuid.NewString()
	if len(hostUuid) > 0 {
		hUuid = hostUuid[0]
	}

	target := fmt.Sprintf("%s:%d", address, port)

	conn, err := grpc.DialContext(
		ctx,
		target,
		grpc.WithBlock(),
		grpc.WithTransportCredentials(
			credentials.NewClientTLSFromCert(nil, ""), // Use host's root CA set to establish trust
		),
		grpc.WithPerRPCCredentials(
			oauth.TokenSource{
				TokenSource: oauth2.StaticTokenSource(
					&oauth2.Token{AccessToken: token}, // Send the access token as part of the HTTP Authorization header
				),
			},
		),
	)
	if err != nil {
		return fmt.Errorf("could not dial server %s: %w", target, err)
	}
	defer conn.Close()

	cli := pb_hm.NewHostmgrClient(conn)
	if _, err := cli.UpdateHostStatusByHostGuid(
		ctx,
		&pb_hm.UpdateHostStatusByHostGuidRequest{
			HostGuid: hUuid,
			HostStatus: &pb_hm.HostStatus{
				HostStatus: pb_hm.HostStatus_UNSPECIFIED,
			},
		},
	); err != nil {
		return fmt.Errorf("could not call grpc endpoint for server %s: %w", target, err)
	}
	return nil
}

// last param is needed to keep the signature of the function same as other grpcInfra* functions
func grpcInfraMainMgrJWT(ctx context.Context, address string, port int, token string, _ ...string) error {
	target := fmt.Sprintf("%s:%d", address, port)

	conn, err := grpc.DialContext(
		ctx,
		target,
		grpc.WithBlock(),
		grpc.WithTransportCredentials(
			credentials.NewClientTLSFromCert(nil, ""), // Use host's root CA set to establish trust
		),
		grpc.WithPerRPCCredentials(
			oauth.TokenSource{
				TokenSource: oauth2.StaticTokenSource(
					&oauth2.Token{AccessToken: token}, // Send the access token as part of the HTTP Authorization header
				),
			},
		),
	)
	if err != nil {
		return fmt.Errorf("could not dial server %s: %w", target, err)
	}
	defer conn.Close()

	cli := pb_mm.NewMaintmgrServiceClient(conn)
	if _, err := cli.PlatformUpdateStatus(
		ctx,
		&pb_mm.PlatformUpdateStatusRequest{
			HostGuid: uuid.New().String(),
			UpdateStatus: &pb_mm.UpdateStatus{
				StatusType: pb_mm.UpdateStatus_STATUS_TYPE_UP_TO_DATE,
			},
		},
	); err != nil {
		return fmt.Errorf("could not call grpc endpoint for server %s: %w", target, err)
	}
	return nil
}

// last param is needed to keep the signature of the function same as other grpcInfra* functions
func grpcAttestStatusMgrJWT(ctx context.Context, address string, port int, token string, _ ...string) error {
	target := fmt.Sprintf("%s:%d", address, port)

	conn, err := grpc.DialContext(
		ctx,
		target,
		grpc.WithBlock(),
		grpc.WithTransportCredentials(
			credentials.NewClientTLSFromCert(nil, ""), // Use host's root CA set to establish trust
		),
		grpc.WithPerRPCCredentials(
			oauth.TokenSource{
				TokenSource: oauth2.StaticTokenSource(
					&oauth2.Token{AccessToken: token}, // Send the access token as part of the HTTP Authorization header
				),
			},
		),
	)
	if err != nil {
		return fmt.Errorf("could not dial server %s: %w", target, err)
	}
	defer conn.Close()

	cli := pb_am.NewAttestationStatusMgrServiceClient(conn)
	if _, err := cli.UpdateInstanceAttestationStatusByHostGuid(
		ctx,
		&pb_am.UpdateInstanceAttestationStatusByHostGuidRequest{
			HostGuid:          uuid.New().String(),
			AttestationStatus: pb_am.AttestationStatus_ATTESTATION_STATUS_VERIFIED,
		},
	); err != nil {
		return fmt.Errorf("could not call grpc endpoint for server %s: %w", target, err)
	}
	return nil
}

func sbiWithAPITokenExpectError(
	ctx context.Context, cli *http.Client,
	sbiCall func(context.Context, string, int, string, ...string) error,
	url string, port int, testUserPassword string,
) {
	apiToken, err := getTestInfraApiToken(cli, testUserPassword) //nolint:contextcheck // false positive
	Expect(err).ToNot(HaveOccurred())
	sbiCallExpectErrorMsg(ctx, sbiCall, url, port, *apiToken, "Rejected because missing projectID in JWT roles")
}

func sbiWithInvalidTokenExpectError(
	ctx context.Context,
	sbiCall func(context.Context, string, int, string, ...string) error,
	url string, port int,
) {
	const invalid = "eyJhbGciOiJIUzI1NiIsInR5cCI6IkpXVCJ9.eyJzdWIiOiIxMjM0NTY3ODkwIiwibmFtZSI6IkpvaG4gRG9lIiwiaWF0IjoxNTE2MjM5MDIyfQ.SflKxwRJSMeKKF2QT4fwpMeJf36POk6yJV_adQssw5c" //nolint: lll
	sbiCallExpectErrorMsg(ctx, sbiCall, url, port, invalid, "unexpected HTTP status code received from server: 403")
}

func sbiWithExpiredTokenExpectError(
	ctx context.Context, cli *http.Client,
	sbiCall func(context.Context, string, int, string, ...string) error,
	url string, port int,
) {
	//nolint:contextcheck
	Expect(saveToken(cli)).To(Succeed())
	jwt, err := script.File(outputFile).String()
	Expect(err).ToNot(HaveOccurred())
	Expect(jwt).ToNot(BeEmpty())

	isUnexpired, err := isTokenUnexpired(jwt)
	Expect(err).ToNot(HaveOccurred())
	if isUnexpired {
		Skip("Skipping this test because JWT Token is NOT expired")
	}
	sbiCallExpectErrorMsg(ctx, sbiCall, url, port, jwt, "unexpected HTTP status code received from server: 403")
}

func sbiWithNoTokenExpectError(
	ctx context.Context,
	sbiCall func(context.Context, string, int, string, ...string) error,
	url string, port int,
) {
	sbiCallExpectErrorMsg(ctx, sbiCall, url, port, "", "unexpected HTTP status code received from server: 403")
}

func sbiCallExpectErrorMsg(
	ctx context.Context,
	sbiCall func(context.Context, string, int, string, ...string) error,
	url string, port int, token, expErrMsg string,
) {
	reqCtx, cancel := context.WithTimeout(ctx, 60*time.Second)
	defer cancel()

	err := sbiCall(reqCtx, url, port, token)
	Expect(err).To(HaveOccurred())
	Expect(err.Error()).To(ContainSubstring(expErrMsg))
}

// cleanupHost is used to remove hosts that are created during the test.
func cleanupHost(ctx context.Context, hostUrl, instanceUrl, apiToken string, cli *http.Client, hostUUID string) error {
	hostID, instanceID, err := onboarding_manager.HttpInfraOnboardGetHostIDAndInstanceID(ctx, hostUrl, apiToken, cli, hostUUID)
	if err != nil {
		return err
	}
	err = onboarding_manager.HttpInfraOnboardDelResource(ctx, instanceUrl, apiToken, cli, instanceID)
	if err != nil {
		return err
	}
	err = onboarding_manager.HttpInfraOnboardDelResource(ctx, hostUrl, apiToken, cli, hostID)
	if err != nil {
		return err
	}

	reqCtx, cancel := context.WithTimeout(ctx, 60*time.Second)
	defer cancel()
	err = retry.UntilItSucceeds(
		reqCtx,
		func() error {
			hostID, err := onboarding_manager.HttpInfraOnboardGetHostID(reqCtx, hostUrl, apiToken, cli, hostUUID)
			if hostID != "" {
				err = fmt.Errorf("not removed yet")
			}
			if strings.Contains(err.Error(), "empty host result for uuid") {
				return nil
			}
			return err
		},
		1*time.Second,
	)
	if err != nil {
		return err
	}
	return nil
}<|MERGE_RESOLUTION|>--- conflicted
+++ resolved
@@ -19,8 +19,6 @@
 
 	"github.com/bitfield/script"
 	"github.com/google/uuid"
-	. "github.com/onsi/ginkgo/v2"
-	. "github.com/onsi/gomega"
 	"golang.org/x/oauth2"
 	"google.golang.org/grpc"
 	"google.golang.org/grpc/codes"
@@ -302,7 +300,15 @@
 
 			// Invoke API using jwt token
 			Expect(grpcInfraOnboardNodeJWT(reqCtx, onbSBIUrl, servicePort, *enToken, hostUuid)).To(Succeed())
-<<<<<<< HEAD
+
+			hostID, err := onboarding_manager.HttpInfraOnboardGetHostID(ctx, hostUrl, *apiToken, cli, hostUuid)
+			Expect(err).ToNot(HaveOccurred(), "cannot get host")
+
+			osID, err := onboarding_manager.HttpInfraOnboardGetOSID(ctx, osUrl, *apiToken, cli)
+			Expect(err).ToNot(HaveOccurred(), "cannot get os")
+
+			Expect(onboarding_manager.HttpInfraOnboardNewInstance(instanceUrl, *apiToken, hostID, osID, cli)).To(Succeed())
+
 			// Invoke API using jwt token
 			// Expecting FailedPrecondition as Instance is not provisioned yet, but it's enough to verify reachability
 			Expect(grpcInfraHostMgrJWT(reqCtx, hrmSBIUrl, servicePort, *enToken, hostUuid)).Should(
@@ -310,18 +316,6 @@
 					"could not call grpc endpoint for server infra-node.%s:%d: rpc error: code = FailedPrecondition",
 					serviceDomain, servicePort)),
 			)
-=======
-
-			hostID, err := onboarding_manager.HttpInfraOnboardGetHostID(ctx, hostUrl, *apiToken, cli, hostUuid)
-			Expect(err).ToNot(HaveOccurred(), "cannot get host")
-
-			osID, err := onboarding_manager.HttpInfraOnboardGetOSID(ctx, osUrl, *apiToken, cli)
-			Expect(err).ToNot(HaveOccurred(), "cannot get os")
-
-			Expect(onboarding_manager.HttpInfraOnboardNewInstance(instanceUrl, *apiToken, hostID, osID, cli)).To(Succeed())
-
-			Expect(grpcInfraHostMgrJWT(reqCtx, hrmSBIUrl, servicePort, *enToken, hostUuid)).To(Succeed())
->>>>>>> 14f48ba2
 
 			// Housekeeping
 			Expect(cleanupHost(ctx, hostUrl, instanceUrl, *apiToken, cli, hostUuid)).To(Succeed())
