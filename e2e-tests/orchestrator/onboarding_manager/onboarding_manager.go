// SPDX-FileCopyrightText: 2025 Intel Corporation
//
// SPDX-License-Identifier: Apache-2.0

package onboardingmanager

import (
	"bytes"
	"context"
	"crypto/rand"
	"encoding/json"
	"errors"
	"fmt"
	"io"
	"net/http"
	"os"
	"path/filepath"
	"strings"
	"time"

	"github.com/google/uuid"
	infra_api "github.com/open-edge-platform/infra-core/api/pkg/api/v0"
	pb_om "github.com/open-edge-platform/infra-onboarding/onboarding-manager/pkg/api/onboardingmgr/v1"
	tinkv1alpha1 "github.com/tinkerbell/tink/api/v1alpha1"
	"golang.org/x/oauth2"
	"google.golang.org/grpc"
	"google.golang.org/grpc/credentials"
	"google.golang.org/grpc/credentials/oauth"
	"k8s.io/apimachinery/pkg/util/wait"
	"k8s.io/client-go/kubernetes/scheme"
	k8s_rest "k8s.io/client-go/rest"
	"k8s.io/client-go/tools/clientcmd"
	"k8s.io/client-go/util/homedir"
	"sigs.k8s.io/controller-runtime/pkg/client"
)

type MyOSID struct {
	OsID string `json:"osResourceID,omitempty"`
}

type ProviderConfig struct {
	DefaultOs     string `json:"defaultOs"`
	AutoProvision bool   `json:"autoProvision"`
}

func GrpcInfraOnboardNewNode(host, token, mac, uuid string) error {
	ctx, cancel := context.WithTimeout(context.Background(), 5*time.Second)
	defer cancel()

	conn, err := grpc.DialContext(
		ctx,
		host,
		grpc.WithBlock(),
		grpc.WithTransportCredentials(
			credentials.NewClientTLSFromCert(nil, ""),
		),
		grpc.WithPerRPCCredentials(
			oauth.TokenSource{
				TokenSource: oauth2.StaticTokenSource(
					&oauth2.Token{AccessToken: token},
				),
			},
		),
	)
	if err != nil {
		return fmt.Errorf("could not dial server %s: %w", host, err)
	}
	defer conn.Close()

	client := pb_om.NewInteractiveOnboardingServiceClient(conn)
	nodeData := &pb_om.NodeData{
		Hwdata: []*pb_om.HwData{
			{
				MacId:     mac,
				SutIp:     "192.168.10.1",
				Uuid:      uuid,
				Serialnum: "98333",
			},
		},
	}

	nodeRequest := &pb_om.CreateNodesRequest{
		Payload: []*pb_om.NodeData{nodeData},
	}

	_, err = client.CreateNodes(ctx, nodeRequest)
	if err != nil {
		return fmt.Errorf("could not CreateNodes to server %s: %w", host, err)
	}
	return nil
}

func GrpcInfraOnboardStreamNode(host, mac, uuid, token string) (pb_om.OnboardNodeStreamResponse_NodeState, error) {
	ctx, cancel := context.WithTimeout(context.Background(), 5*time.Second)
	defer cancel()

	var opts []grpc.DialOption

	// Add transport credentials
	opts = append(opts, grpc.WithTransportCredentials(
		credentials.NewClientTLSFromCert(nil, ""), // Use host's root CA set to establish trust
	))

	// Conditionally add per-RPC credentials if token is provided
	if token != "" {
		opts = append(opts, grpc.WithPerRPCCredentials(
			oauth.TokenSource{
				TokenSource: oauth2.StaticTokenSource(
					&oauth2.Token{AccessToken: token}, // Send the access token as part of the HTTP Authorization header
				),
			},
		))
	}

	conn, err := grpc.DialContext(
		ctx,
		host,
		opts...,
	)
	if err != nil {
		return pb_om.OnboardNodeStreamResponse_NODE_STATE_UNSPECIFIED, fmt.Errorf("could not dial server %s: %w", host, err)
	}
	defer conn.Close()

	client := pb_om.NewNonInteractiveOnboardingServiceClient(conn)

	// Establish a stream with the server
	stream, err := client.OnboardNodeStream(ctx)
	if err != nil {
		return pb_om.OnboardNodeStreamResponse_NODE_STATE_UNSPECIFIED, fmt.Errorf("could not create stream: %w", err)
	}
	defer func() {
		if err := stream.CloseSend(); err != nil {
			fmt.Printf("error closing stream: %v\n", err)
		}
	}()

	// Construct the OnboardStreamRequest message
	request := &pb_om.OnboardNodeStreamRequest{
		Uuid:      uuid,
		MacId:     mac,
		Serialnum: "SN123456783",  // TODO: Replace with the actual serial number
		HostIp:    "192.168.10.1", // TODO: Replace with the actual host IP
	}

	// Send the request over the stream
	if err := stream.Send(request); err != nil {
		return pb_om.OnboardNodeStreamResponse_NODE_STATE_UNSPECIFIED, fmt.Errorf("could not send data to server: %w", err)
	}

	// Receive response over the stream
	resp, err := stream.Recv()
	if err != nil {
		return pb_om.OnboardNodeStreamResponse_NODE_STATE_UNSPECIFIED, fmt.Errorf("error receiving response from server: %w", err)
	}

	// Handle the response based on the status
	switch resp.GetNodeState() {
	case pb_om.OnboardNodeStreamResponse_NODE_STATE_REGISTERED:
		fmt.Printf("Node successfully registered\n")
		return pb_om.OnboardNodeStreamResponse_NODE_STATE_REGISTERED, nil
	case pb_om.OnboardNodeStreamResponse_NODE_STATE_ONBOARDED:
		fmt.Printf("Node successfully onboarded and received Client Id: %v Client Secret: %v from OM\n",
			resp.GetClientId(), resp.GetClientSecret())
		return pb_om.OnboardNodeStreamResponse_NODE_STATE_ONBOARDED, nil
	case pb_om.OnboardNodeStreamResponse_NODE_STATE_UNSPECIFIED:
		return pb_om.OnboardNodeStreamResponse_NODE_STATE_UNSPECIFIED, fmt.Errorf("onboarding failed")
	default:
		return pb_om.OnboardNodeStreamResponse_NODE_STATE_UNSPECIFIED, fmt.Errorf("unknown status")
	}
}

func HttpInfraOnboardNewRegisterHost(
	url, token string,
	client *http.Client,
	hostUuid uuid.UUID,
	autoOnboard bool,
) (*infra_api.Host, error) {
	ctx, cancel := context.WithTimeout(context.Background(), 5*time.Second)
	defer cancel()

	name := "host-test"

	hostRegisterInfo := &infra_api.HostRegisterInfo{
		Name:        &name,
		Uuid:        &hostUuid,
		AutoOnboard: &autoOnboard,
	}

	data, err := json.Marshal(hostRegisterInfo)
	if err != nil {
		return nil, err
	}

	fmt.Printf("HostRegisterInfo %s\n", data)

	var registeredHost infra_api.Host

	responseHooker := func(res *http.Response) error {
		b, err := io.ReadAll(res.Body)
		if err != nil {
			return err
		}

		err = json.Unmarshal(b, &registeredHost)
		if err != nil {
			return err
		}
		return nil
	}

	fmt.Printf("Sending POST request to %s with token %s\n", url, token)
	if err := httpPost(ctx, client, url, token, data, responseHooker); err != nil {
		fmt.Printf("HTTP POST request failed: %v\n", err)
		return nil, err
	}

	return &registeredHost, nil
}

func HttpInfraOnboardGetHostID(ctx context.Context, url string, token string, client *http.Client, uuid string) (string, error) {
	rCtx, cancel := context.WithTimeout(ctx, 5*time.Second)
	defer cancel()

	hostID := ""
	responseHooker := func(res *http.Response) error {
		b, err := io.ReadAll(res.Body)
		if err != nil {
			return err
		}
		ps := &infra_api.HostsList{}
		err = json.Unmarshal(b, &ps)
		if err != nil {
			return err
		}
		if ps.Hosts == nil || len(*ps.Hosts) == 0 {
			return fmt.Errorf("empty host result for uuid %s", uuid)
		}
		fmt.Printf("HostResource %#v\n", ps)
		hostID = *(*ps.Hosts)[0].ResourceId
		return nil
	}
	if err := httpGet(rCtx, client, fmt.Sprintf("%s?uuid=%s", url, uuid), token, responseHooker); err != nil {
		return hostID, err
	}

	return hostID, nil
}

func HttpInfraOnboardGetHostIDAndInstanceID(ctx context.Context, url string, token string, client *http.Client, uuid string) (string, string, error) {
	rCtx, cancel := context.WithTimeout(ctx, 5*time.Second)
	defer cancel()

	hostID := ""
	instanceID := ""
	responseHooker := func(res *http.Response) error {
		b, err := io.ReadAll(res.Body)
		if err != nil {
			return err
		}
		ps := &infra_api.HostsList{}
		err = json.Unmarshal(b, &ps)
		if err != nil {
			return err
		}
		if ps.Hosts == nil || len(*ps.Hosts) == 0 {
			return fmt.Errorf("empty host result for uuid %s", uuid)
		}
		fmt.Printf("HostResource %#v\n", ps)
		host := (*ps.Hosts)[0]
		hostID = *host.ResourceId
		if host.Instance != nil && host.Instance.InstanceID != nil {
			instanceID = *host.Instance.InstanceID
		} else {
			return fmt.Errorf("instance not yet created for uuid %s", uuid)
		}
		return nil
	}

	if err := httpGet(rCtx, client, fmt.Sprintf("%s?uuid=%s", url, uuid), token, responseHooker); err != nil {
		return hostID, instanceID, err
	}

	return hostID, instanceID, nil
}

func HttpInfraOnboardDelResource(ctx context.Context, url string, token string, client *http.Client, resourceID string) error {
	rCtx, cancel := context.WithTimeout(ctx, 5*time.Second)
	defer cancel()

	fmt.Printf("Delete resource %s\n", resourceID)
	if err := httpDelete(rCtx, client, url, token, resourceID, nil); err != nil {
		return err
	}

	return nil
}

func HttpInfraOnboardNewInstance(instanceUrl, token, hostID, osID string, client *http.Client) error {
	ctx, cancel := context.WithTimeout(context.Background(), 5*time.Second)
	defer cancel()

	instKind := infra_api.INSTANCEKINDMETAL
	instanceName := "test-instance"
<<<<<<< HEAD
	instance := infra_api.Instance{
		HostID: &hostID,
		OsID:   &osID,
		Kind:   &instKind,
		Name:   &instanceName,
=======
	sf := infra_api.SECURITYFEATURENONE
	instance := infra_api.Instance{
		HostID:          &hostID,
		OsID:            &osID,
		Kind:            &instKind,
		Name:            &instanceName,
		SecurityFeature: &sf,
>>>>>>> 265c9e05
	}

	data, err := json.Marshal(instance)
	if err != nil {
		return fmt.Errorf("failed to marshal instance data: %w", err)
	}

	responseHooker := func(res *http.Response) error {
		if res.StatusCode != http.StatusCreated && res.StatusCode != http.StatusOK {
			return fmt.Errorf("failed to create instance, status: %s", res.Status)
		}
		return nil
	}

	if err := httpPost(ctx, client, instanceUrl, token, data, responseHooker); err != nil {
		return fmt.Errorf("HTTP POST request failed: %w", err)
	}

	return nil
}

func HttpInfraOnboardGetOSID(ctx context.Context, url string, token string, client *http.Client) (string, error) {
	rCtx, cancel := context.WithTimeout(ctx, 5*time.Second)
	defer cancel()

	osID := ""
	responseHooker := func(res *http.Response) error {
		b, err := io.ReadAll(res.Body)
		if err != nil {
			return err
		}
		os := &infra_api.OperatingSystemResourceList{}
		err = json.Unmarshal(b, &os)
		if err != nil {
			return err
		}
		if os.OperatingSystemResources == nil || len(*os.OperatingSystemResources) == 0 {
			return fmt.Errorf("empty os resources")
		}
		for _, osr := range *os.OperatingSystemResources {
			if *osr.ProfileName == "ubuntu-22.04-lts-generic" {
				osID = *osr.ResourceId
				fmt.Printf("Found OS: %s\n", osID)
				break
			}
		}
		if osID == "" {
			return fmt.Errorf("ubuntu-22.04-lts-generic profile not found")
		}
		return nil
	}
	if err := httpGet(rCtx, client, url, token, responseHooker); err != nil {
		return osID, err
	}

	return osID, nil
}

func CheckWorkflowCreationInfraOnboard(ns string, uuid string, cli client.Client) error {
	ctx, cancel := context.WithTimeout(context.Background(), 10*time.Minute)
	defer cancel()

	pollTimeDuration := 30 * time.Second

	check := func() (bool, error) {
		wfList := &tinkv1alpha1.WorkflowList{}
		if err := cli.List(ctx, wfList, &client.ListOptions{}); err != nil {
			return false, err
		}
		for _, wf := range wfList.Items {
			fmt.Printf("wf %s %s\n", wf.Namespace, wf.Name)
			if ns == wf.Namespace && strings.Contains(wf.Name, uuid) {
				return true, nil
			}
		}
		return false, nil
	}

	if err := wait.PollUntilContextTimeout(ctx, pollTimeDuration, time.Hour, false, func(_ context.Context) (bool, error) {
		success, statusErr := check()
		if statusErr != nil {
			return false, statusErr
		}
		fmt.Printf("Workflow check: %v %v\n", success, statusErr)
		return success, nil
	}); err != nil {
		return fmt.Errorf("workflow not found: %w", err)
	}

	return nil
}

func NewK8SClient() (client.Client, error) {
	var (
		config *k8s_rest.Config
		err    error
	)
	config, err = k8s_rest.InClusterConfig()
	if err != nil {
		if !errors.Is(err, k8s_rest.ErrNotInCluster) {
			return nil, err
		}
		config, err = outClusterConfig()
		if err != nil {
			return nil, err
		}
	}

	if schemeErr := tinkv1alpha1.AddToScheme(scheme.Scheme); schemeErr != nil {
		return nil, schemeErr
	}

	kubeClient, err := client.New(config, client.Options{Scheme: scheme.Scheme})
	if err != nil {
		return nil, err
	}
	return kubeClient, nil
}

func outClusterConfig() (*k8s_rest.Config, error) {
	kubeconfig := os.Getenv("KUBECONFIG")
	if kubeconfig == "" {
		if home := homedir.HomeDir(); home != "" {
			kubeconfig = filepath.Join(home, ".kube", "config")
		}
	}

	conf, err := clientcmd.BuildConfigFromFlags("", kubeconfig)
	if err != nil {
		return nil, err
	}
	return conf, nil
}

// TODO: use api client
func httpGet(ctx context.Context, client *http.Client, url, token string, responseHooker func(*http.Response) error) error {
	req, err := http.NewRequestWithContext(ctx, http.MethodGet, url, nil)
	if err != nil {
		return err
	}
	req.Header.Set("Content-Type", "application/json")
	req.Header.Set("Authorization", "Bearer "+token)

	resp, err := client.Do(req)
	if err != nil {
		return err
	}
	defer resp.Body.Close()

	if resp.StatusCode != http.StatusCreated && resp.StatusCode != http.StatusOK {
		err = fmt.Errorf("HTTP GET to %s failed, status: %s", url, resp.Status)
		return err
	}

	if responseHooker != nil {
		if err := responseHooker(resp); err != nil {
			return err
		}
	}

	return nil
}

func httpPost(ctx context.Context, client *http.Client, url, token string, data []byte, responseHooker func(*http.Response) error) error {
	req, err := http.NewRequestWithContext(ctx, http.MethodPost, url, bytes.NewBuffer(data))
	if err != nil {
		return err
	}
	req.Header.Set("Content-Type", "application/json")
	req.Header.Set("Authorization", "Bearer "+token)

	resp, err := client.Do(req)
	if err != nil {
		return err
	}
	defer resp.Body.Close()

	if resp.StatusCode != http.StatusCreated && resp.StatusCode != http.StatusOK {
		err = fmt.Errorf("HTTP POST to %s failed, status: %s", url, resp.Status)
		return err
	}

	if responseHooker != nil {
		if err := responseHooker(resp); err != nil {
			return err
		}
	}

	return nil
}

// TODO: use api client
func httpDelete(ctx context.Context, client *http.Client, url, token string, resourceID string, responseHooker func(*http.Response) error) error {
	req, err := http.NewRequestWithContext(ctx, http.MethodDelete, fmt.Sprintf("%s/%s", url, resourceID), nil)
	if err != nil {
		return err
	}
	req.Header.Set("Content-Type", "application/json")
	req.Header.Set("Authorization", "Bearer "+token)

	resp, err := client.Do(req)
	if err != nil {
		return err
	}
	defer resp.Body.Close()

	if resp.StatusCode != http.StatusNoContent && resp.StatusCode != http.StatusOK {
		err = fmt.Errorf("HTTP Delete to %s failed, status: %s", fmt.Sprintf("%s/%s", url, resourceID), resp.Status)
		return err
	}

	if responseHooker != nil {
		if err := responseHooker(resp); err != nil {
			return err
		}
	}

	return nil
}

const (
	local     = 0b10
	multicast = 0b1
)

func Mac() string {
	buf := make([]byte, 6)
	_, err := rand.Read(buf)
	if err != nil {
		return "ab:cd:ef:12:34:56"
	}

	buf[0] = buf[0]&^multicast | local
	return fmt.Sprintf("%02x:%02x:%02x:%02x:%02x:%02x", buf[0], buf[1], buf[2], buf[3], buf[4], buf[5])
}<|MERGE_RESOLUTION|>--- conflicted
+++ resolved
@@ -302,13 +302,6 @@
 
 	instKind := infra_api.INSTANCEKINDMETAL
 	instanceName := "test-instance"
-<<<<<<< HEAD
-	instance := infra_api.Instance{
-		HostID: &hostID,
-		OsID:   &osID,
-		Kind:   &instKind,
-		Name:   &instanceName,
-=======
 	sf := infra_api.SECURITYFEATURENONE
 	instance := infra_api.Instance{
 		HostID:          &hostID,
@@ -316,7 +309,6 @@
 		Kind:            &instKind,
 		Name:            &instanceName,
 		SecurityFeature: &sf,
->>>>>>> 265c9e05
 	}
 
 	data, err := json.Marshal(instance)
