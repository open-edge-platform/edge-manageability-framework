--- conflicted
+++ resolved
@@ -1,12 +1,7 @@
-<<<<<<< HEAD
 # Mailpit deployment
 
-Deployment in this directory is used only by `dev` and `dev-coder` cluster
-profiles, for testing alert emailing feature.
-=======
-## Mailpit deployment 
-Deployment in this directory is used only by `dev` cluster profile, for testing alert emailing feature.
->>>>>>> 7e983bde
+Deployment in this directory is used only by `dev` cluster profile, for testing
+alert emailing feature.
 This deployment is not intended for production environment.
 Alerting-emails-dev profile is required for receiving test email notifications.
 
