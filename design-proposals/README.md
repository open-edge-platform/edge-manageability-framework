# Proposing Features and Changes to Edge Manageability Framework

## Introduction

The development process of components in the Open Edge Platform is design-driven.
Before implementation, all significant changes to its components, must be first
discussed, formally documented, and agreed upon.
This document describes the whole process.

To learn more about the different components, check the
[Edge Manageability Framework documentation](https://docs.openedgeplatform.intel.com/edge-manage-docs/main/index.html)

## The Proposal Process

The proposal process focuses on reviewing the proposed changes and deciding
if they should be accepted.


1. The author of the proposal creates
   [a Github issue](https://github.com/open-edge-platform/edge-manageability-framework/issues)
   with the `Feature Request` template, briefly describing the new feature.

   >Note: There is no need for a design proposal document at this point.

2. Maintainers of both the overall project and the sub-project discuss the
   issue and decide on one of three outcomes:
    - Accept the feature request.
    - Decline the feature request.
    - Ask for a [Design Document](#design-documents) that, if merged, becomes
      an `Architecture Decision Record` (ADR).

   If the feature request is accepted or declined, the process is done.
   Otherwise the discussion is expected to identify concerns that
   should be addressed in more detail in the design document.

3. If the [Design Document](#design-documents) is requested, the author of the proposed
   changes creates it, working out its details and addressing the concerns raised in
   the initial discussion. The author create a Pull Request in the `edge-manageability-framework`
   repository, assigns it the `Proposal` label, and adds a link to it in the original
   feature issue.

4. Once comments and revisions on the design doc are resolved, the final discussion of the
   issue leads to one of two outcomes:
    - Accept design document and related feature by merging the Pull Request.
    - Decline proposal, by closing the Pull Request without merging.

5. If the pull request with the Design Document is merged, it means the design is accepted
   as described there, and it becomes an **ADR, Architecture Decision Record**.

After the Pull Request is merged or closed, and its corresponding design is
accepted or declined (whether after step 2 or step 4), implementation work
proceeds in the same way as for any other contribution.


## Detail

### Goals

- Make sure that proposals get a proper, fair, timely, recorded evaluation with
  a clear answer.
- Make past proposals easy to find, to avoid duplicated effort.
- If a design document is needed, make sure contributors know how to write a
  good one.

### Definitions

- A **proposal** is a suggestion filed as a Feature Request GitHub issue,
  identified by having the Proposal label.
- A **design document**, is the expanded form of a proposal, written when the
proposal needs more careful explanation and consideration.
- An **ADR, Architecture Decision Record** is the merged version of the
**design document**.

### Scope

The proposal process should be used for any notable change or addition to the
language, libraries, and tools. “Notable” includes (but is not limited to):

- New features, such as the addition of a new component or a new user flow.
- Major API changes.
- UI changes.
- Any other behavior changes in existing functionality.
- Adoption or use of new protocols, protocol versions, cryptographic algorithms,
  and the like, even in an implementation.

Because proposals begin (and will often end) with the filing of a Feature Request
issue, even small changes can go through the proposal process if appropriate.
Deciding what is appropriate is a matter of judgment that is constantly refined.
If in doubt, file a proposal.

The following few items do not typically undergo the proposal process:

- Making API changes in internal packages, since those APIs are not publicly visible.
- Internal per-component changes or bug fixes that do not affect the overall
  user experience or any other element.

Again, if in doubt, file a proposal.

### Design Documents

As noted above, some (but not all) proposals need to be elaborated on in a design
document.

- The design document should be checked in to
  [the proposal directory](https://github.com/open-edge-platform/edge-manageability-framework/design-proposals/)
  as `NNNN-shortname.md`, where `NNNN` is the project name (e.g. app-orch) and
  `shortname` is a few dash-separated words at most.

- The design doc should follow [the template](./design-proposal-template.md).

- The design doc should address any specific concerns raised during the initial
  discussion.

- It is expected that the design doc may go through multiple checked-in
  revisions.

- For ease of review with Github, design documents should be compliant with
  the `markdownlit` rules expressed in this repo (you can check conformance
  by issuing the `make lint` command).

### Quick Start for Experienced Committers

Experienced committers who are certain that a design doc will be required for a
particular proposal can skip steps 1 and 2 and include the design document with
the initial issue.

In the worst case, skipping these steps only leads to an unnecessary design doc.

### Proposal Review

The proposal will be discussed in the pull request and if needed one or more
online calls will be established. At the end of the discussion, the repo
maintainer(s) for the code involved will have the last say in changing the
pull request status to 'Active', 'Accepted', or 'Declined'.

#### Active

<<<<<<< HEAD
Issues in the Active column are reviewed weekly by different teams. Track them
to see emerging consensus in the discussions. The maintainers may also comment, make
suggestions, ask clarifying questions, and try to restate the proposals to make
sure everyone agrees about what exactly is being discussed.
=======
Issues in the Active column are reviewed weekly in the different teams
to watch for emerging consensus in the discussions.
The maintainers may also comment, make suggestions,
ask clarifying questions, and try to restate the proposals to make sure
everyone agrees about what exactly is being discussed.
>>>>>>> f678e66c

#### Accepted

Once a proposal is marked as Accepted, the pull request is merged or the Issue
is closed, the Proposal-Accepted label is applied, and the accepted design is put
in the `/design-proposals` folder.

A release label may be added to signify which release of the Edge Microvisor
Toolkit is going to include the proposal.

#### Declined

A proposal is marked as Declined if a complete re-work is needed, change is not
required anymore or not applicable. Once a proposal is Declined, the pull
request or the Feature Request is closed.

## Help

<<<<<<< HEAD
If you need help with this process, please contact the project maintainers
by posting to the [Discussions](https://github.com/open-edge-platform/edge-manageability-framework/discussions).
=======
If you need help with this process, please contact the Project's maintainers
contributors by posting to
the [Discussions](https://github.com/open-edge-platform/edge-manageability-framework/discussions)
.
>>>>>>> f678e66c

To learn about contributing to Edge Manageability Framework in general, see the
[contribution guidelines](https://docs.openedgeplatform.intel.com/edge-manage-docs/main/developer_guide/contributor_guide/index.html).<|MERGE_RESOLUTION|>--- conflicted
+++ resolved
@@ -135,18 +135,10 @@
 
 #### Active
 
-<<<<<<< HEAD
 Issues in the Active column are reviewed weekly by different teams. Track them
 to see emerging consensus in the discussions. The maintainers may also comment, make
 suggestions, ask clarifying questions, and try to restate the proposals to make
 sure everyone agrees about what exactly is being discussed.
-=======
-Issues in the Active column are reviewed weekly in the different teams
-to watch for emerging consensus in the discussions.
-The maintainers may also comment, make suggestions,
-ask clarifying questions, and try to restate the proposals to make sure
-everyone agrees about what exactly is being discussed.
->>>>>>> f678e66c
 
 #### Accepted
 
@@ -165,15 +157,9 @@
 
 ## Help
 
-<<<<<<< HEAD
-If you need help with this process, please contact the project maintainers
-by posting to the [Discussions](https://github.com/open-edge-platform/edge-manageability-framework/discussions).
-=======
-If you need help with this process, please contact the Project's maintainers
-contributors by posting to
-the [Discussions](https://github.com/open-edge-platform/edge-manageability-framework/discussions)
-.
->>>>>>> f678e66c
+If you need help with this process, contact project maintainers by posting to the 
+[Discussions](https://github.com/open-edge-platform/edge-manageability-framework/discussions).
+
 
 To learn about contributing to Edge Manageability Framework in general, see the
 [contribution guidelines](https://docs.openedgeplatform.intel.com/edge-manage-docs/main/developer_guide/contributor_guide/index.html).