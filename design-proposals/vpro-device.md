# Design Proposal: vPRO/AMT/ISM devices activation

Author(s): Edge Infrastructure Manager Team

Last updated: 06/20/2025

## Abstract

vPRO/Active Management Technology (AMT)/Intel Standard Manageability (ISM) needs to be explicitily activated and
configured in the devices before to be consumable from a cloud deployment.

[Open Device Management Toolkit](https://device-management-toolkit.github.io/docs/2.27/GetStarted/overview/) (Open DMT)
provides an open source stack through which is possible to manage vPRO enabled devices.

![EMF Stack](./images/specs/stack.svg)

This document describes the design proposal for adding the Remote Provisioning Client (RPC) component of DMT stack into
the EN sw and propose a solution on how to manage the device activation during the EN journey.

## Proposal

Remote Provisioning Client (RPC) is integrated as part of the Platform Manageability Agent, which operates within the
final operating system environment.

The Platform Manageability Agent template will follow similar design patterns and conventions established by other
agent templates in the EMF, ensuring consistency in configuration, deployment, and management approaches across all
platform agents.

Upon installation, the Platform Manageability Agent performs AMT eligibility and capability detection on the Edge
Node and reports the findings to the Device Management Resource Manager. The agent comes bundled with the `rpc-go`
utility and necessary drivers (including heci) to enable communication with CSME over PCIe/HECI. Based on the
capability detection results, the agent either enables DMT activation features for vPRO/AMT/ISM capable devices or
reports an error status for non-capable devices.

`Local Manageability Service` (LMS) must be included as it is still required to enable the communication between
RPC and AMT device. Additionally, it offers the support for in-band commands too.

By default, all AMT dependencies including LMS are disabled to prevent service activation timeouts on devices that
do not support vPRO/AMT/ISM. The Platform Manageability Agent will be installed and activated on all devices, but
will only enable AMT-related services after successful capability detection via RPC Info command.

For devices that do not support vPRO/AMT/ISM capabilities, the agent will continue running but will report errors
through the RPC Info command, ensuring proper error handling and status reporting to the Device Management Resource Manager.

**Note**: Caddy integration should be reevaluated to support token-based authentication for RPS WebSocket connections,
particularly for the initial WebSocket establishment during vPRO activation.

In cases where activation is attempted on unsupported or faulty devices, the agent will report errors to Device Management.

[DMT/rpc-go documentation](https://device-management-toolkit.github.io/docs/2.27/Reference/RPC/libraryRPC/#rpc-error-code-charts)

Let us now analyze the device activation, the user must do the following steps before starting AMT activation

- AMT is enabled in BIOS
- PKI DNS domain in BIOS matches domain in pfx certificate
- AMT is unprovisioned before starting the provisioning
- MEBx has been set either to default or pre-provisioned by OXM

```mermaid
sequenceDiagram
    autonumber
    title DMT Provisioning Through Agent

    actor us as User

    box rgba(11, 164, 230, 1) Orchestrator Components
        participant inv as Inventory
        participant ps as Provisioning
        participant dm as Device Management
        participant mps as Management Presence Server
        participant rps as Remote Provisioning Server
    end

    box rgba(230, 100, 215, 1) Edge Node Components
        participant en as Edge Node
        participant nagent as Node Agent
        participant agent as Platform Manageability Agent
    end

    us ->> en: Boot device
    activate en
    en ->> ps:  Device discovery
    activate ps
    ps ->> inv:  Onboard the device
    ps ->> en:  Done
    deactivate ps
    deactivate en

    en ->> en:  OS installation (includes Agent RPMs)
    en ->> en: Determining hardware is AMT/ISM or None in installer
    Note right of en: Installer performs AMT eligibility & capability introspection
    en ->> nagent:  Exclude PMA from status reporting if AMT not available
    en ->> agent:  Install/Enable Agent as part of OS

    

    alt Device supports vPRO/ISM
        agent ->> dm:  Report DMT status as Supported/Enabled
        dm ->> inv:  Update DMT Status as SUPPORTED and AMTSku to disable/AMT/ISM

        us ->> dm:  Request activation via API
        dm ->> agent:  Provide activation profile name

        Note right of agent: Activation is async (periodic ticker)
<<<<<<< HEAD
         loop Every HeartbeatInterval (e.g., 30 seconds)
            agent ->> dm: RetrieveActivationDetails(hostID)
            dm ->> agent: Activation profile & credentials
            
            agent ->> amt: Execute "rpc amtinfo" command
            amt ->> agent: RAS Remote Status response
            
            alt RAS Remote Status: "not connected"
                agent ->> agent: resetAllRecoveryState()
                Note right of agent: Fresh start - clear all recovery tracking
                
                agent ->> agent: Activate/Enable LMS
                agent ->> rps: Execute "rpc activate" command
                activate rps
                rps ->> agent: Activation response
                deactivate rps
                Note right of agent: RPS processes activation request and responds
                
                agent ->> dm: Report status as ACTIVATING
                dm ->> inv: Update AMT Status as IN_PROGRESS (Connecting)
                Note right of agent: AMT will transition to "connecting"
                
            else RAS Remote Status: "connecting"
                agent ->> agent: handleConnectingStateWithTimeout()
                
                alt First time "connecting" detected
                    agent ->> agent: Start connecting timer
                    agent ->> dm: Report status as ACTIVATING
                    dm ->> inv: Update AMT Status as IN_PROGRESS (Connecting)
                    Note right of agent: Begin 3-minute timeout monitoring
                    
                else Connecting < 3 minutes
                    agent ->> agent: Continue monitoring
                    agent ->> dm: Report status as ACTIVATING
                    dm ->> inv: Update AMT Status as IN_PROGRESS (Connecting)
                    Note right of agent: Normal connecting progress
                    
                else Connecting >= 3 minutes AND recovery attempts < 3
                    Note right of agent: Timeout reached - trigger recovery
                    
                    alt No recovery in progress
                        agent ->> agent: Start recovery (background goroutine)
                        Note right of agent: Recovery Attempt N/3
                        
                        rect rgb(255, 245, 235)
                            Note right of agent: Recovery Process (Sequential)
                            agent ->> amt: Execute "rpc deactivate -u wss://server/activate"
                            Note right of agent: Deactivate stuck AMT connection
                            agent ->> agent: AMT settlement period (30 * attempt_number seconds)
                            Note right of agent: Allow AMT hardware to stabilize
                            agent ->> agent: Reset connecting timer & mark recovery complete
                        end
                        
                        agent ->> dm: Report status as ACTIVATING
                        dm ->> inv: Update AMT Status as IN_PROGRESS (Recovering)
                        Note right of agent: Recovery in progress, continue monitoring
                        
                    else Recovery already in progress
                        agent ->> dm: Report status as ACTIVATING
                        dm ->> inv: Update AMT Status as IN_PROGRESS (Recovering)
                        Note right of agent: Wait for current recovery to complete
                        
                    else In backoff period (< 2 minutes since last attempt)
                        agent ->> dm: Report status as ACTIVATING
                        dm ->> inv: Update AMT Status as IN_PROGRESS (Backoff)
                        Note right of agent: Waiting for backoff period before retry
                    end
                    
                else Connecting >= 3 minutes AND recovery attempts >= 3
                    Note right of agent: Maximum recovery attempts exhausted
                    agent ->> dm: Report status as ACTIVATION_FAILED
                    dm ->> inv: Update DMT Status as FAILURE (Max Retries Exceeded)
                    Note right of agent: Mark as permanently failed
                end
                
            else RAS Remote Status: "connected"
                agent ->> agent: resetAllRecoveryState()
                Note right of agent: Success! Clear all recovery state
                agent ->> dm: Report status as ACTIVATED
                dm ->> inv: Update AMT Status as ACTIVATED
                dm ->> inv: Update AMT CurrentState as Provisioned
                Note right of agent: Activation completed successfully
            end
        end        
=======

        agent ->> agent:  Activate/Enable LMS (periodic)
        agent ->> rps:  Initiate RPC activate command
        activate rps
        rps ->> agent:  Success / Configured
        deactivate rps

        agent ->> dm:  Report AMT status as Activated
        dm ->> inv:  Update AMT Status as IN_PROGRESS (Connecting)
        dm ->> inv:  Update AMT CurrentState as Provisioned

>>>>>>> 7dd9a94b
    else Device not eligible
        agent ->> dm:  Report DMT status as Not Supported
        dm ->> inv:  Update DMT Status as ERROR (Not Supported)
    end

    alt Failure during activation
        agent ->> dm:  Report DMT status as FAILURE
        dm ->> inv:  Update DMT Status as FAILURE
    end
```

**Note 1** - The user interacts with the Device Management API, and the Device Management Resource
Manager instructs the agent to perform activation/deactivation based on desired states.

**Note 2** - MPS requires the creation of a device before accepting CIRA connections which is part of the 2-way auth
implemented between MPS and AMT;

**Note 3** - Device Management Resource Manager will provide a `staticPassword` profile where the AMT and MEBx
passwords are set to a well know value. Disabling this option the RM will randomly generate a password for each
device (using RPS auto-generation) or it will generate a random password and store as secret.

**Note 4** - Passwords are stored in `Vault` and can be always retrieved either using the Vault APIs or through the
web-ui.

**Note 5** - When a device does not support vPRO/ISM capabilities, this is treated as an error condition that needs
to be surfaced to the user. The UX team will determine the best way to present this information to users.

**Note 6** - The deactivation flow is not captured in the current sequence diagram but will be addressed in future
design iterations. Deactivation will be triggered by device deauth/deletion events and processed through the Platform
Manageability Agent.

**Deactivation Flow**: Deactivation will not be explicit by design. However, if a user performs device deauth or
deletion, that event will be captured by the Device Management Resource Manager, and deactivation will be performed
through the agent. After deactivation, if the user wants to activate AMT again, they will need to onboard the device
again.

**Note**: Users should be clearly informed that in the current release, once activated, deactivation is tied to device
deregistration, and reactivation requires a complete re-onboarding process.

### MVP Requirements

At the time of writing it is expected to support the following User flows:

- User is able to verify if vPRO/ISM is supported or no;
- User is able to configure the activation of Edge Node for vPro;
- User is able to recover the device if something goes wrong during the provisioning of the final OS;

It must be carefully considered the impact on the KPIs as the User will experience worse performance when asking the
activation of Device Management feature.

However, such flow is considered not mandatory and this penalty might be accepted by the user to have in exchange extra
manageability features.

### UI Features

These are the UI features that will be supported, along with the APIs that will be used:

User will be able to activate vPro on a vPro-capable device by going to the Host Actions menu,
and then clicking the “Activate vPro” button.

- PATCH /compute/hosts/{resourceId}
<<<<<<< HEAD
  - desiredAmtState: "AMT_STATE_PROVISIONED"The “Activate vPro” button will only be shown if the device is vPro capable.

- GET /compute/hosts/{resourceId}
  - Use host.amtSku to know whether the device is vPro capable.---
=======
  - desiredAmtState: "AMT_STATE_PROVISIONED"

The “Activate vPro” button will only be shown if the device is vPro capable.

- GET /compute/hosts/{resourceId}
  - Use host.amtSku to know whether the device is vPro capable.

---
>>>>>>> 7dd9a94b

Power buttons will be shown in the host details page to change the power status of the vPro device.

- PATCH /compute/hosts/{resourceId}
  - desiredPowerState: "POWER_STATE_ON" | "POWER_STATE_OFF" | "POWER_STATE_RESET"

---

Additional vPro-related info will be shown in a dedicated vPro details tab in the host details page.

- GET /dm/devices/{guid}
- GET /dm/amt/generalSettings/{guid}

---

The power status, power buttons, and vPro Details tab will only be shown if the AMT state is provisioned:

- GET /compute/hosts/{resourceId}
  - if host.currentAmtState == AMT_STATE_PROVISIONED, then the vPro UI will be shown.

## Affected components and Teams

We report hereafter the affected components and Teams:

- Onboarding Manager and Tinker Actions (Edge Infrastructure Manager team)

## Implementation plan

Hereafter we present as steps the proposed plan to manage the device activation in the release 3.1. Edge Infrastructure
manager will implement the following functionality to support this design proposal:

After provisioning is complete and the final OS is deployed, the Platform Manageability Agent will be installed and
initialized as part of the OS. This includes RPC, LMS and exposing the SB gRPC APIs of the Device Management
Resource Manager.

### Test Plan

To ensure the reliability and functionality of the Edge Infrastructure Manager components, it is crucial to component
testing in isolation and by mocking DMT and other deps. **Unit tests** will be extended accordingly in the affected
components.

The integration plan will be split in two flows: i) VIP tests will be extended to verify e2e flow except successfull
activation which cannot be tested using any Virtual Edge Node flavor; ii) New tests involving hardvware devices will be
written to verify the complete e2e flow.

All the aforementioned tests should include negative and failure scenarios such as failed activations, unsupported
operations.

We expect EMT team to conduct integration tests before releasing EMT images supporting RPC and its deps.

## Limitations

The decision to move away from activating DMT at the micro OS level results in the following limitation that should be
captured as a record:
In the previous design where DMT was activated at the micro OS level, if
something went wrong during the final OS provisioning, users still
had access to DMT capabilities. This provided critical recovery mechanisms
including the ability to remotely reboot the device if provisioning
got stuck, access the device out-of-band for troubleshooting, and
recover from provisioning failures without requiring physical access to the device.
By moving activation to post-OS deployment, we lose all these recovery capabilities during the critical OS provisioning phase.<|MERGE_RESOLUTION|>--- conflicted
+++ resolved
@@ -102,7 +102,6 @@
         dm ->> agent:  Provide activation profile name
 
         Note right of agent: Activation is async (periodic ticker)
-<<<<<<< HEAD
          loop Every HeartbeatInterval (e.g., 30 seconds)
             agent ->> dm: RetrieveActivationDetails(hostID)
             dm ->> agent: Activation profile & credentials
@@ -187,7 +186,6 @@
                 Note right of agent: Activation completed successfully
             end
         end        
-=======
 
         agent ->> agent:  Activate/Enable LMS (periodic)
         agent ->> rps:  Initiate RPC activate command
@@ -199,7 +197,6 @@
         dm ->> inv:  Update AMT Status as IN_PROGRESS (Connecting)
         dm ->> inv:  Update AMT CurrentState as Provisioned
 
->>>>>>> 7dd9a94b
     else Device not eligible
         agent ->> dm:  Report DMT status as Not Supported
         dm ->> inv:  Update DMT Status as ERROR (Not Supported)
@@ -261,12 +258,10 @@
 and then clicking the “Activate vPro” button.
 
 - PATCH /compute/hosts/{resourceId}
-<<<<<<< HEAD
   - desiredAmtState: "AMT_STATE_PROVISIONED"The “Activate vPro” button will only be shown if the device is vPro capable.
 
 - GET /compute/hosts/{resourceId}
   - Use host.amtSku to know whether the device is vPro capable.---
-=======
   - desiredAmtState: "AMT_STATE_PROVISIONED"
 
 The “Activate vPro” button will only be shown if the device is vPro capable.
@@ -275,7 +270,6 @@
   - Use host.amtSku to know whether the device is vPro capable.
 
 ---
->>>>>>> 7dd9a94b
 
 Power buttons will be shown in the host details page to change the power status of the vPro device.
 
