# SPDX-FileCopyrightText: 2025 Intel Corporation
#
# SPDX-License-Identifier: Apache-2.0

# namespace -> pod-prefix -> container -> config
orch-platform:
  keycloak-tenant-controller:
    keycloak-tenant-controller-pod: "argo.resources.keycloakTenantController"
  loki-backend:
    loki: "argo.o11y.orchestrator.loki.backend.resources"
    loki-sc-rules: "argo.o11y.orchestrator.loki.sidecar.resources"
  loki-read:
    loki: "argo.o11y.orchestrator.loki.read.resources"
  loki-write:
    loki: "argo.o11y.orchestrator.loki.write.resources"
  mp-prometheus-agent-kube-p-operator:
    kube-prometheus-stack: "argo.resources.orchestratorPrometheusAgent.prometheusOperator"
  mp-prometheus-agent-kube-state-metrics:
    kube-state-metrics: "argo.resources.orchestratorPrometheusAgent.kubeStateMetrics"
  orchestrator-observability-grafana:
    grafana: "argo.o11y.orchestrator.grafana.resources"
    grafana-proxy: "argo.o11y.orchestrator.grafana.grafana_proxy.resources"
    grafana-sc-dashboard: "argo.o11y.orchestrator.grafana.sidecar.resources"
  orchestrator-observability-loki-chunks-cache:
    exporter: "argo.o11y.orchestrator.loki.memcachedExporter.resources"
    memcached: "argo.o11y.orchestrator.loki.chunksCache.resources"
  orchestrator-observability-loki-gateway:
    nginx: "argo.o11y.orchestrator.loki.gateway.resources"
  orchestrator-observability-loki-results-cache:
    exporter: "argo.o11y.orchestrator.loki.memcachedExporter.resources"
    memcached: "argo.o11y.orchestrator.loki.resultsCache.resources"
  orchestrator-observability-mimir-compactor:
    compactor: "argo.o11y.orchestrator.mimir.compactor.resources"
  orchestrator-observability-mimir-distributor:
    distributor: "argo.o11y.orchestrator.mimir.distributor.resources"
  orchestrator-observability-mimir-gateway:
    gateway: "argo.o11y.orchestrator.mimir.gateway.resources"
  orchestrator-observability-mimir-ingester:
    ingester: "argo.o11y.orchestrator.mimir.ingester.resources"
  orchestrator-observability-mimir-querier:
    querier: "argo.o11y.orchestrator.mimir.querier.resources"
  orchestrator-observability-mimir-query-frontend:
    query-frontend: "argo.o11y.orchestrator.mimir.query_frontend.resources"
  orchestrator-observability-mimir-store-gateway:
    store-gateway: "argo.o11y.orchestrator.mimir.storeGateway.resources"
  orchestrator-observability-minio:
    minio: "argo.o11y.orchestrator.mimir.minio.resources"
  orchestrator-observability-opentelemetry-collector:
    opentelemetry-collector: "argo.o11y.orchestrator.opentelemetryCollector.resources"
    opentelemetry-collector-daemonset: "argo.o11y.orchestrator.opentelemetryCollectorDaemonset.resources"
  # Resource managed by VPA/HPA
  # platform-keycloak:
  #   keycloak: "argo.resources.platformKeycloak"
  prometheus-mp-prometheus-agent-kube-p-prometheus:
    prometheus: "argo.resources.orchestratorPrometheusAgent.prometheus.prometheusSpec"
  reloader-reloader:
    reloader-reloader: "argo.resources.reloader"
  rs-proxy:
    rs-proxy: "argo.resources.rsProxy"
  rs-proxy-files:
    rs-proxy: "argo.resources.rsProxy"
  # Resource managed by VPA/HPA
  # vault:
  #   vault: "argo.resources.vault.server"
  # vault-agent-injector:
  #   sidecar-injector: "argo.resources.vault.injector"
cert-manager:
  cert-manager:
    cert-manager-controller: "argo.resources.certManager.root"
    cert-manager-cainjector: "argo.resources.certManager.cainjector"
    cert-manager-webhook: "argo.resources.certManager.webhook"
istio-system:
  # Resource managed by VPA/HPA
  # istiod:
  #   discovery: "argo.resources.istiod.polit"
  kiali:
    kiali: "argo.resources.kiali.deployment"
kyverno:
  kyverno-admission-controller:
    kyverno: "argo.resources.kuverno.admissionController.container"
  kyverno-background-controller:
    controller: "argo.resources.kuverno.backgroundController"
  kyverno-cleanup-controller:
    controller: "argo.resources.kuverno.cleanupController"
  kyverno-reports-controller:
    controller: "argo.resources.kuverno.reportsController"
orch-app:
  vnc-proxy-app-resource-manager:
    vncproxy: "argo.resources.appResourceManager.vncProxyResources"
  app-deployment-manager:
    app-deployment-manager: "argo.resources.appDeploymentManager.adm"
  app-deployment-api:
    app-deployment-api: "argo.resources.appDeploymentManager.gateway"
    app-deployment-api-rest-proxy: "argo.resources.appDeploymentManager.gateway"
  app-resource-manager:
    app-resource-manager: "argo.resources.appResourceManager.root"
    app-resource-manager-rest-proxy: "argo.resources.appResourceManager.root"
  catalog-service:
    application-catalog-server: "argo.resources.catalogService"
    application-catalog-rest-proxy: "argo.resources.catalogService"
  interconnect-manager:
    interconnect-manager: "argo.resources.interconnectManager"
  malware-scanner-clamav:
    clamav: "argo.resources.malwareScanner"
  app-orch-tenant-controller:
    config-provisioner: "argo.resources.appOrchTenantController.configProvisioner"
orch-boots:
  ingress-nginx-controller:
    controller: "argo.resources.ingressNginx.controller.root"
<<<<<<< HEAD
capi-operator-system:
  capi-operator-cluster-api-operator:
    manager: "argo.resources.capiOperator"
orch-cluster:
  cluster-manager:
    cluster-manager: "argo.resources.clusterManager.clusterManager"
  cluster-manager-template-controller:
    template-controller: "argo.resources.clusterManager.templateManager"
  cluster-connect-gateway-controller:
    connect-controller: "argo.resources.clusterConnectGateway.controller"
  cluster-connect-gateway-gateway:
    connect-gateway: "argo.resources.clusterConnectGateway.gateway"
  intel-infra-provider-manager:
    intel-infra-provider-manager: "argo.resources.intelInfraProvider.manager"
  intel-infra-provider-southbound:
    intel-infra-provider-southbound: "argo.resources.intelInfraProvider.southboundApi"
=======
# TODO: replace with new cluster-orch stack (cm + capi)
# orch-cluster:
# Resource managed by VPA/HPA
# orch-database:
#   postgresql:
#     postgresql: "argo.resources.postgresql"
>>>>>>> df496f82
orch-gateway:
  auth-service:
    auth-service: "argo.resources.authService"
  certificate-file-server:
    certificate-file-server: "argo.resources.certificateFileServer"
  # Resource managed by VPA/HPA
  # traefik:
  #   traefik: "argo.resources.traefik"
orch-harbor:
  harbor-oci-core:
    core: "argo.resources.harborOci.core"
  harbor-oci-database:
    database: "argo.resources.harborOci.database.internal.root"
  harbor-oci-jobservice:
    jobservice: "argo.resources.harborOci.jobservice"
  harbor-oci-nginx:
    nginx: "argo.resources.harborOci.nginx"
  harbor-oci-portal:
    portal: "argo.resources.harborOci.portal"
  harbor-oci-redis:
    redis: "argo.resources.harborOci.redis"
  harbor-oci-registry:
    registry: "argo.resources.harborOci.registry.registry"
    registryctl: "argo.resources.harborOci.registry.controller"
  harbor-oci-trivy:
    trivy: "argo.resources.harborOci.trivy"
orch-iam:
  iam-umbrella-nexus-api-gw:
    iam-umbrella-nexus-api-gw: "argo.resources.iamUmbrella.nexusApiGw"
  iam-umbrella-tenancy-manager:
    iam-umbrella-tenancy-manager: "argo.resources.iamUmbrella.tenancyManager"
orch-infra:
  alerting-monitor:
    alertmanager: "argo.o11y.edgeNode.alertingMonitor.alertmanager.resources"
    alertmanager-configmap-reload: "argo.o11y.edgeNode.alertingMonitor.alertmanager.configmapReload.resources"
    open-policy-agent: "argo.o11y.edgeNode.alertingMonitor.openPolicyAgent.resources"
  alerting-monitor-management:
    management: "argo.resources.alertingMonitor.management"
  api:
    api: "argo.infra-core.api.resources"
  dkam:
    dkam: "argo.infra-onboarding.dkam.resources"
  exporter:
    exporter: "argo.infra-core.exporter.resources"
  host-manager:
    host-manager: "argo.infra-managers.host-manager.resources"
  inventory:
    inventory: "argo.infra-core.inventory.resources"
  maintenance-manager:
    maintenance-manager: "argo.infra-managers.maintenance-manager.resources"
  network-manager:
    network-manager: "argo.infra-managers.network-manager.resources"
  onboarding-manager:
    onboarding-manager: "argo.infra-onboarding.onboarding-manager.resources"
  os-resource-manager:
    os-resource-manager: "argo.infra-managers.os-resource-mManager.resources"
  telemetry-manager:
    telemetry-manager: "argo.infra-managers.telemetry-manager.resources"
  tenant-controller:
    tenant-controller: "argo.infra-core.tenant-controller.resources"
  tinkerbell:
    tinkerbell: "argo.infra-onboarding.tinkerbell.stack.resources"
  tinkerbell-hegel:
    tinkerbell-hegel: "argo.infra-onboarding.tinkerbell_hegel.resources"
  tinkerbell-tink-controller:
    tinkerbell-tink-controller: "argo.infra-onboarding.tinkerbell_tink.controller.resources"
  tinkerbell-tink-server:
    tinkerbell-tink-server: "argo.infra-onboarding.tinkerbell_tink.server.resources"
  loca-manager:
    loca-manager: "argo.infra-external.loca.loca-manager.resources"
  loca-metadata-manager:
    loca-metadata-manager: "argo.infra-external.loca.loca-metadata-manager.resources"
  loca-templates-manager:
    loca-templates-manager: "argo.infra-external.loca.loca-templates-manager.resources"
  edgenode-observability-grafana:
    grafana-sc-dashboard: "argo.o11y.edgeNode.grafana.sidecar.resources"
    grafana: "argo.o11y.edgeNode.grafana.resources"
    grafana-proxy: "argo.o11y.edgeNode.grafana.grafana_proxy.resources"
  edgenode-observability-loki-chunks-cache:
    memcached: "argo.o11y.edgeNode.loki.chunksCache.resources"
    exporter: "argo.o11y.edgeNode.loki.memcachedExporter.resources"
  edgenode-observability-loki-gateway:
    nginx: "argo.o11y.edgeNode.loki.gateway.resources"
  edgenode-observability-loki-results-cache:
    memcached: "argo.o11y.edgeNode.loki.resultsCache.resources"
    exporter: "argo.o11y.edgeNode.loki.memcachedExporter.resources"
  edgenode-observability-mimir-compactor:
    compactor: "argo.o11y.edgeNode.mimir.compactor.resources"
  edgenode-observability-mimir-distributor:
    distributor: "argo.o11y.edgeNode.mimir.distributor.resources"
  edgenode-observability-mimir-gateway:
    gateway: "argo.o11y.edgeNode.mimir.gateway.resources"
  edgenode-observability-mimir-ingester:
    ingester: "argo.o11y.edgeNode.mimir.ingester.resources"
  edgenode-observability-mimir-querier:
    querier: "argo.o11y.edgeNode.mimir.querier.resources"
  edgenode-observability-mimir-query-frontend:
    query-frontend: "argo.o11y.edgeNode.mimir.query_frontend.resources"
  edgenode-observability-mimir-ruler:
    ruler: "argo.o11y.edgeNode.mimir.ruler.resources"
  edgenode-observability-mimir-store-gateway:
    store-gateway: "argo.o11y.edgeNode.mimir.storeGateway.resources"
  edgenode-observability-minio:
    minio: "argo.o11y.edgeNode.mimir.minio.resources"
  edgenode-observability-opentelemetry-collector:
    opentelemetry-collector: "argo.o11y.edgeNode.opentelemetryCollector.resources"
  loki-backend:
    loki-sc-rules: "argo.o11y.edgeNode.loki.sidecar.resources"
    loki: "argo.o11y.edgeNode.loki.backend.resources"
  loki-read:
    loki: "argo.o11y.edgeNode.loki.read.resources"
  loki-write:
    loki: "argo.o11y.edgeNode.loki.write.resources"
orch-secret:
  external-secrets:
    external-secrets: "argo.resources.externalSecrets.root"
  external-secrets-cert-controller:
    cert-controller: "argo.resources.externalSecrets.certController"
  external-secrets-webhook:
    webhook: "argo.resources.externalSecrets.webhook"
  token-file-server:
    token-file-server: "argo.resources.tokenFileServer"
  token-refresh:
    token-refresh: "argo.resources.tokenRefresh"
orch-sre:
  sre-exporter:
    metrics-exporter: "argo.resources.sreExporter.metricsExporter"
    otel-collector: "argo.resources.sreExporter.otelCollector"
    config-reloader: "argo.resources.sreExporter.configReloader"
orch-ui:
  metadata-broker-orch-ui-metadata:
    orch-ui-metadata: "argo.resources.metadataBroker.root"
    openpolicyagent: "argo.resources.metadataBroker.opaResources"
  web-ui-admin:
    admin: "argo.resources.webUiAdmin"
  web-ui-root:
    container: "argo.resources.webUiRoot"
  web-ui-app-orch:
    ma: "argo.resources.webUiAppOrch"
  web-ui-cluster-orch:
    mc: "argo.resources.webUiClusterOrch"
  web-ui-infra:
    mi: "argo.resources.webUiInfra"<|MERGE_RESOLUTION|>--- conflicted
+++ resolved
@@ -107,7 +107,6 @@
 orch-boots:
   ingress-nginx-controller:
     controller: "argo.resources.ingressNginx.controller.root"
-<<<<<<< HEAD
 capi-operator-system:
   capi-operator-cluster-api-operator:
     manager: "argo.resources.capiOperator"
@@ -124,14 +123,11 @@
     intel-infra-provider-manager: "argo.resources.intelInfraProvider.manager"
   intel-infra-provider-southbound:
     intel-infra-provider-southbound: "argo.resources.intelInfraProvider.southboundApi"
-=======
-# TODO: replace with new cluster-orch stack (cm + capi)
 # orch-cluster:
 # Resource managed by VPA/HPA
 # orch-database:
 #   postgresql:
 #     postgresql: "argo.resources.postgresql"
->>>>>>> df496f82
 orch-gateway:
   auth-service:
     auth-service: "argo.resources.authService"
