# SPDX-FileCopyrightText: 2025 Intel Corporation
#
# SPDX-License-Identifier: Apache-2.0

# namespace -> pod-prefix -> container -> config
orch-platform:
  keycloak-tenant-controller:
    keycloak-tenant-controller-pod: "argo.resources.keycloakTenantController"
  loki-backend:
    loki: "argo.o11y.orchestrator.loki.backend.resources"
    loki-sc-rules: "argo.o11y.orchestrator.loki.sidecar.resources"
  loki-read:
    loki: "argo.o11y.orchestrator.loki.read.resources"
  loki-write:
    loki: "argo.o11y.orchestrator.loki.write.resources"
  mp-prometheus-agent-kube-p-operator:
    kube-prometheus-stack: "argo.resources.orchestratorPrometheusAgent.prometheusOperator"
  mp-prometheus-agent-kube-state-metrics:
    kube-state-metrics: "argo.resources.orchestratorPrometheusAgent.kubeStateMetrics"
  orchestrator-observability-grafana:
    grafana: "argo.o11y.orchestrator.grafana.resources"
    grafana-proxy: "argo.o11y.orchestrator.grafana.grafana_proxy.resources"
    grafana-sc-dashboard: "argo.o11y.orchestrator.grafana.sidecar.resources"
  orchestrator-observability-loki-chunks-cache:
    exporter: "argo.o11y.orchestrator.loki.memcachedExporter.resources"
    memcached: "argo.o11y.orchestrator.loki.chunksCache.resources"
  orchestrator-observability-loki-gateway:
    nginx: "argo.o11y.orchestrator.loki.gateway.resources"
  orchestrator-observability-loki-results-cache:
    exporter: "argo.o11y.orchestrator.loki.memcachedExporter.resources"
    memcached: "argo.o11y.orchestrator.loki.resultsCache.resources"
  orchestrator-observability-mimir-compactor:
    compactor: "argo.o11y.orchestrator.mimir.compactor.resources"
  orchestrator-observability-mimir-distributor:
    distributor: "argo.o11y.orchestrator.mimir.distributor.resources"
  orchestrator-observability-mimir-gateway:
    gateway: "argo.o11y.orchestrator.mimir.gateway.resources"
  orchestrator-observability-mimir-ingester:
    ingester: "argo.o11y.orchestrator.mimir.ingester.resources"
  orchestrator-observability-mimir-querier:
    querier: "argo.o11y.orchestrator.mimir.querier.resources"
  orchestrator-observability-mimir-query-frontend:
    query-frontend: "argo.o11y.orchestrator.mimir.query_frontend.resources"
  orchestrator-observability-mimir-store-gateway:
    store-gateway: "argo.o11y.orchestrator.mimir.storeGateway.resources"
  orchestrator-observability-minio:
    minio: "argo.o11y.orchestrator.mimir.minio.resources"
  orchestrator-observability-opentelemetry-collector:
    opentelemetry-collector: "argo.o11y.orchestrator.opentelemetryCollector.resources"
    opentelemetry-collector-daemonset: "argo.o11y.orchestrator.opentelemetryCollectorDaemonset.resources"
  # Resource managed by VPA/HPA
  # platform-keycloak:
  #   keycloak: "argo.resources.platformKeycloak"
  prometheus-mp-prometheus-agent-kube-p-prometheus:
    prometheus: "argo.resources.orchestratorPrometheusAgent.prometheus.prometheusSpec"
  reloader-reloader:
    reloader-reloader: "argo.resources.reloader"
  rs-proxy:
    rs-proxy: "argo.resources.rsProxy"
  rs-proxy-files:
    rs-proxy: "argo.resources.rsProxy"
  # Resource managed by VPA/HPA
  # vault:
  #   vault: "argo.resources.vault.server"
  # vault-agent-injector:
  #   sidecar-injector: "argo.resources.vault.injector"
cert-manager:
  cert-manager:
    cert-manager-controller: "argo.resources.certManager.root"
    cert-manager-cainjector: "argo.resources.certManager.cainjector"
    cert-manager-webhook: "argo.resources.certManager.webhook"
istio-system:
  # Resource managed by VPA/HPA
  # istiod:
  #   discovery: "argo.resources.istiod.polit"
  kiali:
    kiali: "argo.resources.kiali.deployment"
kyverno:
  kyverno-admission-controller:
    kyverno: "argo.resources.kuverno.admissionController.container"
  kyverno-background-controller:
    controller: "argo.resources.kuverno.backgroundController"
  kyverno-cleanup-controller:
    controller: "argo.resources.kuverno.cleanupController"
  kyverno-reports-controller:
    controller: "argo.resources.kuverno.reportsController"
orch-app:
  vnc-proxy-app-resource-manager:
    vncproxy: "argo.resources.appResourceManager.vncProxyResources"
  app-deployment-manager:
    app-deployment-manager: "argo.resources.appDeploymentManager.adm"
  app-deployment-api:
    app-deployment-api: "argo.resources.appDeploymentManager.gateway"
    app-deployment-api-rest-proxy: "argo.resources.appDeploymentManager.gateway"
  app-resource-manager:
    app-resource-manager: "argo.resources.appResourceManager.root"
    app-resource-manager-rest-proxy: "argo.resources.appResourceManager.root"
  catalog-service:
    application-catalog-server: "argo.resources.catalogService"
    application-catalog-rest-proxy: "argo.resources.catalogService"
  interconnect-manager:
    interconnect-manager: "argo.resources.interconnectManager"
  malware-scanner-clamav:
    clamav: "argo.resources.malwareScanner"
  app-orch-tenant-controller:
    config-provisioner: "argo.resources.appOrchTenantController.configProvisioner"
orch-boots:
  ingress-nginx-controller:
    controller: "argo.resources.ingressNginx.controller.root"
<<<<<<< HEAD
# TODO: replace with new cluster-orch stack (cm + capi)
=======
capi-operator-system:
  capi-operator-cluster-api-operator:
    manager: "argo.resources.capiOperator"
orch-cluster:
  cluster-manager:
    cluster-manager: "argo.resources.clusterManager.clusterManager"
  cluster-manager-template-controller:
    template-controller: "argo.resources.clusterManager.templateManager"
  cluster-connect-gateway-controller:
    connect-controller: "argo.resources.clusterConnectGateway.controller"
  cluster-connect-gateway-gateway:
    connect-gateway: "argo.resources.clusterConnectGateway.gateway"
  intel-infra-provider-manager:
    intel-infra-provider-manager: "argo.resources.intelInfraProvider.manager"
  intel-infra-provider-southbound:
    intel-infra-provider-southbound: "argo.resources.intelInfraProvider.southboundApi"
>>>>>>> 39c68d47
# orch-cluster:
# Resource managed by VPA/HPA
# orch-database:
#   postgresql:
#     postgresql: "argo.resources.postgresql"
orch-gateway:
  auth-service:
    auth-service: "argo.resources.authService"
  certificate-file-server:
    certificate-file-server: "argo.resources.certificateFileServer"
  # Resource managed by VPA/HPA
  # traefik:
  #   traefik: "argo.resources.traefik"
orch-harbor:
  harbor-oci-core:
    core: "argo.resources.harborOci.core"
  harbor-oci-database:
    database: "argo.resources.harborOci.database.internal.root"
  harbor-oci-jobservice:
    jobservice: "argo.resources.harborOci.jobservice"
  harbor-oci-nginx:
    nginx: "argo.resources.harborOci.nginx"
  harbor-oci-portal:
    portal: "argo.resources.harborOci.portal"
  harbor-oci-redis:
    redis: "argo.resources.harborOci.redis"
  harbor-oci-registry:
    registry: "argo.resources.harborOci.registry.registry"
    registryctl: "argo.resources.harborOci.registry.controller"
  harbor-oci-trivy:
    trivy: "argo.resources.harborOci.trivy"
orch-iam:
  iam-umbrella-nexus-api-gw:
    iam-umbrella-nexus-api-gw: "argo.resources.iamUmbrella.nexusApiGw"
  iam-umbrella-tenancy-manager:
    iam-umbrella-tenancy-manager: "argo.resources.iamUmbrella.tenancyManager"
orch-infra:
  alerting-monitor:
    alertmanager: "argo.o11y.edgeNode.alertingMonitor.alertmanager.resources"
    alertmanager-configmap-reload: "argo.o11y.edgeNode.alertingMonitor.alertmanager.configmapReload.resources"
    open-policy-agent: "argo.o11y.edgeNode.alertingMonitor.openPolicyAgent.resources"
  alerting-monitor-management:
    management: "argo.resources.alertingMonitor.management"
  api:
    api: "argo.infra-core.api.resources"
  dkam:
    dkam: "argo.infra-onboarding.dkam.resources"
  exporter:
    exporter: "argo.infra-core.exporter.resources"
  host-manager:
    host-manager: "argo.infra-managers.host-manager.resources"
  inventory:
    inventory: "argo.infra-core.inventory.resources"
  maintenance-manager:
    maintenance-manager: "argo.infra-managers.maintenance-manager.resources"
  network-manager:
    network-manager: "argo.infra-managers.network-manager.resources"
  onboarding-manager:
    onboarding-manager: "argo.infra-onboarding.onboarding-manager.resources"
  os-resource-manager:
    os-resource-manager: "argo.infra-managers.os-resource-mManager.resources"
  telemetry-manager:
    telemetry-manager: "argo.infra-managers.telemetry-manager.resources"
  tenant-controller:
    tenant-controller: "argo.infra-core.tenant-controller.resources"
  tinkerbell:
    tinkerbell: "argo.infra-onboarding.tinkerbell.stack.resources"
  tinkerbell-hegel:
    tinkerbell-hegel: "argo.infra-onboarding.tinkerbell_hegel.resources"
  tinkerbell-tink-controller:
    tinkerbell-tink-controller: "argo.infra-onboarding.tinkerbell_tink.controller.resources"
  tinkerbell-tink-server:
    tinkerbell-tink-server: "argo.infra-onboarding.tinkerbell_tink.server.resources"
  loca-manager:
    loca-manager: "argo.infra-external.loca.loca-manager.resources"
  loca-metadata-manager:
    loca-metadata-manager: "argo.infra-external.loca.loca-metadata-manager.resources"
  loca-templates-manager:
    loca-templates-manager: "argo.infra-external.loca.loca-templates-manager.resources"
  edgenode-observability-grafana:
    grafana-sc-dashboard: "argo.o11y.edgeNode.grafana.sidecar.resources"
    grafana: "argo.o11y.edgeNode.grafana.resources"
    grafana-proxy: "argo.o11y.edgeNode.grafana.grafana_proxy.resources"
  edgenode-observability-loki-chunks-cache:
    memcached: "argo.o11y.edgeNode.loki.chunksCache.resources"
    exporter: "argo.o11y.edgeNode.loki.memcachedExporter.resources"
  edgenode-observability-loki-gateway:
    nginx: "argo.o11y.edgeNode.loki.gateway.resources"
  edgenode-observability-loki-results-cache:
    memcached: "argo.o11y.edgeNode.loki.resultsCache.resources"
    exporter: "argo.o11y.edgeNode.loki.memcachedExporter.resources"
  edgenode-observability-mimir-compactor:
    compactor: "argo.o11y.edgeNode.mimir.compactor.resources"
  edgenode-observability-mimir-distributor:
    distributor: "argo.o11y.edgeNode.mimir.distributor.resources"
  edgenode-observability-mimir-gateway:
    gateway: "argo.o11y.edgeNode.mimir.gateway.resources"
  edgenode-observability-mimir-ingester:
    ingester: "argo.o11y.edgeNode.mimir.ingester.resources"
  edgenode-observability-mimir-querier:
    querier: "argo.o11y.edgeNode.mimir.querier.resources"
  edgenode-observability-mimir-query-frontend:
    query-frontend: "argo.o11y.edgeNode.mimir.query_frontend.resources"
  edgenode-observability-mimir-ruler:
    ruler: "argo.o11y.edgeNode.mimir.ruler.resources"
  edgenode-observability-mimir-store-gateway:
    store-gateway: "argo.o11y.edgeNode.mimir.storeGateway.resources"
  edgenode-observability-minio:
    minio: "argo.o11y.edgeNode.mimir.minio.resources"
  edgenode-observability-opentelemetry-collector:
    opentelemetry-collector: "argo.o11y.edgeNode.opentelemetryCollector.resources"
  loki-backend:
    loki-sc-rules: "argo.o11y.edgeNode.loki.sidecar.resources"
    loki: "argo.o11y.edgeNode.loki.backend.resources"
  loki-read:
    loki: "argo.o11y.edgeNode.loki.read.resources"
  loki-write:
    loki: "argo.o11y.edgeNode.loki.write.resources"
orch-secret:
  external-secrets:
    external-secrets: "argo.resources.externalSecrets.root"
  external-secrets-cert-controller:
    cert-controller: "argo.resources.externalSecrets.certController"
  external-secrets-webhook:
    webhook: "argo.resources.externalSecrets.webhook"
  token-file-server:
    token-file-server: "argo.resources.tokenFileServer"
  token-refresh:
    token-refresh: "argo.resources.tokenRefresh"
orch-sre:
  sre-exporter:
    metrics-exporter: "argo.resources.sreExporter.metricsExporter"
    otel-collector: "argo.resources.sreExporter.otelCollector"
    config-reloader: "argo.resources.sreExporter.configReloader"
orch-ui:
  metadata-broker-orch-ui-metadata:
    orch-ui-metadata: "argo.resources.metadataBroker.root"
    openpolicyagent: "argo.resources.metadataBroker.opaResources"
  web-ui-admin:
    admin: "argo.resources.webUiAdmin"
  web-ui-root:
    container: "argo.resources.webUiRoot"
  web-ui-app-orch:
    ma: "argo.resources.webUiAppOrch"
  web-ui-cluster-orch:
    mc: "argo.resources.webUiClusterOrch"
  web-ui-infra:
    mi: "argo.resources.webUiInfra"<|MERGE_RESOLUTION|>--- conflicted
+++ resolved
@@ -107,9 +107,6 @@
 orch-boots:
   ingress-nginx-controller:
     controller: "argo.resources.ingressNginx.controller.root"
-<<<<<<< HEAD
-# TODO: replace with new cluster-orch stack (cm + capi)
-=======
 capi-operator-system:
   capi-operator-cluster-api-operator:
     manager: "argo.resources.capiOperator"
@@ -126,7 +123,6 @@
     intel-infra-provider-manager: "argo.resources.intelInfraProvider.manager"
   intel-infra-provider-southbound:
     intel-infra-provider-southbound: "argo.resources.intelInfraProvider.southboundApi"
->>>>>>> 39c68d47
 # orch-cluster:
 # Resource managed by VPA/HPA
 # orch-database:
