// SPDX-FileCopyrightText: 2025 Intel Corporation
//
// SPDX-License-Identifier: Apache-2.0

package config

import "os"

type Scale int

const (
	Scale10    Scale = 10
	Scale100   Scale = 100
	Scale500   Scale = 500
	Scale1000  Scale = 1000
	Scale10000 Scale = 10000
)

// Current version
// Should bump this every time we make backward-compatible config schema changes
<<<<<<< HEAD
const (
	UserConfigVersion   = 2
	RuntimeStateVersion = 1
)
=======
const UserConfigVersion = 4
const RuntimeStateVersion = 2
>>>>>>> 0d9d0c67

// Minimal version supported by the installer.
// This should never be modified. Create `config/v2` when breaking changes are introduced.
// Files with a version lower than this will require additional migration steps.
const (
	MinUserConfigVersion   = 1
	MinRuntimeStateVersion = 1
)

type OrchInstallerRuntimeState struct {
	Version int `yaml:"version"`
	// The Action that will be performed
	// This can be one of the following:
	// - install
	// - upgrade
	// - uninstall
	Action string `yaml:"action"`

	// The directory where the logs will be saved
	LogDir string `yaml:"logDir"`
	DryRun bool   `yaml:"dryRun"`

	// Targets (Stage or Steps) with any labels matched in this list will be executed (either install, upgrade or uninstall)
	// The installer will execute all targets if this is empty.
	TargetLabels []string `yaml:"targetLabels"`

	// Used for state and o11y bucket prefix. lowercase or digit
	DeploymentID     string `yaml:"deploymentID"`
	StateBucketState string `yaml:"stateBucketState"` // The state S3 bucket Terraform state
	// Move runtime state here?
	KubeConfig               string   `yaml:"kubeConfig"`
	TLSCert                  string   `yaml:"tlsCert"`
	TLSKey                   string   `yaml:"tlsKey"`
	TLSCa                    string   `yaml:"tlsCa"`
	CacheRegistry            string   `yaml:"cacheRegistry"`
	VPCID                    string   `yaml:"vpcID"`
	PublicSubnetIDs          []string `yaml:"publicSubnetIDs"`
	PrivateSubnetIDs         []string `yaml:"privateSubnetIDs"`
	JumpHostSSHKeyPublicKey  string   `yaml:"jumpHostSSHPublicKey"`
	JumpHostSSHKeyPrivateKey string   `yaml:"jumpHostSSHPrivateKey"`
}

type OrchInstallerConfig struct {
	Version  int    `yaml:"version"`
	Provider string `yaml:"provider"`
	Global   struct {
		OrchName     string `yaml:"orchName"`     // EMF deployment name
		ParentDomain string `yaml:"parentDomain"` // not including cluster name
		AdminEmail   string `yaml:"adminEmail"`
		Scale        Scale  `yaml:"scale"`
	} `yaml:"global"`
	Advanced struct { // TODO: form for this part is not done yet
		AzureADRefreshToken  string `yaml:"azureADRefreshToken,omitempty"`
		AzureADTokenEndpoint string `yaml:"azureADTokenEndpoint,omitempty"`
	} `yaml:"advanced"`
	AWS struct {
		Region              string   `yaml:"region"`
		CustomerTag         string   `yaml:"customerTag,omitempty"`
		CacheRegistry       string   `yaml:"cacheRegistry,omitempty"`
		JumpHostWhitelist   []string `yaml:"jumpHostWhitelist,omitempty"`
		JumpHostIP          string   `yaml:"jumpHostIP,omitempty"`
		JumpHostPrivKeyPath string   `yaml:"jumpHostPrivKeyPath,omitempty"`
		VPCID               string   `yaml:"vpcID,omitempty"`
		ReduceNSTTL         bool     `yaml:"reduceNSTTL,omitempty"` // TODO: do we need this?
		EKSDNSIP            string   `yaml:"eksDNSIP,omitempty"`    // TODO: do we need this?
		EKSIAMRoles         []string `yaml:"eksIAMRoles,omitempty"`
	} `yaml:"aws,omitempty"`
	Onprem struct {
		ArgoIP         string `yaml:"argoIP"`
		TraefikIP      string `yaml:"traefikIP"`
		NginxIP        string `yaml:"nginxIP"`
		DockerUsername string `yaml:"dockerUsername,omitempty"`
		DockerToken    string `yaml:"dockerToken,omitempty"`
	} `yaml:"onprem,omitempty"`
	Orch struct {
		Enabled         []string `yaml:"enabled"`
		DefaultPassword string   `yaml:"defaultPassword"`
	} `yaml:"orch"`
	// Optional
	Cert struct {
		TLSCert string `yaml:"tlsCert,omitempty"`
		TLSKey  string `yaml:"tlsKey,omitempty"`
		TLSCA   string `yaml:"tlsCA,omitempty"`
	} `yaml:"cert,omitempty"`
	SRE struct {
		Username  string `yaml:"username,omitempty"`
		Password  string `yaml:"password,omitempty"`
		SecretUrl string `yaml:"secretURL,omitempty"`
		CASecret  string `yaml:"caSecret,omitempty"`
	} `yaml:"sre,omitempty"`
	SMTP struct {
		Username string `yaml:"username"`
		Password string `yaml:"password"`
		URL      string `yaml:"url"`
		Port     string `yaml:"port"`
		From     string `yaml:"from"`
	} `yaml:"smtp,omitempty"`
	Proxy struct {
		HTTPProxy    string `yaml:"httpProxy,omitempty"`
		HTTPSProxy   string `yaml:"httpsProxy,omitempty"`
		SocksProxy   string `yaml:"socksProxy,omitempty"`
		NoProxy      string `yaml:"noProxy,omitempty"`
		ENHTTPProxy  string `yaml:"enHttpProxy,omitempty"`
		ENHTTPSProxy string `yaml:"enHttpsProxy,omitempty"`
		ENFTPProxy   string `yaml:"enFtpProxy,omitempty"`
		ENSocksProxy string `yaml:"enSocksProxy,omitempty"`
		ENNoProxy    string `yaml:"enNoProxy,omitempty"`
	} `yaml:"proxy,omitempty"`
}

type OrchApp struct {
	Name        string `yaml:"name"`
	Description string `yaml:"description"`
}

type OrchPackage struct {
	Name        string             `yaml:"name"`
	Description string             `yaml:"description"`
	Apps        map[string]OrchApp `yaml:"apps"`
}

type OrchConfigReaderWriter interface {
	WriteOrchConfig(orchConfig OrchInstallerConfig) error
	ReadOrchConfig() (OrchInstallerConfig, error)
	WriteRuntimeState(runtimeState OrchInstallerRuntimeState) error
	ReadRuntimeState() (OrchInstallerRuntimeState, error)
}

type FileBaseOrchConfigReaderWriter struct {
	OrchConfigFilePath   string
	RuntimeStateFilePath string
}

func (f *FileBaseOrchConfigReaderWriter) WriteOrchConfig(orchConfig OrchInstallerConfig) error {
	orchConfigYaml, err := SerializeToYAML(orchConfig)
	if err != nil {
		return err
	}
	return os.WriteFile(f.OrchConfigFilePath, orchConfigYaml, 0o644)
}

func (f *FileBaseOrchConfigReaderWriter) ReadOrchConfig() (OrchInstallerConfig, error) {
	orchConfig := OrchInstallerConfig{}
	orchConfigData, err := os.ReadFile(f.OrchConfigFilePath)
	if err != nil {
		return orchConfig, err
	}
	err = DeserializeFromYAML(&orchConfig, orchConfigData)
	if err != nil {
		return orchConfig, err
	}
	return orchConfig, nil
}

func (f *FileBaseOrchConfigReaderWriter) WriteRuntimeState(runtimeState OrchInstallerRuntimeState) error {
	runtimeStateYaml, err := SerializeToYAML(runtimeState)
	if err != nil {
		return err
	}
	return os.WriteFile(f.RuntimeStateFilePath, runtimeStateYaml, 0o644)
}

func (f *FileBaseOrchConfigReaderWriter) ReadRuntimeState() (OrchInstallerRuntimeState, error) {
	runtimeState := OrchInstallerRuntimeState{}
	runtimeStateData, err := os.ReadFile(f.RuntimeStateFilePath)
	if err != nil {
		return runtimeState, err
	}
	err = DeserializeFromYAML(&runtimeState, runtimeStateData)
	if err != nil {
		return runtimeState, err
	}
	return runtimeState, nil
}<|MERGE_RESOLUTION|>--- conflicted
+++ resolved
@@ -18,15 +18,8 @@
 
 // Current version
 // Should bump this every time we make backward-compatible config schema changes
-<<<<<<< HEAD
-const (
-	UserConfigVersion   = 2
-	RuntimeStateVersion = 1
-)
-=======
 const UserConfigVersion = 4
 const RuntimeStateVersion = 2
->>>>>>> 0d9d0c67
 
 // Minimal version supported by the installer.
 // This should never be modified. Create `config/v2` when breaking changes are introduced.
