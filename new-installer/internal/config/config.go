--- conflicted
+++ resolved
@@ -32,22 +32,12 @@
 	DeploymentID     string `yaml:"deploymentID"`
 	StateBucketState string `yaml:"stateBucketState"` // The state S3 bucket Terraform state
 	// Move runtime state here?
-<<<<<<< HEAD
-	KubeConfig    string `yaml:"kubeConfig"`
-	TLSCert       string `yaml:"tlsCert"`
-	TLSKey        string `yaml:"tlsKey"`
-	TLSCa         string `yaml:"tlsCa"`
-	CacheRegistry string `yaml:"cacheRegistry"`
-	VPCID         string `yaml:"vpcID"` // VPC ID
-
-=======
 	KubeConfig               string   `yaml:"kubeConfig"`
 	TLSCert                  string   `yaml:"tlsCert"`
 	TLSKey                   string   `yaml:"tlsKey"`
 	TLSCa                    string   `yaml:"tlsCa"`
 	CacheRegistry            string   `yaml:"cacheRegistry"`
 	VPCID                    string   `yaml:"vpcID"`
->>>>>>> 49deac44
 	PublicSubnetIDs          []string `yaml:"publicSubnetIDs"`
 	PrivateSubnetIDs         []string `yaml:"privateSubnetIDs"`
 	JumpHostSSHKeyPublicKey  string   `yaml:"jumpHostSSHPublicKey"`
