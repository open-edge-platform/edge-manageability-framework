--- conflicted
+++ resolved
@@ -145,12 +145,7 @@
 		}
 	}
 
-<<<<<<< HEAD
-	tf, err := tfexec.NewTerraform(input.ModulePath, input.ExecPath)
-
-=======
 	tf, err := tfexec.NewTerraform(input.ModulePath, tfUtil.ExecPath)
->>>>>>> 6a1b8ee7
 	if err != nil {
 		return TerraformUtilityOutput{}, &internal.OrchInstallerError{
 			ErrorCode: internal.OrchInstallerErrorCodeTerraform,
