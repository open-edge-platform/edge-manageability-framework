// SPDX-FileCopyrightText: 2025 Intel Corporation
//
// SPDX-License-Identifier: Apache-2.0

package aws

import (
	"github.com/open-edge-platform/edge-manageability-framework/installer/internal"
	"github.com/open-edge-platform/edge-manageability-framework/installer/internal/config"
	"github.com/open-edge-platform/edge-manageability-framework/installer/internal/steps"
	steps_aws "github.com/open-edge-platform/edge-manageability-framework/installer/internal/steps/aws"
)

<<<<<<< HEAD
func CreateAWSStages(rootPath string, keepGeneratedFiles bool) ([]internal.OrchInstallerStage, error) {
	tfExecPath, err := steps.InstallTerraformAndGetExecPath()
	if err != nil {
		return nil, err
	}
	return []internal.OrchInstallerStage{
		NewAWSStage("PreInfra", []steps.OrchInstallerStep{
			&steps_aws.CreateAWSStateBucket{
				TerraformExecPath:  tfExecPath,
				RootPath:           rootPath,
				KeepGeneratedFiles: keepGeneratedFiles,
			},
			&steps_aws.AWSVPCStep{
				TerraformExecPath:  tfExecPath,
				RootPath:           rootPath,
				KeepGeneratedFiles: keepGeneratedFiles,
			},
		}),
		NewAWSStage("Infra", []steps.OrchInstallerStep{}),
		NewAWSStage("PreOrch", []steps.OrchInstallerStep{}),
		NewAWSStage("Orch", []steps.OrchInstallerStep{}),
		NewAWSStage("OrchInit", []steps.OrchInstallerStep{}),
=======
func CreateAWSStages(rootPath string, keepGeneratedFiles bool, orchConfigReaderWriter config.OrchConfigReaderWriter) ([]internal.OrchInstallerStage, error) {
	return []internal.OrchInstallerStage{
		NewAWSStage("PreInfra", []steps.OrchInstallerStep{}, []string{"pre-infra"}, orchConfigReaderWriter),
		NewAWSStage("Infra", []steps.OrchInstallerStep{}, []string{"infra"}, orchConfigReaderWriter),
>>>>>>> 49deac44
	}, nil
}<|MERGE_RESOLUTION|>--- conflicted
+++ resolved
@@ -11,8 +11,7 @@
 	steps_aws "github.com/open-edge-platform/edge-manageability-framework/installer/internal/steps/aws"
 )
 
-<<<<<<< HEAD
-func CreateAWSStages(rootPath string, keepGeneratedFiles bool) ([]internal.OrchInstallerStage, error) {
+func CreateAWSStages(rootPath string, keepGeneratedFiles bool, orchConfigReaderWriter config.OrchConfigReaderWriter) ([]internal.OrchInstallerStage, error) {
 	tfExecPath, err := steps.InstallTerraformAndGetExecPath()
 	if err != nil {
 		return nil, err
@@ -23,22 +22,15 @@
 				TerraformExecPath:  tfExecPath,
 				RootPath:           rootPath,
 				KeepGeneratedFiles: keepGeneratedFiles,
+				StepLabels:         []string{"pre-infra", "state-bucket"},
 			},
 			&steps_aws.AWSVPCStep{
 				TerraformExecPath:  tfExecPath,
 				RootPath:           rootPath,
 				KeepGeneratedFiles: keepGeneratedFiles,
+				StepLabels:         []string{"pre-infra", "vpc"},
 			},
-		}),
-		NewAWSStage("Infra", []steps.OrchInstallerStep{}),
-		NewAWSStage("PreOrch", []steps.OrchInstallerStep{}),
-		NewAWSStage("Orch", []steps.OrchInstallerStep{}),
-		NewAWSStage("OrchInit", []steps.OrchInstallerStep{}),
-=======
-func CreateAWSStages(rootPath string, keepGeneratedFiles bool, orchConfigReaderWriter config.OrchConfigReaderWriter) ([]internal.OrchInstallerStage, error) {
-	return []internal.OrchInstallerStage{
-		NewAWSStage("PreInfra", []steps.OrchInstallerStep{}, []string{"pre-infra"}, orchConfigReaderWriter),
+		}, []string{"pre-infra"}, orchConfigReaderWriter),
 		NewAWSStage("Infra", []steps.OrchInstallerStep{}, []string{"infra"}, orchConfigReaderWriter),
->>>>>>> 49deac44
 	}, nil
 }