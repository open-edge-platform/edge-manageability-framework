// SPDX-FileCopyrightText: 2025 Intel Corporation
//
// SPDX-License-Identifier: Apache-2.0

package main

import (
	"crypto/ecdsa"
	"crypto/elliptic"
	"crypto/rand"
	"crypto/x509"
	"crypto/x509/pkix"
	"encoding/pem"
	"math/big"
	"os"
	"strings"
	"testing"
	"time"

	tea "github.com/charmbracelet/bubbletea"
	"github.com/charmbracelet/huh"
	"github.com/charmbracelet/lipgloss"
	"github.com/charmbracelet/x/ansi"
	"github.com/open-edge-platform/edge-manageability-framework/installer/internal/config"
	"github.com/stretchr/testify/suite"
)

var pretty = lipgloss.NewStyle().
	Width(100).
	Border(lipgloss.NormalBorder()).
	MarginTop(1).
	Padding(1, 3, 1, 2)

var (
	form  *huh.Form
	model tea.Model
)

// Dummy SSH key file for testing
var tmpPrivKey *os.File

func (s *OrchConfigFormTest) testConfigureGlobal() {
	// Enter orchestrator name
	model.Update(tea.KeyMsg{Type: tea.KeyRunes, Runes: []rune("demo")})
	batchUpdate(model.Update(tea.KeyMsg{Type: tea.KeyEnter}))
	// Enter parent domain
	model.Update(tea.KeyMsg{Type: tea.KeyRunes, Runes: []rune("edgeorchestrator.intel.com")})
	batchUpdate(model.Update(tea.KeyMsg{Type: tea.KeyEnter}))
	// enter admin email
	model.Update(tea.KeyMsg{Type: tea.KeyRunes, Runes: []rune("admin@example.com")})
	batchUpdate(model.Update(tea.KeyMsg{Type: tea.KeyEnter}))
	// Select 10~100 ENs
	model.Update(tea.KeyMsg{Type: tea.KeyDown})
	batchUpdate(model.Update(tea.KeyMsg{Type: tea.KeyEnter}))

	view := ansi.Strip(model.View())
	expected := "Step 2: Infrastructure Type"
	if !strings.Contains(view, expected) {
		s.FailNow("Expected view to contain step 2 message", "Got: %s", pretty.Render(view))
	}
}

func (s *OrchConfigFormTest) testConfigureProvider() {
	// Select AWS
	batchUpdate(model.Update(tea.KeyMsg{Type: tea.KeyEnter}))

	view := ansi.Strip(model.View())
	expected := "Step 3a: AWS Basic Configuration"
	if !strings.Contains(view, expected) {
		s.FailNow("Expected view to contain step 2 message", "Got: %s", pretty.Render(view))
	}
}

func (s *OrchConfigFormTest) testConfigureAwsBasic() {
	// Enter AWS region
	model.Update(tea.KeyMsg{Type: tea.KeyRunes, Runes: []rune("us-west-2")})
	batchUpdate(model.Update(tea.KeyMsg{Type: tea.KeyEnter}))

	view := ansi.Strip(model.View())
	expected := "Step 3b: (Optional) AWS Expert Configurations"
	if !strings.Contains(view, expected) {
		s.FailNow("Expected view to contain step 2 message", "Got: %s", pretty.Render(view))
	}
}

func (s *OrchConfigFormTest) testConfirmAwsExpert() {
	// Select AWS expert mode
	model.Update(tea.KeyMsg{Type: tea.KeyLeft})
	batchUpdate(model.Update(tea.KeyMsg{Type: tea.KeyEnter}))

	view := ansi.Strip(model.View())
	expected := "Step 3b: (Optional) AWS Expert Configurations"
	if !strings.Contains(view, expected) {
		s.FailNow("Expected view to contain step 2 message", "Got: %s", pretty.Render(view))
	}
}

func (s *OrchConfigFormTest) testSkipAwsExpert() {
	batchUpdate(model.Update(tea.KeyMsg{Type: tea.KeyEnter}))

	view := ansi.Strip(model.View())
	expected := "Step 4: (Optional) Proxy"
	if !strings.Contains(view, expected) {
		s.FailNow("Expected view to contain step 2 message", "Got: %s", pretty.Render(view))
	}
}

func (s *OrchConfigFormTest) testConfigureAwsExpert() {
	// Enter custom tag
	model.Update(tea.KeyMsg{Type: tea.KeyRunes, Runes: []rune("custom-tag")})
	batchUpdate(model.Update(tea.KeyMsg{Type: tea.KeyEnter}))
	// Enter registry cache
	model.Update(tea.KeyMsg{Type: tea.KeyRunes, Runes: []rune("registry-rs.edgeorchestrator.intel.com")})
	batchUpdate(model.Update(tea.KeyMsg{Type: tea.KeyEnter}))
	// Enter just host whitelist
	model.Update(tea.KeyMsg{Type: tea.KeyRunes, Runes: []rune("10.0.0.0/8,192.168.0.0/16")})
	batchUpdate(model.Update(tea.KeyMsg{Type: tea.KeyEnter}))
	// Enter just host IP
	model.Update(tea.KeyMsg{Type: tea.KeyRunes, Runes: []rune("10.20.30.1")})
	batchUpdate(model.Update(tea.KeyMsg{Type: tea.KeyEnter}))
	// Enter just host SSH private key path
	model.Update(tea.KeyMsg{Type: tea.KeyRunes, Runes: []rune(tmpPrivKey.Name())})
	batchUpdate(model.Update(tea.KeyMsg{Type: tea.KeyEnter}))
	// Enter VPC ID
	model.Update(tea.KeyMsg{Type: tea.KeyRunes, Runes: []rune("vpc-12345678")})
	batchUpdate(model.Update(tea.KeyMsg{Type: tea.KeyEnter}))
	// Select Reduce NS TTL
	model.Update(tea.KeyMsg{Type: tea.KeyLeft})
	batchUpdate(model.Update(tea.KeyMsg{Type: tea.KeyEnter}))
	// Enter EKS DNS IP
	model.Update(tea.KeyMsg{Type: tea.KeyRunes, Runes: []rune("8.8.8.8")})
	batchUpdate(model.Update(tea.KeyMsg{Type: tea.KeyEnter}))
	// Enter EKS IAM role
	model.Update(tea.KeyMsg{Type: tea.KeyRunes, Runes: []rune("arn:aws:iam::123456789012:role/EKS-Role")})
	batchUpdate(model.Update(tea.KeyMsg{Type: tea.KeyEnter}))

	view := ansi.Strip(model.View())
	expected := "Step 4: (Optional) Proxy"
	if !strings.Contains(view, expected) {
		s.FailNow("Expected view to contain step 2 message", "Got: %s", pretty.Render(view))
	}
}

func (s *OrchConfigFormTest) testSkipProxy() {
	batchUpdate(model.Update(tea.KeyMsg{Type: tea.KeyEnter}))

	view := ansi.Strip(model.View())
	expected := "Step 5: (Optional) TLS Certificate"
	if !strings.Contains(view, expected) {
		s.FailNow("Expected view to contain step 2 message", "Got: %s", pretty.Render(view))
	}
}

func (s *OrchConfigFormTest) testConfirmProxy() {
	model.Update(tea.KeyMsg{Type: tea.KeyLeft})
	batchUpdate(model.Update(tea.KeyMsg{Type: tea.KeyEnter}))

	view := ansi.Strip(model.View())
	expected := "Step 4: (Optional) Proxy"
	if !strings.Contains(view, expected) {
		s.FailNow("Expected view to contain step 2 message", "Got: %s", pretty.Render(view))
	}
}

func (s *OrchConfigFormTest) testConfigureProxy() {
	// Enter EMF http proxy
	model.Update(tea.KeyMsg{Type: tea.KeyRunes, Runes: []rune("http://proxy.example.com:8080")})
	batchUpdate(model.Update(tea.KeyMsg{Type: tea.KeyEnter}))
	// Enter EMF https proxy
	model.Update(tea.KeyMsg{Type: tea.KeyRunes, Runes: []rune("http://proxy.example.com:8081")})
	batchUpdate(model.Update(tea.KeyMsg{Type: tea.KeyEnter}))
	// Enter EMF SOCKS proxy
	model.Update(tea.KeyMsg{Type: tea.KeyRunes, Runes: []rune("http://proxy.example.com:1080")})
	batchUpdate(model.Update(tea.KeyMsg{Type: tea.KeyEnter}))
	// Enter EMF no proxy
	model.Update(tea.KeyMsg{Type: tea.KeyRunes, Runes: []rune(".intel.com, 10.0.0.0/8")})
	batchUpdate(model.Update(tea.KeyMsg{Type: tea.KeyEnter}))
	// Enter EN http proxy
	model.Update(tea.KeyMsg{Type: tea.KeyRunes, Runes: []rune("http://proxy.example.com:8080")})
	batchUpdate(model.Update(tea.KeyMsg{Type: tea.KeyEnter}))
	// Enter EN https proxy
	model.Update(tea.KeyMsg{Type: tea.KeyRunes, Runes: []rune("http://proxy.example.com:8081")})
	batchUpdate(model.Update(tea.KeyMsg{Type: tea.KeyEnter}))
	// Enter EN ftp proxy
	model.Update(tea.KeyMsg{Type: tea.KeyRunes, Runes: []rune("http://proxy.example.com:8082")})
	batchUpdate(model.Update(tea.KeyMsg{Type: tea.KeyEnter}))
	// Enter EN SOCKS proxy
	model.Update(tea.KeyMsg{Type: tea.KeyRunes, Runes: []rune("http://proxy.example.com:1080")})
	batchUpdate(model.Update(tea.KeyMsg{Type: tea.KeyEnter}))
	// Enter EN no proxy
	model.Update(tea.KeyMsg{Type: tea.KeyRunes, Runes: []rune(".intel.com ,10.0.0.0/8")})
	batchUpdate(model.Update(tea.KeyMsg{Type: tea.KeyEnter}))

	view := ansi.Strip(model.View())
	expected := "Step 5: (Optional) TLS Certificate"
	if !strings.Contains(view, expected) {
		s.FailNow("Expected view to contain step 2 message", "Got: %s", pretty.Render(view))
	}
}

func (s *OrchConfigFormTest) testSkipCert() {
	batchUpdate(model.Update(tea.KeyMsg{Type: tea.KeyEnter}))

	view := ansi.Strip(model.View())
	expected := "Step 6: (Optional) Site Reliability Engineering (SRE)"
	if !strings.Contains(view, expected) {
		s.FailNow("Expected view to contain step 2 message", "Got: %s", pretty.Render(view))
	}
}

func (s *OrchConfigFormTest) testConfirmCert() {
	model.Update(tea.KeyMsg{Type: tea.KeyLeft})
	batchUpdate(model.Update(tea.KeyMsg{Type: tea.KeyEnter}))
	view := ansi.Strip(model.View())
	expected := "Step 5: (Optional) TLS Certificate"
	if !strings.Contains(view, expected) {
		s.FailNow("Expected view to contain step 2 message", "Got: %s", pretty.Render(view))
	}
}

func (s *OrchConfigFormTest) testConfigureCert() {
	// Generate a CA certificate and key
	caPriv, _ := ecdsa.GenerateKey(elliptic.P256(), rand.Reader)
	caTemplate := x509.Certificate{
		SerialNumber:          big.NewInt(1),
		Subject:               pkix.Name{Organization: []string{"Test CA"}},
		NotBefore:             time.Now(),
		NotAfter:              time.Now().Add(365 * 24 * time.Hour),
		IsCA:                  true,
		KeyUsage:              x509.KeyUsageCertSign | x509.KeyUsageDigitalSignature,
		BasicConstraintsValid: true,
	}
	caDER, _ := x509.CreateCertificate(rand.Reader, &caTemplate, &caTemplate, &caPriv.PublicKey, caPriv)
	caPEM := pem.EncodeToMemory(&pem.Block{Type: "CERTIFICATE", Bytes: caDER})
	// caKeyBytes, _ := x509.MarshalECPrivateKey(caPriv)
	// caKeyPEM := pem.EncodeToMemory(&pem.Block{Type: "EC PRIVATE KEY", Bytes: caKeyBytes})

	// Generate a server certificate and key signed by the CA
	srvPriv, _ := ecdsa.GenerateKey(elliptic.P256(), rand.Reader)
	srvTemplate := x509.Certificate{
		SerialNumber: big.NewInt(2),
		Subject:      pkix.Name{CommonName: "localhost"},
		NotBefore:    time.Now(),
		NotAfter:     time.Now().Add(365 * 24 * time.Hour),
		KeyUsage:     x509.KeyUsageDigitalSignature,
		ExtKeyUsage:  []x509.ExtKeyUsage{x509.ExtKeyUsageServerAuth},
	}
	srvDER, _ := x509.CreateCertificate(rand.Reader, &srvTemplate, &caTemplate, &srvPriv.PublicKey, caPriv)
	srvPEM := pem.EncodeToMemory(&pem.Block{Type: "CERTIFICATE", Bytes: srvDER})
	srvKeyBytes, _ := x509.MarshalECPrivateKey(srvPriv)
	srvKeyPEM := pem.EncodeToMemory(&pem.Block{Type: "PRIVATE KEY", Bytes: srvKeyBytes})

	// Enter TLS cert
	model.Update(tea.KeyMsg{Type: tea.KeyRunes, Runes: []rune(string(srvPEM))})
	batchUpdate(model.Update(tea.KeyMsg{Type: tea.KeyEnter}))
	// Enter TLS key
	model.Update(tea.KeyMsg{Type: tea.KeyRunes, Runes: []rune(string(srvKeyPEM))})
	batchUpdate(model.Update(tea.KeyMsg{Type: tea.KeyEnter}))
	// Enter TLS CA
	model.Update(tea.KeyMsg{Type: tea.KeyRunes, Runes: []rune(string(caPEM))})
	batchUpdate(model.Update(tea.KeyMsg{Type: tea.KeyEnter}))

	view := ansi.Strip(model.View())
	expected := "Step 6: (Optional) Site Reliability Engineering (SRE)"
	if !strings.Contains(view, expected) {
		s.FailNow("Expected view to contain step 2 message", "Got: %s", pretty.Render(view))
	}
}

func (s *OrchConfigFormTest) testSkipSRE() {
	batchUpdate(model.Update(tea.KeyMsg{Type: tea.KeyEnter}))
	view := ansi.Strip(model.View())
	expected := "Step 7: (Optional) Email Notification"
	if !strings.Contains(view, expected) {
		s.FailNow("Expected view to contain step 2 message", "Got: %s", pretty.Render(view))
	}
}

func (s *OrchConfigFormTest) testConfirmSRE() {
	model.Update(tea.KeyMsg{Type: tea.KeyLeft})
	batchUpdate(model.Update(tea.KeyMsg{Type: tea.KeyEnter}))
	view := ansi.Strip(model.View())
	expected := "Step 6: (Optional) Site Reliability Engineering (SRE)"
	if !strings.Contains(view, expected) {
		s.FailNow("Expected view to contain step 2 message", "Got: %s", pretty.Render(view))
	}
}

func (s *OrchConfigFormTest) testConfigureSre() {
	// Enter SRE username
	model.Update(tea.KeyMsg{Type: tea.KeyRunes, Runes: []rune("sre-user")})
	batchUpdate(model.Update(tea.KeyMsg{Type: tea.KeyEnter}))
	// Enter SRE password
	model.Update(tea.KeyMsg{Type: tea.KeyRunes, Runes: []rune("sre-password")})
	batchUpdate(model.Update(tea.KeyMsg{Type: tea.KeyEnter}))
	// Enter SRE secret URL
	model.Update(tea.KeyMsg{Type: tea.KeyRunes, Runes: []rune("https://sre.example.com")})
	batchUpdate(model.Update(tea.KeyMsg{Type: tea.KeyEnter}))
	// Enter SRE CA secret
	model.Update(tea.KeyMsg{Type: tea.KeyRunes, Runes: []rune("sre-ca-secret")})
	batchUpdate(model.Update(tea.KeyMsg{Type: tea.KeyEnter}))

	view := ansi.Strip(model.View())
	expected := "Step 7: (Optional) Email Notification"
	if !strings.Contains(view, expected) {
		s.FailNow("Expected view to contain step 2 message", "Got: %s", pretty.Render(view))
	}
}

func (s *OrchConfigFormTest) testSkipSMTP() {
	batchUpdate(model.Update(tea.KeyMsg{Type: tea.KeyEnter}))

	view := ansi.Strip(model.View())
	expected := "Step 8: Orchestrator Configuration"
	if !strings.Contains(view, expected) {
		s.FailNow("Expected view to contain step 2 message", "Got: %s", pretty.Render(view))
	}
}

func (s *OrchConfigFormTest) testConfirmSMTP() {
	model.Update(tea.KeyMsg{Type: tea.KeyLeft})
	batchUpdate(model.Update(tea.KeyMsg{Type: tea.KeyEnter}))

	view := ansi.Strip(model.View())
	expected := "Step 7: (Optional) Email Notification"
	if !strings.Contains(view, expected) {
		s.FailNow("Expected view to contain step 2 message", "Got: %s", pretty.Render(view))
	}
}

func (s *OrchConfigFormTest) testConfigureSMTP() {
	// Enter SMTP username
	model.Update(tea.KeyMsg{Type: tea.KeyRunes, Runes: []rune("smtp-user")})
	batchUpdate(model.Update(tea.KeyMsg{Type: tea.KeyEnter}))
	// Enter SMTP password
	model.Update(tea.KeyMsg{Type: tea.KeyRunes, Runes: []rune("smtp-password")})
	batchUpdate(model.Update(tea.KeyMsg{Type: tea.KeyEnter}))
	// Enter SMTP URL
	model.Update(tea.KeyMsg{Type: tea.KeyRunes, Runes: []rune("smtp.example.com")})
	batchUpdate(model.Update(tea.KeyMsg{Type: tea.KeyEnter}))
	// Enter SMTP port
	model.Update(tea.KeyMsg{Type: tea.KeyRunes, Runes: []rune("587")})
	batchUpdate(model.Update(tea.KeyMsg{Type: tea.KeyEnter}))
	// Enter SMTP from
	model.Update(tea.KeyMsg{Type: tea.KeyRunes, Runes: []rune("test@example.com")})
	batchUpdate(model.Update(tea.KeyMsg{Type: tea.KeyEnter}))

	view := ansi.Strip(model.View())
	expected := "Step 8: Orchestrator Configuration"
	if !strings.Contains(view, expected) {
		s.FailNow("Expected view to contain step 2 message", "Got: %s", pretty.Render(view))
	}
}

func (s *OrchConfigFormTest) testConfirmSimpleMode() {
	input.Orch.Enabled = []string{"dummy"}
	batchUpdate(model.Update(tea.KeyMsg{Type: tea.KeyEnter}))

	view := ansi.Strip(model.View())
	expected := "Step 8: Select Orchestrator Components (Simple Mode) "
	if !strings.Contains(view, expected) {
		s.FailNow("Expected view to contain step 2 message", "Got: %s", pretty.Render(view))
	}
}

func (s *OrchConfigFormTest) testConfirmAdvancedMode() {
	input.Orch.Enabled = []string{"dummy"}
	// Select Advanced Mode
	batchUpdate(model.Update(tea.KeyMsg{Type: tea.KeyDown}))
	batchUpdate(model.Update(tea.KeyMsg{Type: tea.KeyEnter}))

	view := ansi.Strip(model.View())
	expected := "Step 8: Select Orchestrator Components (Advanced Mode) "
	if !strings.Contains(view, expected) {
		s.FailNow("Expected view to contain step 2 message", "Got: %s", pretty.Render(view))
	}
}

func (s *OrchConfigFormTest) testSimpleMode() {
	// Select Simple Mode
	batchUpdate(model.Update(tea.KeyMsg{Type: tea.KeyEnter}))

	// This is the last step so we are expecting an empty view
	view := ansi.Strip(model.View())
	expected := ""
	if !strings.Contains(view, expected) {
		s.FailNow("Expected view to contain step 2 message", "Got: %s", pretty.Render(view))
	}
}

func (s *OrchConfigFormTest) testAdvancedMode() {
	// Select Simple Mode
	batchUpdate(model.Update(tea.KeyMsg{Type: tea.KeyEnter}))

	// This is the last step so we are expecting an empty view
	view := ansi.Strip(model.View())
	expected := ""
	if !strings.Contains(view, expected) {
		s.FailNow("Expected view to contain step 2 message", "Got: %s", pretty.Render(view))
	}
}

func initTest() error {
	// Reset config builder state to avoid interference between tests
	input = config.OrchInstallerConfig{}
	flags.ConfigureAwsExpert = false
	flags.ConfigureOnPremExpert = false
	flags.ConfigureProxy = false
	flags.ConfigureCert = false
	flags.ConfigureSre = false
	flags.ConfigureSmtp = false
	configMode = Simple

	loadOrchPackagesFromString(embedPackages)
	form = orchInstallerForm()
	model, _ = form.Update(form.Init())

<<<<<<< HEAD
	t.Run("", testConfigureGlobal)
	t.Run("", testConfigureProvider)
	t.Run("", testConfigureAwsBasic)
	t.Run("", testSkipAwsExpert)
	t.Run("", testSkipProxy)
	t.Run("", testSkipCert)
	t.Run("", testSkipSRE)
	t.Run("", testSkipSMTP)
	t.Run("", testConfirmSimpleMode)
	t.Run("", testSimpleMode)
	t.Run("", testAdvancedMode)
=======
	return nil
>>>>>>> 0d9d0c67
}

type OrchConfigFormTest struct {
	suite.Suite
}

func TestConfigFormSuite(t *testing.T) {
	suite.Run(t, new(OrchConfigFormTest))
}

func (s *OrchConfigFormTest) TestSimpleWorkflow() {

	if err := initTest(); err != nil {
		s.T().Fatalf("initTest failed: %v", err)
	}

<<<<<<< HEAD
	t.Run("", testConfigureGlobal)
	t.Run("", testConfigureProvider)
	t.Run("", testConfigureAwsBasic)
	t.Run("", testConfirmAwsExpert)
	t.Run("", testConfigureAwsExpert)
	t.Run("", testConfirmProxy)
	t.Run("", testConfigureProxy)
	t.Run("", testConfirmCert)
	t.Run("", testConfigureCert)
	t.Run("", testConfirmSRE)
	t.Run("", testConfigureSre)
	t.Run("", testConfirmSMTP)
	t.Run("", testConfigureSMTP)
	t.Run("", testConfirmAdvancedMode)
	t.Run("", testAdvancedMode)
=======
	s.Run("Configure Global", s.testConfigureGlobal)
	s.Run("Configure Provider", s.testConfigureProvider)
	s.Run("Configure AWS Basic", s.testConfigureAwsBasic)
	s.Run("Skip AWS Expert", s.testSkipAwsExpert)
	s.Run("Skip Proxy", s.testSkipProxy)
	s.Run("Skip Certificate", s.testSkipCert)
	s.Run("Skip SRE", s.testSkipSRE)
	s.Run("Skip SMTP", s.testSkipSMTP)
	s.Run("Confirm Simple Mode", s.testConfirmSimpleMode)
	s.Run("Simple Mode", s.testSimpleMode)
}

func (s *OrchConfigFormTest) TestAdvancedWorkflow() {
	if err := initTest(); err != nil {
		s.T().Fatalf("initTest failed: %v", err)
	}

	// Create a temporary file for the private key
	var err error
	tmpPrivKey, err = os.CreateTemp("/tmp", "privkey")
	if err != nil {
		s.T().Fatalf("failed to create temp file: %v", err)
	}
	defer os.Remove(tmpPrivKey.Name())

	s.Run("Configure Global", s.testConfigureGlobal)
	s.Run("Configure Provider", s.testConfigureProvider)
	s.Run("Configure AWS Basic", s.testConfigureAwsBasic)
	s.Run("Confirm AWS Expert", s.testConfirmAwsExpert)
	s.Run("Configure AWS Expert", s.testConfigureAwsExpert)
	s.Run("Confirm Proxy", s.testConfirmProxy)
	s.Run("Configure Proxy", s.testConfigureProxy)
	s.Run("Confirm Certificate", s.testConfirmCert)
	s.Run("Configure Certificate", s.testConfigureCert)
	s.Run("Confirm SRE", s.testConfirmSRE)
	s.Run("Configure SRE", s.testConfigureSre)
	s.Run("Confirm SMTP", s.testConfirmSMTP)
	s.Run("Configure SMTP", s.testConfigureSMTP)
	s.Run("Confirm Advanced Mode", s.testConfirmAdvancedMode)
	s.Run("Advanced Mode", s.testAdvancedMode)
>>>>>>> 0d9d0c67
}

// batchUpdate is a helper function to run the model and update it with the command
// Some keystroke such as Enter will trigger additional commands that
func batchUpdate(m tea.Model, cmd tea.Cmd) tea.Model {
	if cmd == nil {
		return m
	}
	msg := cmd()
	m, cmd = m.Update(msg)
	if cmd == nil {
		return m
	}
	msg = cmd()
	m, _ = m.Update(msg)
	return m
}<|MERGE_RESOLUTION|>--- conflicted
+++ resolved
@@ -415,21 +415,7 @@
 	form = orchInstallerForm()
 	model, _ = form.Update(form.Init())
 
-<<<<<<< HEAD
-	t.Run("", testConfigureGlobal)
-	t.Run("", testConfigureProvider)
-	t.Run("", testConfigureAwsBasic)
-	t.Run("", testSkipAwsExpert)
-	t.Run("", testSkipProxy)
-	t.Run("", testSkipCert)
-	t.Run("", testSkipSRE)
-	t.Run("", testSkipSMTP)
-	t.Run("", testConfirmSimpleMode)
-	t.Run("", testSimpleMode)
-	t.Run("", testAdvancedMode)
-=======
 	return nil
->>>>>>> 0d9d0c67
 }
 
 type OrchConfigFormTest struct {
@@ -446,23 +432,6 @@
 		s.T().Fatalf("initTest failed: %v", err)
 	}
 
-<<<<<<< HEAD
-	t.Run("", testConfigureGlobal)
-	t.Run("", testConfigureProvider)
-	t.Run("", testConfigureAwsBasic)
-	t.Run("", testConfirmAwsExpert)
-	t.Run("", testConfigureAwsExpert)
-	t.Run("", testConfirmProxy)
-	t.Run("", testConfigureProxy)
-	t.Run("", testConfirmCert)
-	t.Run("", testConfigureCert)
-	t.Run("", testConfirmSRE)
-	t.Run("", testConfigureSre)
-	t.Run("", testConfirmSMTP)
-	t.Run("", testConfigureSMTP)
-	t.Run("", testConfirmAdvancedMode)
-	t.Run("", testAdvancedMode)
-=======
 	s.Run("Configure Global", s.testConfigureGlobal)
 	s.Run("Configure Provider", s.testConfigureProvider)
 	s.Run("Configure AWS Basic", s.testConfigureAwsBasic)
@@ -503,7 +472,6 @@
 	s.Run("Configure SMTP", s.testConfigureSMTP)
 	s.Run("Confirm Advanced Mode", s.testConfirmAdvancedMode)
 	s.Run("Advanced Mode", s.testAdvancedMode)
->>>>>>> 0d9d0c67
 }
 
 // batchUpdate is a helper function to run the model and update it with the command
