// SPDX-FileCopyrightText: 2025 Intel Corporation
//
// SPDX-License-Identifier: Apache-2.0

package main

import (
	"os"
	"strings"
	"testing"

	"github.com/stretchr/testify/suite"
)

type OrchConfigValidationTest struct {
	suite.Suite
}

func TestConfigValidationSuite(t *testing.T) {
	suite.Run(t, new(OrchConfigValidationTest))
}

func (s *OrchConfigValidationTest) TestValidateOrchName() {
	tests := []struct {
		name    string
		input   string
		wantErr bool
		errMsg  string
	}{
		{
			name:    "empty string",
			input:   "",
			wantErr: true,
			errMsg:  "orchestrator name cannot be empty",
		},
		{
			name:    "too long",
			input:   "abcdefghijklmnop", // 16 chars
			wantErr: true,
			errMsg:  "orchestrator name must be less than 16 characters",
		},
		{
			name:    "contains uppercase",
			input:   "abcDef",
			wantErr: true,
			errMsg:  "orchestrator name must be all lower case letters or digits",
		},
		{
			name:    "contains special char",
			input:   "abc_def",
			wantErr: true,
			errMsg:  "orchestrator name must be all lower case letters or digits",
		},
		{
			name:    "contains dash",
			input:   "abc-def",
			wantErr: true,
			errMsg:  "orchestrator name must be all lower case letters or digits",
		},
		{
			name:    "contains digit",
			input:   "abc123",
			wantErr: false,
		},
		{
			name:    "all lowercase",
			input:   "orchestrator",
			wantErr: false,
		},
		{
			name:    "max allowed length",
			input:   "abcdefghijklmno", // 15 chars
			wantErr: false,
		},
	}

	for _, tt := range tests {
		s.Run(tt.name, func() {
			err := validateOrchName(tt.input)
			if tt.wantErr {
				s.Error(err, "expected an error but got nil")
				if tt.errMsg != "" {
					s.Equal(tt.errMsg, err.Error(), "error message mismatch")
				}
			} else {
				s.NoError(err, "expected no error")
			}
		})
	}
}

func (s *OrchConfigValidationTest) TestValidateParentDomain() {
	tests := []struct {
		name    string
		input   string
		wantErr bool
		errMsg  string
	}{
		{
			name:    "valid domain with one dot",
			input:   "example.com",
			wantErr: false,
		},
		{
			name:    "valid domain with two dot",
			input:   "subdomain.example.com",
			wantErr: false,
		},
		{
			name:    "valid domain with dash",
			input:   "my-domain.com",
			wantErr: false,
		},
		{
			name:    "valid domain with digits",
			input:   "abc123.com",
			wantErr: false,
		},
		{
			name:    "valid domain with multiple dashes",
			input:   "a-b-c-d.com",
			wantErr: false,
		},
		{
			name:    "valid domain with multiple dots",
			input:   "abc.def",
			wantErr: false,
		},
		{
			name:    "invalid domain with uppercase",
			input:   "Example.com",
			wantErr: true,
			errMsg:  "parent domain must be all lower case letters, digits, or '.'",
		},
		{
			name:    "invalid domain with underscore",
			input:   "abc_def.com",
			wantErr: true,
			errMsg:  "parent domain must be all lower case letters, digits, or '.'",
		},
		{
			name:    "invalid domain with trailing dot",
			input:   "abc.",
			wantErr: true,
			errMsg:  "parent domain must be all lower case letters, digits, or '.'",
		},
		{
			name:    "invalid domain with leading dot",
			input:   ".com",
			wantErr: true,
			errMsg:  "parent domain must be all lower case letters, digits, or '.'",
		},
		{
			name:    "invalid domain with no dot",
			input:   "examplecom",
			wantErr: true,
			errMsg:  "parent domain must be all lower case letters, digits, or '.'",
		},
		{
			name:    "invalid domain with special char",
			input:   "abc@def.com",
			wantErr: true,
			errMsg:  "parent domain must be all lower case letters, digits, or '.'",
		},
		{
			name:    "empty string",
			input:   "",
			wantErr: true,
			errMsg:  "parent domain must be all lower case letters, digits, or '.'",
		},
	}

	for _, tt := range tests {
		s.Run(tt.name, func() {
			err := validateParentDomain(tt.input)
			if tt.wantErr {
				s.Error(err, "expected an error but got nil")
				if tt.errMsg != "" {
					s.Equal(tt.errMsg, err.Error(), "error message mismatch")
				}
			} else {
				s.NoError(err, "expected no error")
			}
		})
	}
}

func (s *OrchConfigValidationTest) TestValidateAdminEmail() {
	tests := []struct {
		name    string
		input   string
		wantErr bool
		errMsg  string
	}{
		{
			name:    "valid simple email",
			input:   "user@example.com",
			wantErr: false,
		},
		{
			name:    "valid email with dot",
			input:   "first.last@example.com",
			wantErr: false,
		},
		{
			name:    "valid email with plus",
			input:   "user+test@example.com",
			wantErr: false,
		},
		{
			name:    "valid email with dash",
			input:   "user-test@example.com",
			wantErr: false,
		},
		{
			name:    "valid email with underscore",
			input:   "user_test@example.com",
			wantErr: false,
		},
		{
			name:    "valid email with digits",
			input:   "user123@example123.com",
			wantErr: false,
		},
		{
			name:    "valid email with subdomain",
			input:   "user@mail.example.com",
			wantErr: false,
		},
		{
			name:    "invalid email missing @",
			input:   "userexample.com",
			wantErr: true,
			errMsg:  "admin email must be a valid email address",
		},
		{
			name:    "invalid email missing domain",
			input:   "user@",
			wantErr: true,
			errMsg:  "admin email must be a valid email address",
		},
		{
			name:    "invalid email missing username",
			input:   "@example.com",
			wantErr: true,
			errMsg:  "admin email must be a valid email address",
		},
		{
			name:    "invalid email with uppercase",
			input:   "User@Example.com",
			wantErr: true,
			errMsg:  "admin email must be a valid email address",
		},
		{
			name:    "invalid email with invalid char",
			input:   "user!@example.com",
			wantErr: true,
			errMsg:  "admin email must be a valid email address",
		},
		{
			name:    "invalid email with short tld",
			input:   "user@example.c",
			wantErr: true,
			errMsg:  "admin email must be a valid email address",
		},
		{
			name:    "invalid email with no tld",
			input:   "user@example",
			wantErr: true,
			errMsg:  "admin email must be a valid email address",
		},
		{
			name:    "empty string",
			input:   "",
			wantErr: true,
			errMsg:  "admin email must be a valid email address",
		},
	}

	for _, tt := range tests {
		s.Run(tt.name, func() {
			err := validateAdminEmail(tt.input)
			if tt.wantErr {
				s.Error(err, "expected an error but got nil")
				if tt.errMsg != "" {
					s.Equal(tt.errMsg, err.Error(), "error message mismatch")
				}
			} else {
				s.NoError(err, "expected no error")
			}
		})
	}
}

func (s *OrchConfigValidationTest) TestValidateAwsRegion() {
	tests := []struct {
		name    string
		input   string
		wantErr bool
		errMsg  string
	}{
		{
			name:    "valid region us-west-2",
			input:   "us-west-2",
			wantErr: false,
		},
		{
			name:    "valid region eu-central-1",
			input:   "eu-central-1",
			wantErr: false,
		},
		{
			name:    "valid region ap-south-1",
			input:   "ap-south-1",
			wantErr: false,
		},
		{
			name:    "invalid region with uppercase",
			input:   "US-WEST-2",
			wantErr: true,
			errMsg:  "region must follow the format '^[a-z]+-[a-z]+-\\d$', e.g., 'us-west-2'",
		},
		{
			name:    "invalid region missing dash",
			input:   "uswest2",
			wantErr: true,
			errMsg:  "region must follow the format '^[a-z]+-[a-z]+-\\d$', e.g., 'us-west-2'",
		},
		{
			name:    "invalid region with two digit ending",
			input:   "us-west-12",
			wantErr: true,
			errMsg:  "region must follow the format '^[a-z]+-[a-z]+-\\d$', e.g., 'us-west-2'",
		},
		{
			name:    "invalid region with trailing dash",
			input:   "us-west-",
			wantErr: true,
			errMsg:  "region must follow the format '^[a-z]+-[a-z]+-\\d$', e.g., 'us-west-2'",
		},
		{
			name:    "invalid region with leading dash",
			input:   "-us-west-2",
			wantErr: true,
			errMsg:  "region must follow the format '^[a-z]+-[a-z]+-\\d$', e.g., 'us-west-2'",
		},
		{
			name:    "invalid region with special char",
			input:   "us-west@2",
			wantErr: true,
			errMsg:  "region must follow the format '^[a-z]+-[a-z]+-\\d$', e.g., 'us-west-2'",
		},
		{
			name:    "invalid region empty string",
			input:   "",
			wantErr: true,
			errMsg:  "region must follow the format '^[a-z]+-[a-z]+-\\d$', e.g., 'us-west-2'",
		},
		{
			name:    "invalid region with space",
			input:   "us-west 2",
			wantErr: true,
			errMsg:  "region must follow the format '^[a-z]+-[a-z]+-\\d$', e.g., 'us-west-2'",
		},
	}

	for _, tt := range tests {
		s.Run(tt.name, func() {
			err := validateAwsRegion(tt.input)
			if tt.wantErr {
				s.Error(err, "expected an error but got nil")
				if tt.errMsg != "" {
					s.Equal(tt.errMsg, err.Error(), "error message mismatch")
				}
			} else {
				s.NoError(err, "expected no error")
			}
		})
	}
}

func (s *OrchConfigValidationTest) TestValidateAwsCustomTag() {
	tests := []struct {
		name    string
		input   string
		wantErr bool
	}{
		{
			name:    "empty string",
			input:   "",
			wantErr: false,
		},
		{
			name:    "simple tag",
			input:   "Environment=Production",
			wantErr: false,
		},
		{
			name:    "tag with spaces",
			input:   "Owner = John Doe",
			wantErr: false,
		},
		{
			name:    "tag with special characters",
			input:   "Project=My-App_123",
			wantErr: false,
		},
		{
			name:    "tag with unicode",
			input:   "部署=生產",
			wantErr: false,
		},
	}

	for _, tt := range tests {
		s.Run(tt.name, func() {
			err := validateAwsCustomTag(tt.input)
			if tt.wantErr {
				s.Error(err, "expected an error but got nil")
			} else {
				s.NoError(err, "expected no error")
			}
		})
	}
}

func (s *OrchConfigValidationTest) TestValidateCacheRegistry() {
	tests := []struct {
		name    string
		input   string
		wantErr bool
	}{
		{
			name:    "empty string",
			input:   "",
			wantErr: false,
		},
		{
			name:    "simple registry url",
			input:   "myregistry.example.com",
			wantErr: false,
		},
		{
			name:    "registry with port",
			input:   "myregistry.example.com:5000",
			wantErr: false,
		},
		{
			name:    "registry with path",
			input:   "myregistry.example.com/myrepo",
			wantErr: false,
		},
		{
			name:    "docker hub style",
			input:   "docker.io/library/ubuntu",
			wantErr: false,
		},
		{
			name:    "localhost registry",
			input:   "localhost:5000",
			wantErr: false,
		},
		{
			name:    "IP address registry",
			input:   "192.168.1.100:5000",
			wantErr: false,
		},
	}

	for _, tt := range tests {
		s.Run(tt.name, func() {
			err := validateCacheRegistry(tt.input)
			if tt.wantErr {
				s.Error(err, "expected an error but got nil")
			} else {
				s.NoError(err, "expected no error")
			}
		})
	}
}

func (s *OrchConfigValidationTest) TestValidateAwsJumpHostWhitelist() {
	tests := []struct {
		name    string
		input   string
		wantErr bool
	}{
		{
			name:    "empty string",
			input:   "",
			wantErr: false,
		},
		{
			name:    "single IP",
			input:   "192.168.1.1",
			wantErr: false,
		},
		{
			name:    "multiple IPs comma separated",
			input:   "192.168.1.1,10.0.0.2",
			wantErr: false,
		},
		{
			name:    "IP with spaces",
			input:   " 192.168.1.1 , 10.0.0.2 ",
			wantErr: false,
		},
		{
			name:    "hostname",
			input:   "jump.example.com",
			wantErr: false,
		},
		{
			name:    "multiple hostnames",
			input:   "jump1.example.com,jump2.example.com",
			wantErr: false,
		},
		{
			name:    "mix of IPs and hostnames",
			input:   "192.168.1.1,jump.example.com",
			wantErr: false,
		},
		{
			name:    "wildcard",
			input:   "*",
			wantErr: false,
		},
	}

	for _, tt := range tests {
		s.Run(tt.name, func() {
			err := validateAwsJumpHostWhitelist(tt.input)
			if tt.wantErr {
				s.Error(err, "expected an error but got nil")
			} else {
				s.NoError(err, "expected no error")
			}
		})
	}
}

func (s *OrchConfigValidationTest) TestValidateAwsVpcId() {
	tests := []struct {
		name    string
		input   string
		wantErr bool
		errMsg  string
	}{
		{
			name:    "empty string",
			input:   "",
			wantErr: false,
		},
		{
			name:    "valid vpc id lowercase",
			input:   "vpc-1234abcd",
			wantErr: false,
		},
		{
			name:    "valid vpc id all digits",
			input:   "vpc-12345678",
			wantErr: false,
		},
		{
			name:    "valid vpc id all hex",
			input:   "vpcabcdef0",
			wantErr: true,
			errMsg:  "VPC ID must follow the format '^vpc-[0-9a-f]{8}$', e.g., 'vpc-12345678'",
		},
		{
			name:    "invalid vpc id uppercase",
			input:   "vpc-1234ABCD",
			wantErr: true,
			errMsg:  "VPC ID must follow the format '^vpc-[0-9a-f]{8}$', e.g., 'vpc-12345678'",
		},
		{
			name:    "invalid vpc id too short",
			input:   "vpc-1234abc",
			wantErr: true,
			errMsg:  "VPC ID must follow the format '^vpc-[0-9a-f]{8}$', e.g., 'vpc-12345678'",
		},
		{
			name:    "invalid vpc id too long",
			input:   "vpc-1234abcdef",
			wantErr: true,
			errMsg:  "VPC ID must follow the format '^vpc-[0-9a-f]{8}$', e.g., 'vpc-12345678'",
		},
		{
			name:    "invalid vpc id missing dash",
			input:   "vpc12345678",
			wantErr: true,
			errMsg:  "VPC ID must follow the format '^vpc-[0-9a-f]{8}$', e.g., 'vpc-12345678'",
		},
		{
			name:    "invalid vpc id wrong prefix",
			input:   "vcp-12345678",
			wantErr: true,
			errMsg:  "VPC ID must follow the format '^vpc-[0-9a-f]{8}$', e.g., 'vpc-12345678'",
		},
		{
			name:    "invalid vpc id with special char",
			input:   "vpc-1234abc!",
			wantErr: true,
			errMsg:  "VPC ID must follow the format '^vpc-[0-9a-f]{8}$', e.g., 'vpc-12345678'",
		},
	}

	for _, tt := range tests {
		s.Run(tt.name, func() {
			err := validateAwsVpcId(tt.input)
			if tt.wantErr {
				s.Error(err, "expected an error but got nil")
				if tt.errMsg != "" {
					s.Equal(tt.errMsg, err.Error(), "error message mismatch")
				}
			} else {
				s.NoError(err, "expected no error")
			}
		})
	}
}

func (s *OrchConfigValidationTest) TestValidateAwsEksDnsIp() {
	tests := []struct {
		name    string
		input   string
		wantErr bool
		errMsg  string
	}{
		{
			name:    "empty string",
			input:   "",
			wantErr: false,
		},
		{
			name:    "valid IP",
			input:   "10.100.0.10",
			wantErr: false,
		},
		{
			name:    "valid IP with leading zeros",
			input:   "010.001.000.010",
			wantErr: false,
		},
		{
			name:    "invalid IP with too few octets",
			input:   "10.0.1",
			wantErr: true,
			errMsg:  "EKS DNS IP must follow the format '^([0-9]{1,3}\\.){3}[0-9]{1,3}$', e.g., '",
		},
		{
			name:    "invalid IP with too many octets",
			input:   "10.0.1.2.3",
			wantErr: true,
			errMsg:  "EKS DNS IP must follow the format '^([0-9]{1,3}\\.){3}[0-9]{1,3}$', e.g., '",
		},
		{
			name:    "invalid IP with letters",
			input:   "10.0.a.1",
			wantErr: true,
			errMsg:  "EKS DNS IP must follow the format '^([0-9]{1,3}\\.){3}[0-9]{1,3}$', e.g., '",
		},
		{
			name:    "invalid IP with special chars",
			input:   "10.0.0@1",
			wantErr: true,
			errMsg:  "EKS DNS IP must follow the format '^([0-9]{1,3}\\.){3}[0-9]{1,3}$', e.g., '",
		},
		{
			name:    "invalid IP with space",
			input:   "10.0.0. 1",
			wantErr: true,
			errMsg:  "EKS DNS IP must follow the format '^([0-9]{1,3}\\.){3}[0-9]{1,3}$', e.g., '",
		},
		{
			name:    "invalid IP with negative number",
			input:   "10.0.-1.1",
			wantErr: true,
			errMsg:  "EKS DNS IP must follow the format '^([0-9]{1,3}\\.){3}[0-9]{1,3}$', e.g., '",
		},
	}

	for _, tt := range tests {
		s.Run(tt.name, func() {
			err := validateAwsEksDnsIp(tt.input)
			if tt.wantErr {
				s.Error(err, "expected an error but got nil")
				if tt.errMsg != "" {
					s.Equal(tt.errMsg, err.Error(), "error message mismatch")
				}
			} else {
				s.NoError(err, "expected no error")
			}
		})
	}
}

func (s *OrchConfigValidationTest) TestValidateProxy() {
	tests := []struct {
		name    string
		input   string
		wantErr bool
	}{
		{
			name:    "empty string",
			input:   "",
			wantErr: false,
		},
		{
			name:    "http proxy",
			input:   "http://proxy.example.com:8080",
			wantErr: false,
		},
		{
			name:    "https proxy",
			input:   "https://proxy.example.com:8443",
			wantErr: false,
		},
		{
			name:    "proxy with user info",
			input:   "http://user:pass@proxy.example.com:8080",
			wantErr: true,
		},
		{
			name:    "proxy with IP address",
			input:   "http://192.168.1.100:3128",
			wantErr: false,
		},
		{
			name:    "proxy with no port",
			input:   "http://proxy.example.com",
			wantErr: false,
		},
		{
			name:    "invalid proxy string",
			input:   "not a proxy",
			wantErr: true,
		},
	}

	for _, tt := range tests {
		s.Run(tt.name, func() {
			err := validateProxy(tt.input)
			if tt.wantErr {
				s.Error(err, "expected an error but got nil")
			} else {
				s.NoError(err, "expected no error")
			}
		})
	}
}

func (s *OrchConfigValidationTest) TestValidateNoProxy() {
	tests := []struct {
		name    string
		input   string
		wantErr bool
		errMsg  string
	}{
		{
			name:    "empty string",
			input:   "",
			wantErr: false,
		},
		{
			name:    "single valid IP",
			input:   "192.168.1.1",
			wantErr: false,
		},
		{
			name:    "single valid CIDR",
			input:   "10.0.0.0/24",
			wantErr: false,
		},
		{
			name:    "multiple valid IPs and CIDRs",
			input:   "192.168.1.1,10.0.0.0/24,172.16.0.1",
			wantErr: false,
		},
		{
			name:    "valid domain",
			input:   ".example.com",
			wantErr: false,
		},
		{
			name:    "valid domain without leading dot",
			input:   "example.com",
			wantErr: false,
		},
		{
			name:    "multiple valid domains and IPs",
			input:   "example.com,192.168.1.1,.internal.local",
			wantErr: false,
		},
		{
			name:    "valid IP with spaces",
			input:   " 192.168.1.1 ",
			wantErr: false,
		},
		{
			name:    "valid domain with spaces",
			input:   " .example.com ",
			wantErr: false,
		},
		{
			name:    "invalid IP format",
			input:   "192.168.1",
			wantErr: true,
			errMsg:  "invalid no_proxy entry: 192.168.1",
		},
		{
			name:    "invalid CIDR mask non-numeric",
			input:   "10.0.0.0/abc",
			wantErr: true,
			errMsg:  "invalid no_proxy entry: 10.0.0.0/abc",
		},
		{
			name:    "invalid CIDR mask out of range",
			input:   "10.0.0.0/33",
			wantErr: true,
			errMsg:  "invalid CIDR mask in no_proxy entry: 10.0.0.0/33",
		},
		{
			name:    "invalid IP octet out of range",
			input:   "256.0.0.1",
			wantErr: true,
			errMsg:  "invalid IP in no_proxy entry: 256.0.0.1",
		},
		{
			name:    "invalid entry with special char",
			input:   "abc@def.com",
			wantErr: true,
			errMsg:  "invalid no_proxy entry: abc@def.com",
		},
		{
			name:    "invalid entry with empty between commas",
			input:   "example.com,,192.168.1.1",
			wantErr: false,
		},
		{
			name:    "invalid entry with only spaces",
			input:   "   ",
			wantErr: false,
		},
		{
			name:    "invalid IP with negative octet",
			input:   "10.0.-1.1",
			wantErr: true,
			errMsg:  "invalid no_proxy entry: 10.0.-1.1",
		},
		{
			name:    "invalid domain with uppercase",
			input:   "Example.com",
			wantErr: true,
			errMsg:  "invalid no_proxy entry: Example.com",
		},
		{
			name:    "valid domain with dash",
			input:   "my-domain.com",
			wantErr: false,
		},
		{
			name:    "valid domain with numbers",
			input:   "abc123.com",
			wantErr: false,
		},
		{
			name:    "invalid domain with underscore",
			input:   "abc_def.com",
			wantErr: true,
			errMsg:  "invalid no_proxy entry: abc_def.com",
		},
	}

	for _, tt := range tests {
		s.Run(tt.name, func() {
			err := validateNoProxy(tt.input)
			if tt.wantErr {
				s.Error(err, "expected an error but got nil")
				if tt.errMsg != "" {
					s.Equal(tt.errMsg, err.Error(), "error message mismatch")
				}
			} else {
				s.NoError(err, "expected no error")
			}
		})
	}
}

<<<<<<< HEAD
//nolint:dupword
func TestValidateTlsCert(t *testing.T) {
=======
func (s *OrchConfigValidationTest) TestValidateSmtpUrl() {
>>>>>>> 0d9d0c67
	tests := []struct {
		name    string
		input   string
		wantErr bool
	}{
		{
			name:    "empty string",
			input:   "",
			wantErr: false,
		},
		{
			name:    "simple smtp url",
			input:   "smtp.example.com",
			wantErr: false,
		},
		{
			name:    "smtp url with port",
			input:   "smtp.example.com:587",
			wantErr: false,
		},
		{
			name:    "smtp url with IP address",
			input:   "192.168.1.10:25",
			wantErr: false,
		},
		{
			name:    "smtp url with subdomain",
			input:   "mail.smtp.example.com",
			wantErr: false,
		},
		{
			name:    "smtp url with dash and underscore",
			input:   "smtp-mail_server.example.com",
			wantErr: false,
		},
		{
			name:    "smtp url with user info",
			input:   "user:pass@smtp.example.com:465",
			wantErr: false,
		},
		{
			name:    "smtp url with scheme",
			input:   "smtp://smtp.example.com:25",
			wantErr: false,
		},
		{
			name:    "invalid smtp url with spaces",
			input:   "smtp .example.com",
			wantErr: false,
		},
		{
			name:    "random string",
			input:   "not a url",
			wantErr: false,
		},
	}

	for _, tt := range tests {
		s.Run(tt.name, func() {
			err := validateSmtpUrl(tt.input)
			if tt.wantErr {
				s.Error(err, "expected an error but got nil")
			} else {
				s.NoError(err, "expected no error")
			}
		})
	}
}

<<<<<<< HEAD
//nolint:dupword
func TestValidateTlsKey(t *testing.T) {
=======
func (s *OrchConfigValidationTest) TestValidateSmtpPort() {
>>>>>>> 0d9d0c67
	tests := []struct {
		name    string
		input   string
		wantErr bool
		errMsg  string
	}{
		{
			name:    "empty string",
			input:   "",
			wantErr: false,
		},
		{
			name:    "valid port 25",
			input:   "25",
			wantErr: false,
		},
		{
			name:    "valid port 1 (min)",
			input:   "1",
			wantErr: false,
		},
		{
			name:    "valid port 65535 (max)",
			input:   "65535",
			wantErr: false,
		},
		{
			name:    "invalid port 0 (below min)",
			input:   "0",
			wantErr: true,
			errMsg:  "SMTP port must be between 1 and 65535",
		},
		{
			name:    "invalid port 65536 (above max)",
			input:   "65536",
			wantErr: true,
			errMsg:  "SMTP port must be between 1 and 65535",
		},
		{
			name:    "invalid negative port",
			input:   "-25",
			wantErr: true,
			errMsg:  "SMTP port must be between 1 and 65535",
		},
		{
			name:    "invalid non-numeric",
			input:   "abc",
			wantErr: true,
			errMsg:  "cannot convert abc to integer: strconv.Atoi: parsing \"abc\": invalid syntax",
		},
		{
			name:    "invalid float",
			input:   "25.5",
			wantErr: true,
			errMsg:  "cannot convert 25.5 to integer: strconv.Atoi: parsing \"25.5\": invalid syntax",
		},
		{
			name:    "invalid with spaces",
			input:   " 25 ",
			wantErr: true,
			errMsg:  "cannot convert  25  to integer: strconv.Atoi: parsing \" 25 \": invalid syntax",
		},
		{
			name:    "invalid empty space",
			input:   " ",
			wantErr: true,
			errMsg:  "cannot convert   to integer: strconv.Atoi: parsing \" \": invalid syntax",
		},
	}

	for _, tt := range tests {
		s.Run(tt.name, func() {
			err := validateSmtpPort(tt.input)
			if tt.wantErr {
				s.Error(err, "expected an error but got nil")
				if tt.errMsg != "" {
					s.Equal(tt.errMsg, err.Error(), "error message mismatch")
				}
			} else {
				s.NoError(err, "expected no error")
			}
		})
	}
}

<<<<<<< HEAD
//nolint:dupword
func TestValidateTlsCa(t *testing.T) {
=======
func (s *OrchConfigValidationTest) TestValidateSmtpFrom() {
>>>>>>> 0d9d0c67
	tests := []struct {
		name    string
		input   string
		wantErr bool
	}{
		{
			name:    "empty string",
			input:   "",
			wantErr: false,
		},
		{
			name:    "simple email",
			input:   "user@example.com",
			wantErr: false,
		},
		{
			name:    "email with dot",
			input:   "first.last@example.com",
			wantErr: false,
		},
		{
			name:    "email with plus",
			input:   "user+test@example.com",
			wantErr: false,
		},
		{
			name:    "email with dash",
			input:   "user-test@example.com",
			wantErr: false,
		},
		{
			name:    "email with underscore",
			input:   "user_test@example.com",
			wantErr: false,
		},
		{
			name:    "invalid email missing @",
			input:   "userexample.com",
			wantErr: false,
		},
		{
			name:    "invalid email missing domain",
			input:   "user@",
			wantErr: false,
		},
		{
			name:    "invalid email missing username",
			input:   "@example.com",
			wantErr: false,
		},
		{
			name:    "random string",
			input:   "not an email",
			wantErr: false,
		},
	}

	for _, tt := range tests {
		s.Run(tt.name, func() {
			err := validateSmtpFrom(tt.input)
			if tt.wantErr {
				s.Error(err, "expected an error but got nil")
			} else {
				s.NoError(err, "expected no error")
			}
		})
	}
}

func (s *OrchConfigValidationTest) TestValidateIP() {
	tests := []struct {
		name    string
		input   string
		wantErr bool
		errMsg  string
	}{
		{
			name:    "valid IP",
			input:   "192.168.1.1",
			wantErr: false,
		},
		{
			name:    "valid IP with zeros",
			input:   "0.0.0.0",
			wantErr: false,
		},
		{
			name:    "valid IP with max octets",
			input:   "255.255.255.255",
			wantErr: false,
		},
		{
			name:    "valid IP with leading zeros",
			input:   "010.001.000.255",
			wantErr: false,
		},
		{
			name:    "invalid IP with too few octets",
			input:   "192.168.1",
			wantErr: true,
			errMsg:  "IP address must follow the format '^([0-9]{1,3}\\.){3}[0-9]{1,3}$', e.g., 192.168.1.1'",
		},
		{
			name:    "invalid IP with too many octets",
			input:   "192.168.1.1.1",
			wantErr: true,
			errMsg:  "IP address must follow the format '^([0-9]{1,3}\\.){3}[0-9]{1,3}$', e.g., 192.168.1.1'",
		},
		{
			name:    "invalid IP with letters",
			input:   "192.abc.1.1",
			wantErr: true,
			errMsg:  "IP address must follow the format '^([0-9]{1,3}\\.){3}[0-9]{1,3}$', e.g., 192.168.1.1'",
		},
		{
			name:    "invalid IP with negative octet",
			input:   "192.168.-1.1",
			wantErr: true,
			errMsg:  "IP address must follow the format '^([0-9]{1,3}\\.){3}[0-9]{1,3}$', e.g., 192.168.1.1'",
		},
		{
			name:    "invalid IP with octet > 255",
			input:   "256.168.1.1",
			wantErr: true,
			errMsg:  "IP address must be between 0 and 255",
		},
		{
			name:    "invalid IP with octet < 0",
			input:   "192.168.1.-2",
			wantErr: true,
			errMsg:  "IP address must follow the format '^([0-9]{1,3}\\.){3}[0-9]{1,3}$', e.g., 192.168.1.1'",
		},
		{
			name:    "invalid IP with special char",
			input:   "192.168.1.a!",
			wantErr: true,
			errMsg:  "IP address must follow the format '^([0-9]{1,3}\\.){3}[0-9]{1,3}$', e.g., 192.168.1.1'",
		},
		{
			name:    "invalid IP with space",
			input:   "192.168. 1.1",
			wantErr: true,
			errMsg:  "IP address must follow the format '^([0-9]{1,3}\\.){3}[0-9]{1,3}$', e.g., 192.168.1.1'",
		},
		{
			name:    "invalid IP with trailing dot",
			input:   "192.168.1.",
			wantErr: true,
			errMsg:  "IP address must follow the format '^([0-9]{1,3}\\.){3}[0-9]{1,3}$', e.g., 192.168.1.1'",
		},
		{
			name:    "invalid IP with leading dot",
			input:   ".192.168.1.1",
			wantErr: true,
			errMsg:  "IP address must follow the format '^([0-9]{1,3}\\.){3}[0-9]{1,3}$', e.g., 192.168.1.1'",
		},
	}

	testsMandatoryIP := append(tests, struct {
		name    string
		input   string
		wantErr bool
		errMsg  string
	}{
		name:    "empty IP string",
		input:   "",
		wantErr: true,
		errMsg:  "IP address must follow the format '^([0-9]{1,3}\\.){3}[0-9]{1,3}$', e.g., 192.168.1.1'",
	})

	testsOptionalIP := append(tests, struct {
		name    string
		input   string
		wantErr bool
		errMsg  string
	}{
		name:    "empty IP string",
		input:   "",
		wantErr: false,
	})

	for _, tt := range testsMandatoryIP {
		s.Run(tt.name, func() {
			err := validateIP(tt.input)
			if tt.wantErr {
				s.Error(err, "expected an error but got nil")
				if tt.errMsg != "" {
					s.Equal(tt.errMsg, err.Error(), "error message mismatch")
				}
			} else {
				s.NoError(err, "expected no error")
			}
		})
	}

	for _, tt := range testsOptionalIP {
		s.Run(tt.name, func() {
			err := validateOptionalIP(tt.input)
			if tt.wantErr {
				s.Error(err, "expected an error but got nil")
				if tt.errMsg != "" {
					s.Equal(tt.errMsg, err.Error(), "error message mismatch")
				}
			} else {
				s.NoError(err, "expected no error")
			}
		})
	}
}

func (s *OrchConfigValidationTest) TestValidateSimpleMode() {
	tests := []struct {
		name    string
		input   []string
		wantErr bool
		errMsg  string
	}{
		{
			name:    "fps only",
			input:   []string{"fps"},
			wantErr: false,
		},
		{
			name:    "fps and ui with eim",
			input:   []string{"fps", "ui", "eim"},
			wantErr: false,
		},
		{
			name:    "fps and ui with ao",
			input:   []string{"fps", "ui", "ao"},
			wantErr: false,
		},
		{
			name:    "fps and ui with co",
			input:   []string{"fps", "ui", "co"},
			wantErr: false,
		},
		{
			name:    "fps and ui with eim and ao",
			input:   []string{"fps", "ui", "eim", "ao"},
			wantErr: false,
		},
		{
			name:    "fps and ui with none of eim, ao, co",
			input:   []string{"fps", "ui"},
			wantErr: true,
			errMsg:  "UI cannot be enabled without at least one of EIM, AO, or CO being enabled",
		},
		{
			name:    "no fps",
			input:   []string{"ui", "eim"},
			wantErr: true,
			errMsg:  "FPS must be enabled",
		},
		{
			name:    "empty slice",
			input:   []string{},
			wantErr: true,
			errMsg:  "FPS must be enabled",
		},
		{
			name:    "fps and unrelated feature",
			input:   []string{"fps", "foo"},
			wantErr: false,
		},
		{
			name:    "fps, ui, unrelated feature",
			input:   []string{"fps", "ui", "foo"},
			wantErr: true,
			errMsg:  "UI cannot be enabled without at least one of EIM, AO, or CO being enabled",
		},
		{
			name:    "fps, ui, eim, unrelated feature",
			input:   []string{"fps", "ui", "eim", "foo"},
			wantErr: false,
		},
		{
			name:    "fps, ui, co, unrelated feature",
			input:   []string{"fps", "ui", "co", "foo"},
			wantErr: false,
		},
		{
			name:    "fps, ui, ao, unrelated feature",
			input:   []string{"fps", "ui", "ao", "foo"},
			wantErr: false,
		},
	}

	for _, tt := range tests {
		s.Run(tt.name, func() {
			err := validateSimpleMode(tt.input)
			if tt.wantErr {
				s.Error(err, "expected an error but got nil")
				if tt.errMsg != "" {
					s.Equal(tt.errMsg, err.Error(), "error message mismatch")
				}
			} else {
				s.NoError(err, "expected no error")
			}
		})
	}
}

func (s *OrchConfigValidationTest) TestValidateAdvancedMode() {
	tests := []struct {
		name    string
		input   []string
		wantErr bool
	}{
		{
			name:    "empty slice",
			input:   []string{},
			wantErr: false,
		},
		{
			name:    "single feature",
			input:   []string{"feature1"},
			wantErr: false,
		},
		{
			name:    "multiple features",
			input:   []string{"feature1", "feature2", "feature3"},
			wantErr: false,
		},
		{
			name:    "features with special characters",
			input:   []string{"feat-1", "feat_2", "feat.3"},
			wantErr: false,
		},
		{
			name:    "features with numbers",
			input:   []string{"f1", "f2", "f3"},
			wantErr: false,
		},
	}

	for _, tt := range tests {
		s.Run(tt.name, func() {
			err := validateAdvancedMode(tt.input)
			if tt.wantErr {
				s.Error(err, "expected an error but got nil")
			} else {
				s.NoError(err, "expected no error")
			}
		})
	}
}

func (s *OrchConfigValidationTest) TestValidateAwsEKSIAMRoles() {
	tests := []struct {
		name    string
		input   string
		wantErr bool
		errMsg  string
	}{
		{
			name:    "empty string",
			input:   "",
			wantErr: false,
		},
		{
			name:    "single valid IAM role",
			input:   "arn:aws:iam::123456789012:role/MyRole",
			wantErr: false,
		},
		{
			name:    "multiple valid IAM roles",
			input:   "arn:aws:iam::123456789012:role/MyRole,arn:aws:iam::210987654321:role/AnotherRole",
			wantErr: false,
		},
		{
			name:    "valid IAM role with special chars",
			input:   "arn:aws:iam::123456789012:role/My-Role_1+=,.@",
			wantErr: true,
		},
		{
			name:    "valid IAM roles with spaces",
			input:   " arn:aws:iam::123456789012:role/MyRole , arn:aws:iam::210987654321:role/AnotherRole ",
			wantErr: false,
		},
		{
			name:    "invalid IAM role missing arn prefix",
			input:   "aws:iam::123456789012:role/MyRole",
			wantErr: true,
			errMsg:  "invalid IAM role ARN: aws:iam::123456789012:role/MyRole",
		},
		{
			name:    "invalid IAM role missing role name",
			input:   "arn:aws:iam::123456789012:role/",
			wantErr: true,
			errMsg:  "invalid IAM role ARN: arn:aws:iam::123456789012:role/",
		},
		{
			name:    "invalid IAM role with short account id",
			input:   "arn:aws:iam::1234567890:role/MyRole",
			wantErr: true,
			errMsg:  "invalid IAM role ARN: arn:aws:iam::1234567890:role/MyRole",
		},
		{
			name:    "invalid IAM role with extra fields",
			input:   "arn:aws:iam::123456789012:role/MyRole:extra",
			wantErr: true,
			errMsg:  "invalid IAM role ARN: arn:aws:iam::123456789012:role/MyRole:extra",
		},
		{
			name:    "invalid IAM role with invalid chars",
			input:   "arn:aws:iam::123456789012:role/My Role!",
			wantErr: true,
			errMsg:  "invalid IAM role ARN: arn:aws:iam::123456789012:role/My Role!",
		},
		{
			name:    "multiple roles, one invalid",
			input:   "arn:aws:iam::123456789012:role/MyRole,invalid-arn",
			wantErr: true,
			errMsg:  "invalid IAM role ARN: invalid-arn",
		},
		{
			name:    "only spaces between commas",
			input:   "arn:aws:iam::123456789012:role/MyRole, ,arn:aws:iam::210987654321:role/AnotherRole",
			wantErr: false,
		},
		{
			name:    "empty entry between commas",
			input:   "arn:aws:iam::123456789012:role/MyRole,,arn:aws:iam::210987654321:role/AnotherRole",
			wantErr: false,
		},
	}

	for _, tt := range tests {
		s.Run(tt.name, func() {
			err := validateAwsEKSIAMRoles(tt.input)
			if tt.wantErr {
				s.Error(err, "expected an error but got nil")
				if tt.errMsg != "" {
					s.Equal(tt.errMsg, err.Error(), "error message mismatch")
				}
			} else {
				s.NoError(err, "expected no error")
			}
		})
	}
}

func (s *OrchConfigValidationTest) TestValidateJumpHostPrivKeyPath() {
	tmpFile, err := os.CreateTemp("", "privkey")
	s.NoError(err, "Failed to create temp file")
	defer os.Remove(tmpFile.Name())

	tests := []struct {
		name    string
		input   string
		setup   func() string
		wantErr bool
		errMsg  string
	}{
		{
			name:    "empty string",
			input:   "",
			wantErr: false,
		},
		{
			name: "existing file",
			setup: func() string {
				return tmpFile.Name()
			},
			wantErr: false,
		},
		{
			name: "non-existent file",
			setup: func() string {
				return "/tmp/this_file_should_not_exist_123456789"
			},
			wantErr: true,
			errMsg:  "jump host private key file does not exist",
		},
		{
			name: "env var expansion to existing file",
			setup: func() string {
				os.Setenv("PRIVKEY_PATH", tmpFile.Name())
				return "$PRIVKEY_PATH"
			},
			wantErr: false,
		},
		{
			name: "env var expansion to non-existent file",
			setup: func() string {
				os.Setenv("PRIVKEY_PATH", "/tmp/this_file_should_not_exist_987654321")
				return "$PRIVKEY_PATH"
			},
			wantErr: true,
			errMsg:  "jump host private key file does not exist",
		},
	}

	for _, tt := range tests {
		s.Run(tt.name, func() {
			var path string
			if tt.setup != nil {
				path = tt.setup()
			} else {
				path = tt.input
			}
			err := validateJumpHostPrivKeyPath(path)
			if tt.wantErr {
				s.Error(err, "expected an error but got nil")
				if tt.errMsg != "" {
					s.Contains(err.Error(), tt.errMsg, "error message mismatch")
				}
			} else {
				s.NoError(err, "expected no error")
			}
		})
	}
}

func TestValidateAwsEKSIAMRoles(t *testing.T) {
	tests := []struct {
		name    string
		input   string
		wantErr bool
		errMsg  string
	}{
		{
			name:    "empty string",
			input:   "",
			wantErr: false,
		},
		{
			name:    "single valid IAM role",
			input:   "arn:aws:iam::123456789012:role/MyRole",
			wantErr: false,
		},
		{
			name:    "multiple valid IAM roles",
			input:   "arn:aws:iam::123456789012:role/MyRole,arn:aws:iam::210987654321:role/AnotherRole",
			wantErr: false,
		},
		{
			name:    "valid IAM role with special chars",
			input:   "arn:aws:iam::123456789012:role/My-Role_1+=,.@",
			wantErr: true,
		},
		{
			name:    "valid IAM roles with spaces",
			input:   " arn:aws:iam::123456789012:role/MyRole , arn:aws:iam::210987654321:role/AnotherRole ",
			wantErr: false,
		},
		{
			name:    "invalid IAM role missing arn prefix",
			input:   "aws:iam::123456789012:role/MyRole",
			wantErr: true,
			errMsg:  "invalid IAM role ARN: aws:iam::123456789012:role/MyRole",
		},
		{
			name:    "invalid IAM role missing role name",
			input:   "arn:aws:iam::123456789012:role/",
			wantErr: true,
			errMsg:  "invalid IAM role ARN: arn:aws:iam::123456789012:role/",
		},
		{
			name:    "invalid IAM role with short account id",
			input:   "arn:aws:iam::1234567890:role/MyRole",
			wantErr: true,
			errMsg:  "invalid IAM role ARN: arn:aws:iam::1234567890:role/MyRole",
		},
		{
			name:    "invalid IAM role with extra fields",
			input:   "arn:aws:iam::123456789012:role/MyRole:extra",
			wantErr: true,
			errMsg:  "invalid IAM role ARN: arn:aws:iam::123456789012:role/MyRole:extra",
		},
		{
			name:    "invalid IAM role with invalid chars",
			input:   "arn:aws:iam::123456789012:role/My Role!",
			wantErr: true,
			errMsg:  "invalid IAM role ARN: arn:aws:iam::123456789012:role/My Role!",
		},
		{
			name:    "multiple roles, one invalid",
			input:   "arn:aws:iam::123456789012:role/MyRole,invalid-arn",
			wantErr: true,
			errMsg:  "invalid IAM role ARN: invalid-arn",
		},
		{
			name:    "only spaces between commas",
			input:   "arn:aws:iam::123456789012:role/MyRole, ,arn:aws:iam::210987654321:role/AnotherRole",
			wantErr: false,
		},
		{
			name:    "empty entry between commas",
			input:   "arn:aws:iam::123456789012:role/MyRole,,arn:aws:iam::210987654321:role/AnotherRole",
			wantErr: false,
		},
	}

	for _, tt := range tests {
		t.Run(tt.name, func(t *testing.T) {
			err := validateAwsEKSIAMRoles(tt.input)
			if tt.wantErr {
				if err == nil {
					t.Errorf("expected error, got nil")
				} else if tt.errMsg != "" && err.Error() != tt.errMsg {
					t.Errorf("expected error message %q, got %q", tt.errMsg, err.Error())
				}
			} else {
				if err != nil {
					t.Errorf("expected no error, got %v", err)
				}
			}
		})
	}
}
func TestValidateJumpHostPrivKeyPath(t *testing.T) {
	tmpFile, err := os.CreateTemp("", "privkey")
	if err != nil {
		t.Fatalf("failed to create temp file: %v", err)
	}
	defer os.Remove(tmpFile.Name())

	tests := []struct {
		name    string
		input   string
		setup   func() string
		wantErr bool
		errMsg  string
	}{
		{
			name:    "empty string",
			input:   "",
			wantErr: false,
		},
		{
			name: "existing file",
			setup: func() string {
				return tmpFile.Name()
			},
			wantErr: false,
		},
		{
			name: "non-existent file",
			setup: func() string {
				return "/tmp/this_file_should_not_exist_123456789"
			},
			wantErr: true,
			errMsg:  "jump host private key file does not exist",
		},
		{
			name: "env var expansion to existing file",
			setup: func() string {
				os.Setenv("PRIVKEY_PATH", tmpFile.Name())
				return "$PRIVKEY_PATH"
			},
			wantErr: false,
		},
		{
			name: "env var expansion to non-existent file",
			setup: func() string {
				os.Setenv("PRIVKEY_PATH", "/tmp/this_file_should_not_exist_987654321")
				return "$PRIVKEY_PATH"
			},
			wantErr: true,
			errMsg:  "jump host private key file does not exist",
		},
	}

	for _, tt := range tests {
		t.Run(tt.name, func(t *testing.T) {
			var path string
			if tt.setup != nil {
				path = tt.setup()
			} else {
				path = tt.input
			}
			err := validateJumpHostPrivKeyPath(path)
			if tt.wantErr {
				if err == nil {
					t.Errorf("expected error, got nil")
				} else if tt.errMsg != "" && !strings.Contains(err.Error(), tt.errMsg) {
					t.Errorf("expected error message to contain %q, got %q", tt.errMsg, err.Error())
				}
			} else {
				if err != nil {
					t.Errorf("expected no error, got %v", err)
				}
			}
		})
	}
}<|MERGE_RESOLUTION|>--- conflicted
+++ resolved
@@ -887,12 +887,7 @@
 	}
 }
 
-<<<<<<< HEAD
-//nolint:dupword
-func TestValidateTlsCert(t *testing.T) {
-=======
 func (s *OrchConfigValidationTest) TestValidateSmtpUrl() {
->>>>>>> 0d9d0c67
 	tests := []struct {
 		name    string
 		input   string
@@ -962,12 +957,7 @@
 	}
 }
 
-<<<<<<< HEAD
-//nolint:dupword
-func TestValidateTlsKey(t *testing.T) {
-=======
 func (s *OrchConfigValidationTest) TestValidateSmtpPort() {
->>>>>>> 0d9d0c67
 	tests := []struct {
 		name    string
 		input   string
@@ -1053,12 +1043,7 @@
 	}
 }
 
-<<<<<<< HEAD
-//nolint:dupword
-func TestValidateTlsCa(t *testing.T) {
-=======
 func (s *OrchConfigValidationTest) TestValidateSmtpFrom() {
->>>>>>> 0d9d0c67
 	tests := []struct {
 		name    string
 		input   string
