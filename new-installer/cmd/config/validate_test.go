--- conflicted
+++ resolved
@@ -6,6 +6,7 @@
 
 import (
 	"os"
+	"strings"
 	"testing"
 
 	"github.com/open-edge-platform/edge-manageability-framework/installer/internal/config"
@@ -1591,8 +1592,6 @@
 			}
 		})
 	}
-<<<<<<< HEAD
-=======
 }
 
 func TestValidateAwsEKSIAMRoles(t *testing.T) {
@@ -1768,5 +1767,4 @@
 			}
 		})
 	}
->>>>>>> eb0e961e
 }