// SPDX-FileCopyrightText: 2025 Intel Corporation
//
// SPDX-License-Identifier: Apache-2.0

package main

import (
	"fmt"
	"os"
	"strconv"

	"gopkg.in/yaml.v3"

	"github.com/open-edge-platform/edge-manageability-framework/installer/asset"
	"github.com/open-edge-platform/edge-manageability-framework/installer/internal/config"
	"github.com/spf13/cobra"
)

type flag struct {
	Debug              bool
	PackagePath        string
	ConfigPath         string
	NonInteractiveMode bool
	VerifyMode         bool
	// Flags to show optional configurations
	ConfigureAwsExpert    bool
	ConfigureOnPremExpert bool
	ConfigureProxy        bool
	ConfigureCert         bool
	ConfigureSre          bool
	ConfigureSmtp         bool
}

type Mode int

const (
	Simple Mode = iota
	Advanced
	Skip
)

// These are states that will be saved back to the config file
var input config.OrchInstallerConfig

// These are intermediate states that will not be saved back to the config file
var (
	flags                flag
	orchPackages         map[string]config.OrchPackage
	tmpJumpHostWhitelist string
	tmpEKSIAMRoles       string
	enabledSimple        []string
	enabledAdvanced      []string
	configMode           Mode
)

func loadOrchPackages() {
	if flags.PackagePath != "" {
		// If a package path is provided, we will load from that file
		file, err := os.Open(flags.PackagePath)
		if err != nil {
			fmt.Printf("Failed to open orchestrator packages file: %v\n", err)
			os.Exit(1)
		}
		defer file.Close()

		decoder := yaml.NewDecoder(file)
		err = decoder.Decode(&orchPackages)
		if err != nil {
			fmt.Printf("Failed to decode orchestrator packages file: %v\n", err)
			os.Exit(1)
		}
	} else {
		// If no package path is provided, we will load from the embedded file
		bytes, err := asset.EmbedPackage.ReadFile("packages.yaml")
		if err != nil {
			fmt.Printf("Failed to read embedded packages.yaml: %v\n", err)
			os.Exit(1)
		}
		err = yaml.Unmarshal(bytes, &orchPackages)
		if err != nil {
			fmt.Printf("Failed to decode orchestrator packages string: %v\n", err)
			os.Exit(1)
		}
	}
}

func loadConfig() {
	file, err := os.Open(flags.ConfigPath)
	if err != nil {
		if os.IsNotExist(err) {
			fmt.Println("Config file does not exist. Starting fresh...")
			input.Version = config.UserConfigVersion
			return
		}
		fmt.Println("Failed to open config file:", err)
		os.Exit(1)
	}
	defer file.Close()

	// Don't know the version yet. Read in as generic map[string]interface{}
	var raw map[string]interface{}
	decoder := yaml.NewDecoder(file)
	err = decoder.Decode(&raw)
	if err != nil {
		fmt.Println("Failed to decode config file for migration:", err)
		os.Exit(1)
	}

	// Migrate existing config
	if err = migrateConfig(raw); err != nil {
		fmt.Println("Failed to migrate existing config:", err)
		os.Exit(1)
	}

	preProcessConfig()
}

func migrateConfig(raw map[string]interface{}) error {
	var v interface{}
	var ok bool
	var fileVersion int

	yamlBytes, _ := yaml.Marshal(raw)

	if v, ok = raw["version"]; !ok {
		return fmt.Errorf("version not found in config file")
	}
	if fileVersion, ok = v.(int); !ok {
		return fmt.Errorf("version is not an integer in config file")
	}

	if fileVersion >= config.MinUserConfigVersion && fileVersion <= config.UserConfigVersion {
		// Version is compatible to the latest. No migration needed
		if err := yaml.Unmarshal(yamlBytes, &input); err != nil {
			return fmt.Errorf("failed to decode config file into version %d: %w", fileVersion, err)
		}
		input.Version = config.UserConfigVersion
	} else {
		return fmt.Errorf("unsupported config file version: %d", fileVersion)
	}
	return nil
}

func saveConfig() {
	postProcessConfig()

	file, err := os.Create(flags.ConfigPath)
	if err != nil {
		fmt.Println("Failed to create config file:", err)
		os.Exit(1)
	}
	defer file.Close()

	encoder := yaml.NewEncoder(file)
	encoder.SetIndent(2)
	defer encoder.Close()

	err = encoder.Encode(&input)
	if err != nil {
		fmt.Println("Failed to encode config file:", err)
		os.Exit(1)
	}

	if flags.Debug {
		fmt.Printf("%+v\n\n", input)
		encoder = yaml.NewEncoder(os.Stdout)
		encoder.SetIndent(2)
		defer encoder.Close()

		err = encoder.Encode(&input)
		if err != nil {
			fmt.Println("Failed to encode config to stdout:", err)
			os.Exit(1)
		}
	}
}

func preProcessConfig() {
	// Convert slice to comma separated string
	tmpJumpHostWhitelist = config.SliceToCommaSeparated(input.AWS.JumpHostWhitelist)
	tmpEKSIAMRoles = config.SliceToCommaSeparated(input.AWS.EKSIAMRoles)
}

func postProcessConfig() {
	// Convert input.Orch.Enabled when using simple mode
	if configMode == Simple {
		enabledAdvanced = []string{}
		for _, pkg := range enabledSimple {
			for appName := range orchPackages[pkg].Apps {
				enabledAdvanced = append(enabledAdvanced, appName)
			}
		}
		input.Orch.Enabled = enabledAdvanced
	}
	if configMode == Advanced {
		input.Orch.Enabled = enabledAdvanced
	}

	// Convert comma separated field into a slice
	input.AWS.JumpHostWhitelist = config.CommaSeparatedToSlice(tmpJumpHostWhitelist)
	input.AWS.EKSIAMRoles = config.CommaSeparatedToSlice(tmpEKSIAMRoles)

	// Setting up default values
	if input.Orch.DefaultPassword == "" {
		input.Orch.DefaultPassword = "ChangeMeOn1stLogin!"
	}
}

func main() {
	var tmpOrchName string
	var tmpScale string

<<<<<<< HEAD
	var cobraCmd = &cobra.Command{
		Use:   "config-builder",
=======
	cobraCmd := &cobra.Command{
		Use:   "arctic-huh",
>>>>>>> eb0e961e
		Short: "An interactive tool to build EMF config",
		Run: func(cmd *cobra.Command, args []string) {
			loadOrchPackages()
			loadConfig()

			if flags.NonInteractiveMode {
				scale, err := strconv.Atoi(tmpScale)
				if err != nil {
					fmt.Printf("Invalid scale value: %s\n", tmpScale)
					os.Exit(1)
				}
				input.Global.OrchName = tmpOrchName
				input.Global.Scale = config.Scale(scale)
			}
			if flags.NonInteractiveMode || flags.VerifyMode {
				if err := validateAll(); err != nil {
					fmt.Println("Validation failed:", err)
					fmt.Println("Please run the command without --auto or --verify to fix the issues.")
					os.Exit(1)
				}
			} else {
				if err := orchInstallerForm().Run(); err != nil {
					fmt.Println("Failed to generate config:", err)
					os.Exit(1)
				}
			}

			saveConfig()
		},
	}

	cobraCmd.PersistentFlags().BoolVarP(&flags.Debug, "debug", "d", false, "Enable debug mode")
	cobraCmd.PersistentFlags().StringVarP(&flags.ConfigPath, "config", "c", "configs.yaml", "Path to the config file")
	cobraCmd.PersistentFlags().StringVarP(&flags.PackagePath, "package", "p", "", "Path to the Orchestrator package definition")
	cobraCmd.PersistentFlags().BoolVar(&flags.NonInteractiveMode, "auto", false, "Generate config in non-interactive mode. Requires ORCH_NAME and ORCH_SCALE environment variables to be set. This should only be used for automated testing")
	cobraCmd.PersistentFlags().BoolVar(&flags.VerifyMode, "verify", false, "Verify config in non-interactive mode without generating it")
	cobraCmd.PreRunE = func(cmd *cobra.Command, args []string) error {
		// Note: Think twice before adding new env var for auto mode
		// Config file should be the only source of truth when possible
		autoFlag := cmd.Flags().Changed("auto")
		if autoFlag {
			tmpOrchName, _ = os.LookupEnv("ORCH_NAME")
			tmpScale, _ = os.LookupEnv("ORCH_SCALE")
			if tmpOrchName == "" || tmpScale == "" {
				fmt.Println("Environment variables ORCH_NAME and ORCH_SCALE must be set when using --auto")
				os.Exit(1)
			}
		}
		return nil
	}

	// Exit on help command
	helpFunc := cobraCmd.HelpFunc()
	cobraCmd.SetHelpFunc(func(cobraCmd *cobra.Command, s []string) {
		helpFunc(cobraCmd, s)
		os.Exit(1)
	})

	if err := cobraCmd.Execute(); err != nil {
		fmt.Println(err)
		os.Exit(1)
	}
}<|MERGE_RESOLUTION|>--- conflicted
+++ resolved
@@ -210,13 +210,8 @@
 	var tmpOrchName string
 	var tmpScale string
 
-<<<<<<< HEAD
 	var cobraCmd = &cobra.Command{
 		Use:   "config-builder",
-=======
-	cobraCmd := &cobra.Command{
-		Use:   "arctic-huh",
->>>>>>> eb0e961e
 		Short: "An interactive tool to build EMF config",
 		Run: func(cmd *cobra.Command, args []string) {
 			loadOrchPackages()
