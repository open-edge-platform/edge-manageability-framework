--- conflicted
+++ resolved
@@ -45,16 +45,6 @@
 var embedPackages string
 
 // These are intermediate states that will not be saved back to the config file
-<<<<<<< HEAD
-var (
-	flags                flag
-	orchPackages         map[string]config.OrchPackage
-	tmpJumpHostWhitelist string
-	enabledSimple        []string
-	enabledAdvanced      []string
-	configMode           Mode
-)
-=======
 var flags flag
 var orchPackages map[string]config.OrchPackage
 var tmpJumpHostWhitelist string
@@ -62,7 +52,6 @@
 var enabledSimple []string
 var enabledAdvanced []string
 var configMode Mode
->>>>>>> 0d9d0c67
 
 func loadOrchPackagesFromString(configStr string) {
 	err := yaml.Unmarshal([]byte(configStr), &orchPackages)
