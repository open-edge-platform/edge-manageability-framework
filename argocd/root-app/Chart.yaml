# SPDX-FileCopyrightText: 2025 Intel Corporation
#
# SPDX-License-Identifier: Apache-2.0

apiVersion: v2
name: root-app
type: application
<<<<<<< HEAD
version: 3.1.3
appVersion: "3.1.3"
=======
version: 3.1.3-dev
appVersion: "3.1.3-dev"
>>>>>>> 19023c92
<|MERGE_RESOLUTION|>--- conflicted
+++ resolved
@@ -5,10 +5,5 @@
 apiVersion: v2
 name: root-app
 type: application
-<<<<<<< HEAD
-version: 3.1.3
-appVersion: "3.1.3"
-=======
 version: 3.1.3-dev
 appVersion: "3.1.3-dev"
->>>>>>> 19023c92
