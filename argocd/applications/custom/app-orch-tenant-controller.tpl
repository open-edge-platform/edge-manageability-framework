--- conflicted
+++ resolved
@@ -28,11 +28,7 @@
   releaseServiceRootUrl: oci://{{ .Values.argo.releaseService.ociRegistry }}
   {{- end}}
 
-<<<<<<< HEAD
-  manifestTag: "v1.0.26"
-=======
   manifestTag: "v1.0.28"
->>>>>>> 79869f44
 
   # http proxy settings
   {{- if .Values.argo.proxy.httpProxy}}
