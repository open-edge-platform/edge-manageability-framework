--- conflicted
+++ resolved
@@ -68,35 +68,6 @@
 
 # https://doc.crds.dev/github.com/kubernetes-sigs/cluster-api-operator/operator.cluster.x-k8s.io/ControlPlaneProvider/v1alpha2@v0.15.1
 controlplane:
-<<<<<<< HEAD
-  name: rke2
-  namespace: capr-system
-  spec:
-    version: v0.14.0
-    configSecret:
-      namespace: capi-variables
-      name: capi-variables
-    deployment:
-      containers:
-      - name: manager
-        imageUrl: ghcr.io/jdanieck/cluster-api-provider-rke2/rancher/cluster-api-provider-rke2-controlplane:v0.16.3-dev-b0f7976
-        args:
-          "--insecure-diagnostics": "true"
-          "--sync-period": "30m"
-          "--concurrency":  "250"
-          "--clustercachetracker-client-burst": "500"
-          "--clustercachetracker-client-qps": "250"
-        resources:
-          requests:
-            cpu: "2"
-            memory: "512Mi"
-          limits:
-            cpu: "8"
-            memory: "2Gi"
-    additionalManifests:
-      name: controlplane-additional-manifest
-      namespace: capr-system
-=======
   providers:
     - name: rke2
       namespace: capr-system
@@ -108,18 +79,24 @@
         deployment:
           containers:
             - name: manager
+              # image from fork with configurable Cluster Cache concurency (not yet upstreamed)
+              imageUrl: ghcr.io/jdanieck/cluster-api-provider-rke2/rancher/cluster-api-provider-rke2-controlplane:v0.16.3-dev-b0f7976
               args:
                 "--insecure-diagnostics": "true"
+                "--sync-period": "30m"
+                "--concurrency":  "250"
+                "--clustercachetracker-client-burst": "500"
+                "--clustercachetracker-client-qps": "250"
+              resources:
+                requests:
+                  cpu: "2"
+                  memory: "512Mi"
+                limits:
+                  cpu: "8"
+                  memory: "2Gi"
         additionalManifests:
           name: controlplane-rke2-additional-manifest
           namespace: capr-system
-# example deployment configuration      
-#    deployment:
-#      containers:
-#      - name: manager
-#        imageUrl:  docker.io/user/patched-rke2-controlplane:latest
-#        args:
-#          "-- concurrency":  "5"
     - name: k3s
       namespace: capk-system
       spec:
@@ -130,5 +107,4 @@
           name: capi-variables
         additionalManifests:
           name: controlplane-k3s-additional-manifest
-          namespace: capk-system
->>>>>>> 178859f4
+          namespace: capk-system