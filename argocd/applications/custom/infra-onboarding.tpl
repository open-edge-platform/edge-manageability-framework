# SPDX-FileCopyrightText: 2025 Intel Corporation
#
# SPDX-License-Identifier: Apache-2.0

global:
  registry:
    name: "{{ .Values.argo.containerRegistryURL }}/"
    {{- $imagePullSecretsLength := len .Values.argo.imagePullSecrets }}
    {{- if eq $imagePullSecretsLength 0 }}
    imagePullSecrets: []
    {{- else }}
    imagePullSecrets:
    {{- with .Values.argo.imagePullSecrets }}
      {{- toYaml . | nindent 6 }}
    {{- end }}
    {{- end }}

import:
  onboarding-manager:
    enabled: {{ index .Values.argo "infra-onboarding" "onboarding-manager" "enabled" }}
  pxe-server:
    enabled: {{ index .Values.argo "infra-onboarding" "pxe-server" "enabled" }}

infra-config:
  config:
    enProxyHTTP: {{ .Values.argo.proxy.enHttpProxy }}
    enProxyHTTPS: {{ .Values.argo.proxy.enHttpsProxy }}
    enProxyFTP: {{ .Values.argo.proxy.enFtpProxy }}
    enProxySocks: {{ .Values.argo.proxy.enSocksProxy }}
    enProxyNoProxy: {{ .Values.argo.proxy.enNoProxy }}

    orchInfra: infra-node.{{ .Values.argo.clusterDomain }}:443
    orchCluster: cluster-orch-node.{{ .Values.argo.clusterDomain }}:443
    orchUpdate: update-node.{{ .Values.argo.clusterDomain }}:443
    orchRelease: release.{{ .Values.argo.clusterDomain }}
    orchPlatformObsLogs: logs-node.{{ .Values.argo.clusterDomain }}:443
    orchPlatformObsMetrics: metrics-node.{{ .Values.argo.clusterDomain }}:443
    orchKeycloak: keycloak.{{ .Values.argo.clusterDomain }}:443
    orchTelemetry: telemetry-node.{{ .Values.argo.clusterDomain }}:443
    orchAttestationStatus: attest-node.{{ .Values.argo.clusterDomain }}:443
    orchRegistry: {{ .Values.argo.releaseService.ociRegistry }}:9443
    orchFileServer: {{ .Values.argo.releaseService.fileServer }}:60444

    rsType: "{{ index .Values.argo "infra-onboarding" "rsType" | default "no-auth" }}"
    netIp: "{{ index .Values.argo "infra-onboarding" "netIp" | default "dynamic" }}"
    ntpServer: "{{ index .Values.argo "infra-onboarding" "ntpServer" | default "ntp1.server.org,ntp2.server.org" }}"
    {{- $nameServers := index .Values.argo "infra-onboarding" "nameServers" | default list }}
    {{- $nameServersLength := len $nameServers }}
    {{- if eq $nameServersLength 0 }}
    nameServers: []
    {{- else }}
    nameServers:
      {{- toYaml $nameServers | nindent 6 }}
    {{- end }}
    systemConfigFsInotifyMaxUserInstances: "{{ index .Values.argo "infra-onboarding" "systemConfigFsInotifyMaxUserInstances" | default "8192" }}"
    systemConfigVmOverCommitMemory: "{{ index .Values.argo "infra-onboarding" "systemConfigVmOverCommitMemory" | default "1" }}"
    systemConfigKernelPanicOnOops: "{{ index .Values.argo "infra-onboarding" "systemConfigKernelPanicOnOops" | default "1" }}"
    systemConfigKernelPanic: "{{ index .Values.argo "infra-onboarding" "systemConfigKernelPanic" | default "10" }}"

    cdnSvc: {{ .Values.argo.releaseService.fileServer }}
    provisioningSvc: tinkerbell-nginx.{{ .Values.argo.clusterDomain }}
    tinkerSvc: tinkerbell-server.{{ .Values.argo.clusterDomain }}
    omSvc: onboarding-node.{{ .Values.argo.clusterDomain }}
    omStreamSvc: onboarding-stream.{{ .Values.argo.clusterDomain }}
    extraHosts: "{{ index .Values.argo "infra-onboarding" "dkamExtraHost" | default "" }}"

    firewallReqAllow: |-
      [{
        "sourceIp": "{{ .Values.argo.clusterDomain }}",
        "ports": "6443,10250",
        "ipVer": "ipv4",
        "protocol": "tcp"
      }]
    firewallCfgAllow:
    {{- with index .Values.argo "infra-onboarding" "firewallCfgAllow" }}
      {{- toYaml . | nindent 6 }}
    {{- end }}

tinkerbell:
  pvc:
    storageClassName: {{ index .Values.argo "infra-onboarding" "tinkerbellStorageClass" | default "standard" }}
  traefikReverseProxy:
    enabled: &traefikReverseProxy_enabled true
    tinkServerDnsname: "tinkerbell-server.{{ .Values.argo.clusterDomain }}"
    nginxDnsname: &nginxDnsname "tinkerbell-nginx.{{ .Values.argo.clusterDomain }}"
  stack:
    resources:
      limits:
        {{- if .Values.argo.nginxCDN }}
        cpu: {{ .Values.argo.nginxCDN.resources.limits.cpu }}
        memory: {{ .Values.argo.nginxCDN.resources.limits.memory }}
        {{- else }}
        cpu: "64"
        memory: "64Gi"
      {{- end }}
      requests:
        {{- if .Values.argo.nginxCDN }}
        cpu: {{ .Values.argo.nginxCDN.resources.requests.cpu }}
        memory: {{ .Values.argo.nginxCDN.resources.requests.memory }}
        {{- else }}
        cpu: 200m
        memory: 256Mi
        {{- end }}
  tinkerbell_tink:
    server:
      metrics:
        enabled: {{ index .Values.argo "infra-onboarding" "enableMetrics" | default false }}
  tinkerbell_smee:
    # these additional arguments serve as kernel arguments for Edge Node
    additionalKernelArgs:
      - "http_proxy={{ .Values.argo.proxy.enHttpProxy }}"
      - "https_proxy={{ .Values.argo.proxy.enHttpsProxy }}"
      - "no_proxy={{ .Values.argo.proxy.enNoProxy }}"
      - "HTTP_PROXY={{ .Values.argo.proxy.enHttpProxy }}"
      - "HTTPS_PROXY={{ .Values.argo.proxy.enHttpsProxy }}"
      - "NO_PROXY={{ .Values.argo.proxy.enNoProxy }}"
      - "DEBUG=false"
      - "TIMEOUT=120s"
      - "syslog_host=127.0.0.1"
    traefikReverseProxy:
      enabled: *traefikReverseProxy_enabled
      nginxDnsname: *nginxDnsname

dkam:
  pvc:
    storageClassName: {{ index .Values.argo "infra-onboarding" "dkamStorageClass" | default "standard" }}
  managerArgs:
    enableTracing: {{ index .Values.argo "infra-onboarding" "enableTracing" | default false }}
{{- if and (index .Values.argo "infra-external") (index .Values.argo "infra-external" "loca") }}
    legacyMode: true
{{- end }}
  metrics:
    enabled: {{ index .Values.argo "infra-onboarding" "enableMetrics" | default false }}
  env:
    mode: "{{ index .Values.argo "infra-onboarding" "dkamMode" | default "prod" }}"
  proxies:
    http_proxy: {{ .Values.argo.proxy.httpProxy }}
    https_proxy: {{ .Values.argo.proxy.httpsProxy }}
    no_proxy: {{ .Values.argo.proxy.noProxy }}
  {{- if index .Values.argo "infra-onboarding" "dkam" }}
  {{- if index .Values.argo "infra-onboarding" "dkam" "resources" }}
  resources:
  {{- with index .Values.argo "infra-onboarding" "dkam" "resources" }}
    {{- toYaml . | nindent 4 }}
  {{- end}}
  {{- end}}
  {{- end}}

onboarding-manager:
  managerArgs:
    enableTracing: {{ index .Values.argo "infra-onboarding" "enableTracing" | default false }}
  metrics:
    enabled: {{ index .Values.argo "infra-onboarding" "enableMetrics" | default false }}
  pvc:
    storageClassName: {{ index .Values.argo "infra-onboarding" "onboardingManagerStorageClass" | default "standard" }}
  traefikReverseProxy:
    host:
      grpc:
        name: "onboarding-node.{{ .Values.argo.clusterDomain }}"
      stream:
        name: "onboarding-stream.{{ .Values.argo.clusterDomain }}"
{{- if .Values.argo.traefik }}
    tlsOption: {{ .Values.argo.traefik.tlsOption | default "" | quote }}
{{- end }}
  env:
    mode: "{{ index .Values.argo "infra-onboarding" "dkamMode" | default "prod" }}"
    userName: "{{ index .Values.argo "infra-onboarding" "userName" | default "user" }}"
    passWord: "{{ index .Values.argo "infra-onboarding" "passWord" | default "user" }}"
    enableTinkActionTimestamp: {{ index .Values.argo "infra-onboarding" "enableTinkActionTimestamp" | default false }}
  {{- if index .Values.argo "infra-onboarding" "onboarding-manager" }}
  {{- if index .Values.argo "infra-onboarding" "onboarding-manager" "resources" }}
  resources:
  {{- with index .Values.argo "infra-onboarding" "onboarding-manager" "resources" }}
    {{- toYaml . | nindent 4 }}
  {{- end}}
  {{- end}}
  {{- end}}

{{- if index .Values.argo "infra-onboarding" "pxe-server" "enabled" }}
pxe-server:
  config:
    interface: {{ index .Values.argo "infra-onboarding" "pxe-server" "interface" | default "" }}
    bootServerIP: {{ index .Values.argo "infra-onboarding" "pxe-server" "bootServerIP" | default "" }}
    subnetAddress: {{ index .Values.argo "infra-onboarding" "pxe-server" "subnetAddress" | default "" }}
<<<<<<< HEAD
{{- end }}
=======
{{- end }}
>>>>>>> 62deb769
<|MERGE_RESOLUTION|>--- conflicted
+++ resolved
@@ -182,8 +182,4 @@
     interface: {{ index .Values.argo "infra-onboarding" "pxe-server" "interface" | default "" }}
     bootServerIP: {{ index .Values.argo "infra-onboarding" "pxe-server" "bootServerIP" | default "" }}
     subnetAddress: {{ index .Values.argo "infra-onboarding" "pxe-server" "subnetAddress" | default "" }}
-<<<<<<< HEAD
-{{- end }}
-=======
-{{- end }}
->>>>>>> 62deb769
+{{- end }}