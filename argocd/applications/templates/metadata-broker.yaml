--- conflicted
+++ resolved
@@ -21,11 +21,7 @@
   sources:
     - repoURL: {{ required "A valid chartRepoURL entry required!" .Values.argo.chartRepoURL }}
       chart: orch-ui/charts/orch-metadata-broker
-<<<<<<< HEAD
-      targetRevision: 0.4.10
-=======
       targetRevision: 0.4.11
->>>>>>> a7c11a3a
       helm:
         releaseName: {{$appName}}
         valuesObject:
