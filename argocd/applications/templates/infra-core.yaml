--- conflicted
+++ resolved
@@ -21,11 +21,7 @@
   sources:
     - repoURL: {{ required "A valid chartRepoURL entry required!" .Values.argo.chartRepoURL }}
       chart: infra/charts/{{$appName}}
-<<<<<<< HEAD
-      targetRevision: 2.18.2
-=======
       targetRevision: 2.18.3
->>>>>>> b747251f
       helm:
         releaseName: {{$appName}}
         valuesObject:
