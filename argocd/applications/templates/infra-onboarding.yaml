# SPDX-FileCopyrightText: 2025 Intel Corporation
#
# SPDX-License-Identifier: Apache-2.0

{{- $appName        := "infra-onboarding" }}
{{- $namespace      := "orch-infra" }}
{{- $syncWave       := "2100" }}
---
{{- if (index .Values.argo.enabled $appName) }}
apiVersion: argoproj.io/v1alpha1
kind: Application
metadata:
  annotations:
    argocd.argoproj.io/sync-wave: "{{ $syncWave }}"
  name: {{$appName}}
  namespace: {{ required "A valid namespace entry required!" .Values.argo.namespace }}
  finalizers:
    - resources-finalizer.argocd.argoproj.io
spec:
  project: {{ required "A valid projectName entry required!" .Values.argo.project }}
  sources:
    - repoURL: {{ required "A valid chartRepoURL entry required!" .Values.argo.chartRepoURL }}
      chart: infra/charts/{{$appName}}
<<<<<<< HEAD
      targetRevision: 1.28.0
=======
      targetRevision: 1.29.7
>>>>>>> a7c11a3a
      helm:
        releaseName: {{$appName}}
        valuesObject:
          {{- $customFile := printf "custom/%s.tpl" $appName }}
          {{- $customConfig := tpl (.Files.Get $customFile) . | fromYaml }}
          {{- $baseFile := printf "configs/%s.yaml" $appName }}
          {{- $baseConfig := .Files.Get $baseFile|fromYaml}}
          {{- $overwrite := (get .Values.postCustomTemplateOverwrite $appName ) | default dict }}
          {{- mergeOverwrite $baseConfig $customConfig $overwrite | toYaml | nindent 10 }}
  destination:
    namespace: {{$namespace}}
    server: {{ required "A valid targetServer entry required!" .Values.argo.targetServer }}
  syncPolicy:
    {{- if .Values.argo.autosync }}
    automated:
      prune: true
      selfHeal: true
    retry:
      limit: 5
      backoff:
        duration: 5s
        maxDuration: 3m0s
        factor: 2
    {{- end }}
    syncOptions:
      - CreateNamespace=true
      - ApplyOutOfSyncOnly=true
{{- end }}<|MERGE_RESOLUTION|>--- conflicted
+++ resolved
@@ -21,11 +21,7 @@
   sources:
     - repoURL: {{ required "A valid chartRepoURL entry required!" .Values.argo.chartRepoURL }}
       chart: infra/charts/{{$appName}}
-<<<<<<< HEAD
-      targetRevision: 1.28.0
-=======
       targetRevision: 1.29.7
->>>>>>> a7c11a3a
       helm:
         releaseName: {{$appName}}
         valuesObject:
