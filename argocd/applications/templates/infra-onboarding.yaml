--- conflicted
+++ resolved
@@ -21,11 +21,7 @@
   sources:
     - repoURL: {{ required "A valid chartRepoURL entry required!" .Values.argo.chartRepoURL }}
       chart: infra/charts/{{$appName}}
-<<<<<<< HEAD
-      targetRevision: 1.29.7
-=======
       targetRevision: 1.29.8
->>>>>>> 265c9e05
       helm:
         releaseName: {{$appName}}
         valuesObject:
