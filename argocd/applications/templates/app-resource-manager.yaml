--- conflicted
+++ resolved
@@ -21,11 +21,7 @@
   sources:
     - repoURL: {{ required "A valid chartRepoURL entry required!" .Values.argo.chartRepoURL }}
       chart: app/charts/{{$appName}}
-<<<<<<< HEAD
-      targetRevision: 2.3.26
-=======
       targetRevision: 2.3.27
->>>>>>> df496f82
       helm:
         releaseName: {{$appName}}
         valuesObject:
