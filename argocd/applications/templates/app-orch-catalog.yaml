--- conflicted
+++ resolved
@@ -21,11 +21,7 @@
   sources:
     - repoURL: {{ required "A valid chartRepoURL entry required!" .Values.argo.chartRepoURL }}
       chart: app/charts/{{$appName}}
-<<<<<<< HEAD
-      targetRevision: 0.11.30
-=======
       targetRevision: 0.11.33
->>>>>>> 265c9e05
       helm:
         releaseName: {{ $appName }}
         valuesObject:
