# SPDX-FileCopyrightText: 2025 Intel Corporation
#
# SPDX-License-Identifier: Apache-2.0

{{- $appName        := "edgenode-dashboards" }}
{{- $namespace      := "orch-infra" }}
{{- $syncWave       := "1000" }}
---
{{- if (index .Values.argo.enabled $appName) }}
apiVersion: argoproj.io/v1alpha1
kind: Application
metadata:
  annotations:
    argocd.argoproj.io/sync-wave: "{{ $syncWave }}"
  name: {{$appName}}
  namespace: {{ required "A valid namespace entry required!" .Values.argo.namespace }}
spec:
  project: {{ required "A valid projectName entry required!" .Values.argo.project }}
  sources:
    - repoURL: {{ required "A valid chartRepoURL entry required!" .Values.argo.chartRepoURL }}
      chart: o11y/charts/{{$appName}}
<<<<<<< HEAD
      targetRevision: 0.3.1
=======
      targetRevision: 0.3.2
>>>>>>> 428e523d
      helm:
        releaseName: {{$appName}}
        valuesObject:
          {{- $customFile := printf "custom/%s.tpl" $appName }}
          {{- $customConfig := tpl (.Files.Get $customFile) . | fromYaml }}
          {{- $baseFile := printf "configs/%s.yaml" $appName }}
          {{- $baseConfig := .Files.Get $baseFile|fromYaml}}
          {{- $overwrite := (get .Values.postCustomTemplateOverwrite $appName ) | default dict }}
          {{- mergeOverwrite $baseConfig $customConfig $overwrite | toYaml | nindent 10 }}
  destination:
    namespace: {{$namespace}}
    server: {{ required "A valid targetServer entry required!" .Values.argo.targetServer }}
  syncPolicy:
    {{- if .Values.argo.autosync }}
    automated:
      prune: true
      selfHeal: true
    retry:
      limit: 5
      backoff:
        duration: 5s
        maxDuration: 3m0s
        factor: 2
    {{- end }}
    syncOptions:
      - CreateNamespace=true
      - ApplyOutOfSyncOnly=true
{{- end }}<|MERGE_RESOLUTION|>--- conflicted
+++ resolved
@@ -19,11 +19,7 @@
   sources:
     - repoURL: {{ required "A valid chartRepoURL entry required!" .Values.argo.chartRepoURL }}
       chart: o11y/charts/{{$appName}}
-<<<<<<< HEAD
-      targetRevision: 0.3.1
-=======
       targetRevision: 0.3.2
->>>>>>> 428e523d
       helm:
         releaseName: {{$appName}}
         valuesObject:
