# SPDX-FileCopyrightText: 2025 Intel Corporation
#
# SPDX-License-Identifier: Apache-2.0

{{- $appName        := "edgenode-dashboards" }}
{{- $namespace      := "orch-infra" }}
{{- $syncWave       := "1000" }}
---
{{- if (index .Values.argo.enabled $appName) }}
apiVersion: argoproj.io/v1alpha1
kind: Application
metadata:
  annotations:
    argocd.argoproj.io/sync-wave: "{{ $syncWave }}"
  name: {{$appName}}
  namespace: {{ required "A valid namespace entry required!" .Values.argo.namespace }}
spec:
  project: {{ required "A valid projectName entry required!" .Values.argo.project }}
  sources:
    - repoURL: {{ required "A valid chartRepoURL entry required!" .Values.argo.chartRepoURL }}
      chart: o11y/charts/{{$appName}}
<<<<<<< HEAD
      targetRevision: 0.3.2
=======
      targetRevision: 0.3.3
>>>>>>> a7c11a3a
      helm:
        releaseName: {{$appName}}
        valuesObject:
          {{- $customFile := printf "custom/%s.tpl" $appName }}
          {{- $customConfig := tpl (.Files.Get $customFile) . | fromYaml }}
          {{- $baseFile := printf "configs/%s.yaml" $appName }}
          {{- $baseConfig := .Files.Get $baseFile|fromYaml}}
          {{- $overwrite := (get .Values.postCustomTemplateOverwrite $appName ) | default dict }}
          {{- mergeOverwrite $baseConfig $customConfig $overwrite | toYaml | nindent 10 }}
  destination:
    namespace: {{$namespace}}
    server: {{ required "A valid targetServer entry required!" .Values.argo.targetServer }}
  syncPolicy:
    {{- if .Values.argo.autosync }}
    automated:
      prune: true
      selfHeal: true
    retry:
      limit: 5
      backoff:
        duration: 5s
        maxDuration: 3m0s
        factor: 2
    {{- end }}
    syncOptions:
      - CreateNamespace=true
      - ApplyOutOfSyncOnly=true
{{- end }}<|MERGE_RESOLUTION|>--- conflicted
+++ resolved
@@ -19,11 +19,7 @@
   sources:
     - repoURL: {{ required "A valid chartRepoURL entry required!" .Values.argo.chartRepoURL }}
       chart: o11y/charts/{{$appName}}
-<<<<<<< HEAD
-      targetRevision: 0.3.2
-=======
       targetRevision: 0.3.3
->>>>>>> a7c11a3a
       helm:
         releaseName: {{$appName}}
         valuesObject:
