--- conflicted
+++ resolved
@@ -19,11 +19,7 @@
   sources:
     - repoURL: {{ required "A valid chartRepoURL entry required!" .Values.argo.chartRepoURL }}
       chart: o11y/charts/{{$appName}}
-<<<<<<< HEAD
-      targetRevision: 0.3.3
-=======
       targetRevision: 0.3.5
->>>>>>> df496f82
       helm:
         releaseName: {{$appName}}
         valuesObject:
