# SPDX-FileCopyrightText: 2025 Intel Corporation
#
# SPDX-License-Identifier: Apache-2.0

{{- $appName        := "app-orch-tenant-controller" }}
{{- $namespace      := "orch-app" }}
{{- $syncWave       := "1100" }}
---
{{- if (index .Values.argo.enabled $appName) }}
apiVersion: argoproj.io/v1alpha1
kind: Application
metadata:
  annotations:
    argocd.argoproj.io/sync-wave: "{{ $syncWave }}"
  name: {{$appName}}
  namespace: {{ required "A valid namespace entry required!" .Values.argo.namespace }}
  finalizers:
    - resources-finalizer.argocd.argoproj.io
spec:
  project: {{ required "A valid projectName entry required!" .Values.argo.project }}
  sources:
    - repoURL: {{ required "A valid chartRepoURL entry required!" .Values.argo.chartRepoURL }}
      chart: app/charts/{{$appName}}
<<<<<<< HEAD
      targetRevision: 0.2.13
=======
      targetRevision: 0.3.5
>>>>>>> f8f5283e
      helm:
        releaseName: {{$appName}}
        valuesObject:
          {{- $customFile := printf "custom/%s.tpl" $appName }}
          {{- $customConfig := tpl (.Files.Get $customFile) . | fromYaml }}
          {{- $baseFile := printf "configs/%s.yaml" $appName }}
          {{- $baseConfig := .Files.Get $baseFile|fromYaml}}
          {{- $overwrite := (get .Values.postCustomTemplateOverwrite $appName ) | default dict }}
          {{- mergeOverwrite $baseConfig $customConfig $overwrite | toYaml | nindent 10 }}
  destination:
    namespace: {{$namespace}}
    server: {{ required "A valid targetServer entry required!" .Values.argo.targetServer }}
  syncPolicy:
    {{- if .Values.argo.autosync }}
    automated:
      prune: true
      selfHeal: true
    retry:
      limit: 5
      backoff:
        duration: 5s
        maxDuration: 3m0s
        factor: 2
    {{- end }}
    syncOptions:
      - CreateNamespace=true
      - ApplyOutOfSyncOnly=true
{{- end }}<|MERGE_RESOLUTION|>--- conflicted
+++ resolved
@@ -21,11 +21,7 @@
   sources:
     - repoURL: {{ required "A valid chartRepoURL entry required!" .Values.argo.chartRepoURL }}
       chart: app/charts/{{$appName}}
-<<<<<<< HEAD
-      targetRevision: 0.2.13
-=======
       targetRevision: 0.3.5
->>>>>>> f8f5283e
       helm:
         releaseName: {{$appName}}
         valuesObject:
