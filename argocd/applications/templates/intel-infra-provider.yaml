--- conflicted
+++ resolved
@@ -21,11 +21,7 @@
   sources:
     - repoURL: {{ required "A valid chartRepoURL entry required!" .Values.argo.chartRepoURL }}
       chart: cluster/charts/{{$appName}}
-<<<<<<< HEAD
-      targetRevision: 1.0.4
-=======
       targetRevision: 1.0.5
->>>>>>> 265c9e05
       helm:
         releaseName: {{$appName}}
         valuesObject:
@@ -37,11 +33,7 @@
           {{- mergeOverwrite $baseConfig $customConfig $overwrite | toYaml | nindent 10 }}
     - repoURL: {{ required "A valid chartRepoURL entry required!" .Values.argo.chartRepoURL }}
       chart: cluster/charts/intel-infra-provider-crds
-<<<<<<< HEAD
-      targetRevision: 1.0.4
-=======
       targetRevision: 1.0.5
->>>>>>> 265c9e05
   destination:
     namespace: {{$namespace}}
     server: {{ required "A valid targetServer entry required!" .Values.argo.targetServer }}
