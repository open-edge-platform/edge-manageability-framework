--- conflicted
+++ resolved
@@ -21,11 +21,7 @@
   sources:
     - repoURL: {{ required "A valid chartRepoURL entry required!" .Values.argo.chartRepoURL }}
       chart: app/charts/{{$appName}}
-<<<<<<< HEAD
-      targetRevision: 1.3.19
-=======
       targetRevision: 1.3.21
->>>>>>> 428e523d
       helm:
         releaseName: {{$appName}}
         valuesObject:
