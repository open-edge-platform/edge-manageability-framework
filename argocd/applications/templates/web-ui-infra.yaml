--- conflicted
+++ resolved
@@ -21,11 +21,7 @@
   sources:
     - repoURL: {{ required "A valid chartRepoURL entry required!" .Values.argo.chartRepoURL }}
       chart: orch-ui/charts/orch-ui-infra
-<<<<<<< HEAD
-      targetRevision: 1.0.7
-=======
       targetRevision: 1.0.8
->>>>>>> 428e523d
       helm:
         releaseName: web-ui
         valuesObject:
