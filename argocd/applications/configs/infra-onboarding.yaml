--- conflicted
+++ resolved
@@ -60,9 +60,5 @@
 
 infra-config:
   config:
-<<<<<<< HEAD
-    enAgentManifestTag: "1.3.4"
-=======
     enAgentManifestTag: "1.3.8"
->>>>>>> 35d4e7d4
     embImageUrl: files-edge-orch/repository/microvisor/uos/emb_uos_x86_64_20250717.tar.gz