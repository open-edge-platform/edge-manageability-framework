# SPDX-FileCopyrightText: 2025 Intel Corporation
#
# SPDX-License-Identifier: Apache-2.0

---
import:
  dkam:
    enabled: true
  tinkerbell:
    enabled: true
  onboarding-manager:
    enabled: true
  pxe-server:
    enabled: false

tinkerbell:
  pvc:
    enabled: false
  traefikReverseProxy:
    gatewayNamespace: orch-gateway
  # https://doc.traefik.io/traefik/migrate/v2-to-v3-details/#kubernetes-crds-api-group-traefikcontainous
  traefikApiGroup: "traefik.io/v1alpha1"

onboarding-manager:
  managerArgs:
    inventoryAddress: "inventory.orch-infra.svc.cluster.local:50051"
    traceURL: "orchestrator-observability-opentelemetry-collector.orch-platform.svc:4318"
  traefikReverseProxy:
    enabled: true
    secretName: "tls-orch"
    tlsOption: "gateway-tls"
    gatewayNamespace: orch-gateway
  # https://doc.traefik.io/traefik/migrate/v2-to-v3-details/#kubernetes-crds-api-group-traefikcontainous
  traefikApiGroup: "traefik.io/v1alpha1"
  env:
    tinkerActionsVersion: "1.19.8"
    oidc:
      oidc_server_url: "http://platform-keycloak.orch-platform.svc/realms/master"
      # Skip AuthZ for CDN-boots
      clients:
        bypass:
          - cdn-boots
    vaultUrl: "http://vault.orch-platform.svc.cluster.local:8200"
    vaultRole: "orch-svc"
    keycloakUrl: "http://platform-keycloak.orch-platform.svc.cluster.local:8080"
  multiTenancy:
    enforceMultiTenancy: true
  resources: null
  serviceAccount:
    name: "orch-svc"

dkam:
  managerArgs:
    traceURL: "orchestrator-observability-opentelemetry-collector.orch-platform.svc:4318"
  env:
    rs_proxy_address: "rs-proxy.orch-platform.svc.cluster.local:8081/"
    oidc:
      oidc_server_url: "http://platform-keycloak.orch-platform.svc/realms/master"
  resources: null

infra-config:
  config:
<<<<<<< HEAD
    enAgentManifestTag: "1.3.14"
    embImageUrl: files-edge-orch/repository/microvisor/uos/emb_uos_x86_64_20251113.tar.gz
=======
    enAgentManifestTag: "1.4.1"
    embImageUrl: files-edge-orch/repository/microvisor/uos/emb_uos_x86_64_20250717.tar.gz
>>>>>>> 81c9c309
<|MERGE_RESOLUTION|>--- conflicted
+++ resolved
@@ -60,10 +60,6 @@
 
 infra-config:
   config:
-<<<<<<< HEAD
-    enAgentManifestTag: "1.3.14"
+    enAgentManifestTag: "1.4.1"
     embImageUrl: files-edge-orch/repository/microvisor/uos/emb_uos_x86_64_20251113.tar.gz
-=======
-    enAgentManifestTag: "1.4.1"
-    embImageUrl: files-edge-orch/repository/microvisor/uos/emb_uos_x86_64_20250717.tar.gz
->>>>>>> 81c9c309
+    