# SPDX-FileCopyrightText: 2025 Intel Corporation
#
# SPDX-License-Identifier: Apache-2.0

---
jwtMiddlewareException:
  - namespace: "orch-gateway"
    names:
      - "harbor-oci"
      - "ma-gitea"
      - "app-service-proxy"
      - "app-service-proxy-src"
      - "vnc-proxy-app-resource-manager-websocket-server"
      - "traefik-boots-ca-certificate"
      - "common-log-query-rest-proxy"
      - "web-ui-root"
      - "web-ui-infra"
      - "svc-fleet-https"
      - "onboardingmgr-api-grpc-stream"
      - "iam-umbrella-nexus-api-gw-api-docs"
      - "cluster-connect-gateway-ws"
      - "cluster-connect-gateway-kubeapi"
<<<<<<< HEAD
      - "amt-api-mps"
      - "amt-api-rps"
=======
      - "orch-platform-keycloak"
>>>>>>> 6d953bbe
  - namespace: "orch-boots"
    names:
      - "tinkerbell-nginx-ingress"
anyMiddlewareException:
  - namespace: "orch-gateway"
    names:
      - "orch-platform-grafana"
      - "orch-platform-vault"
      - "edgenode-observability-grafana"
      - "traefik-boots-ca-certificate"
      - "harbor-oci"
      - "svc-fleet-https"
      - "onboardingmgr-api-grpc-stream"
      - "cluster-connect-gateway-ws"
      - "cluster-connect-gateway-kubeapi"<|MERGE_RESOLUTION|>--- conflicted
+++ resolved
@@ -20,12 +20,9 @@
       - "iam-umbrella-nexus-api-gw-api-docs"
       - "cluster-connect-gateway-ws"
       - "cluster-connect-gateway-kubeapi"
-<<<<<<< HEAD
       - "amt-api-mps"
       - "amt-api-rps"
-=======
       - "orch-platform-keycloak"
->>>>>>> 6d953bbe
   - namespace: "orch-boots"
     names:
       - "tinkerbell-nginx-ingress"
