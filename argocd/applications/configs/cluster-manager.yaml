--- conflicted
+++ resolved
@@ -5,10 +5,7 @@
 clusterManager:
   extraArgs:
     disable-mt: false
-<<<<<<< HEAD
-=======
     disable-metrics: false
->>>>>>> 39c68d47
 
 metrics:
   enabled: true