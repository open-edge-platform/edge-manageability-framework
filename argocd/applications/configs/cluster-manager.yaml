# SPDX-FileCopyrightText: 2025 Intel Corporation
#
# SPDX-License-Identifier: Apache-2.0

clusterManager:
  extraArgs:
    disable-mt: false
<<<<<<< HEAD

templateController:
  metrics:
    service:
      enabled: true
    serviceMonitor:
      enabled: true
=======
    disable-metrics: false

metrics:
  enabled: true
>>>>>>> 39c68d47
<|MERGE_RESOLUTION|>--- conflicted
+++ resolved
@@ -5,17 +5,7 @@
 clusterManager:
   extraArgs:
     disable-mt: false
-<<<<<<< HEAD
-
-templateController:
-  metrics:
-    service:
-      enabled: true
-    serviceMonitor:
-      enabled: true
-=======
     disable-metrics: false
 
 metrics:
-  enabled: true
->>>>>>> 39c68d47
+  enabled: true