# SPDX-FileCopyrightText: 2025 Intel Corporation
#
# SPDX-License-Identifier: Apache-2.0

clusterManager:
  extraArgs:
    disable-mt: false

templateController:
<<<<<<< HEAD
  extraArgs:
    - '--webhook-enabled=true'

webhookService:
  enabled: true
=======
  metrics:
    service:
      enabled: true
    serviceMonitor:
      enabled: true
>>>>>>> 21dfdb43
<|MERGE_RESOLUTION|>--- conflicted
+++ resolved
@@ -7,16 +7,13 @@
     disable-mt: false
 
 templateController:
-<<<<<<< HEAD
   extraArgs:
     - '--webhook-enabled=true'
-
-webhookService:
-  enabled: true
-=======
   metrics:
     service:
       enabled: true
     serviceMonitor:
       enabled: true
->>>>>>> 21dfdb43
+
+webhookService:
+  enabled: true