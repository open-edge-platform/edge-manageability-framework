# SPDX-FileCopyrightText: 2025 Intel Corporation
#
# SPDX-License-Identifier: Apache-2.0

---
import:

host-manager:
  inventory:
    addr: inventory.orch-infra.svc.cluster.local
  image:
    pullPolicy: IfNotPresent
  serviceArgs:
    traceURL: "orchestrator-observability-opentelemetry-collector.orch-platform.svc:4318"
  traefikReverseProxy:
    enabled: true
    secretName: "tls-orch"
    tlsOption: "gateway-tls"
  oidc:
    oidc_server_url: "http://platform-keycloak.orch-platform.svc/realms/master"
  multiTenancy:
    enforceMultiTenancy: "true"
  resources: null

maintenance-manager:
  inventory:
    addr: inventory.orch-infra.svc.cluster.local
  image:
    pullPolicy: IfNotPresent
  serviceArgs:
    traceURL: "orchestrator-observability-opentelemetry-collector.orch-platform.svc:4318"
  traefikReverseProxy:
    enabled: true
    secretName: "tls-orch"
    tlsOption: "gateway-tls"
  oidc:
    oidc_server_url: "http://platform-keycloak.orch-platform.svc/realms/master"
  telemetryMgrArgs:
    enableVal: false  # disable telemetry profile validation
  multiTenancy:
    enforceMultiTenancy: "true"
  resources: null
  mimaintmgr:
    traceURL: "orchestrator-observability-opentelemetry-collector.orch-platform.svc:4318"

networking-manager:
  image:
    pullPolicy: IfNotPresent
  serviceArgs:
    inventoryAddress: "inventory.orch-infra.svc.cluster.local:50051"
    traceURL: "orchestrator-observability-opentelemetry-collector.orch-platform.svc:4318"
  resources: null

telemetry-manager:
  image:
    pullPolicy: IfNotPresent
  telemetryMgrArgs:
    inventoryAddress: "inventory.orch-infra.svc.cluster.local:50051"
    traceURL: "orchestrator-observability-opentelemetry-collector.orch-platform.svc:4318"
  traefikReverseProxy:
    enabled: true
    secretName: "tls-orch"
    tlsOption: "gateway-tls"
  oidc:
    oidc_server_url: "http://platform-keycloak.orch-platform.svc/realms/master"
  multiTenancy:
    enforceMultiTenancy: "true"
  resources: null

os-resource-manager:
  managerArgs:
<<<<<<< HEAD
    osProfileRevision: 0.2.7
=======
    osProfileRevision: 0.3.0
>>>>>>> 265c9e05
    osSecurityFeatureEnable: false
    inventoryAddress: "inventory.orch-infra.svc.cluster.local:50051"
    traceURL: "orchestrator-observability-opentelemetry-collector.orch-platform.svc:4318"
    rsProxyRegistryAddress: "rs-proxy.orch-platform.svc.cluster.local:8081/"
    rsProxyFilesAddress: "rs-proxy-files.orch-platform.svc.cluster.local:8081/"
    rsEnProfileRepo: "edge-orch/en/files/os-profile/"
  image:
    pullPolicy: IfNotPresent
  oidc:
    oidc_server_url: "http://platform-keycloak.orch-platform.svc.cluster.local/realms/master"
  autoProvision:
    enabled: false  # autoprovisioning disabled by default, can be enabled by enable-autoprovision profile
  multiTenancy:
    enforceMultiTenancy: "true"
  resources: null

attestationstatus-manager:
  inventory:
    addr: inventory.orch-infra.svc.cluster.local
  image:
    pullPolicy: IfNotPresent
  serviceArgs:
    traceURL: "orchestrator-observability-opentelemetry-collector.orch-platform.svc:4318"
  traefikReverseProxy:
    enabled: true
    secretName: "tls-orch"
    tlsOption: "gateway-tls"
  oidc:
    oidc_server_url: "http://platform-keycloak.orch-platform.svc/realms/master"
  multiTenancy:
    enforceMultiTenancy: "true"
  resources: null
<|MERGE_RESOLUTION|>--- conflicted
+++ resolved
@@ -69,11 +69,7 @@
 
 os-resource-manager:
   managerArgs:
-<<<<<<< HEAD
-    osProfileRevision: 0.2.7
-=======
     osProfileRevision: 0.3.0
->>>>>>> 265c9e05
     osSecurityFeatureEnable: false
     inventoryAddress: "inventory.orch-infra.svc.cluster.local:50051"
     traceURL: "orchestrator-observability-opentelemetry-collector.orch-platform.svc:4318"
