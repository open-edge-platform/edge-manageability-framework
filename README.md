# Edge Manageability Framework

## Overview

<<<<<<< HEAD
Welcome to the Edge Manageability Framework, a comprehensive suite designed to
streamline and enhance the deployment and management of infrastructure and
applications at the edge. This framework leverages cutting-edge technologies to
provide robust solutions for hardware onboarding, secure workload deployment,
and cluster lifecycle management, all centered around Kubernetes-based
application deployment for edge computing.

## Primary Product: Edge Orchestrator

At the center of Edge Manageability Framework is Edge Orchestrator, the primary
solution to manage edge environments efficiently and securely. It encompasses a
range of features that cater to the unique demands of edge computing, ensuring
seamless integration and operation across diverse hardware and software
landscapes. Edge Orchestrator is designed to be the central hub for managing
edge infrastructure and edge application deployments at scale across
geographically distributed edge sites. It offers multitenancy and IDAM for
tenants and offers automation, configuration, observability and alerting
capabilities, dashboards for quick views of status and issue identification, and
management of all infrastructure components including edge nodes (i.e. hosts)
and clusters.
=======
Welcome to the Edge Manageability Framework, a comprehensive solution designed to streamline and enhance the deployment and management of infrastructure and applications at the edge. This framework leverages cutting-edge technologies to provide robust solutions for hardware onboarding, secure workload deployment, and cluster lifecycle management, all centered around Kubernetes-based application deployment for edge computing.

## Primary Product: Edge Orchestrator
At the center of Edge Manageability Framework is Edge Orchestrator, the primary solution to manage edge environments efficiently and securely. It encompasses a range of features that cater to the unique demands of edge computing, ensuring seamless integration and operation across diverse hardware and software landscapes. Edge Orchestrator is designed to be the central hub for managing edge infrastructure and edge application deployments at scale across geographically distributed edge sites.  It offers automated application deployment based on customer-defined configuration & criteria, multitenancy and identity & access management for tenants, observability & alerting capabilities, dashboards for quick views of status & issue identification, and management of all software deployments & infrastructure components including edge nodes (i.e. hosts) and clusters.
>>>>>>> 7e983bde

![Edge Manageability Framework High Level Component Diagram](docs/Edge_Manageability_Framework_Readme_Image.png)

### Key Components and Repositories

#### Edge Manageability Framework (deploy)

- [edge-manageability-framework](https://github.com/open-edge-platform/edge-manageability-framework):
  This repository is the central hub for deploying the Edge Orchestrator. It
  includes Argo CD applications, Helm charts, and deployment scripts necessary
  for setting up the orchestrator in various environments, including on-premise
  and cloud-based setups.

#### Documentation

- [orch-docs](https://github.com/open-edge-platform/orch-docs): Documentation
  including deployment, user, developer, and contribution guides, API
  references, tutorials, troubleshooting, and software architecture
  specifications. You can also visit our documentaion hub here (TODO insert
  release docs URL)

#### Foundational Platform Services

- [orch-utils](https://github.com/open-edge-platform/orch-utils): The orch-utils
  repository provides various utility functions and tools that support the
  deployment and management of the Edge Orchestrator. This includes Kubernetes
  jobs, Helm charts, Dockerfiles, and Go code for tasks such as namespace
  creation, policy management, and Traefik route configuration.

#### Common Services

- [orch-library](https://github.com/open-edge-platform/orch-library): Offers
  shared libraries and resources for application and cluster lifecycle
  management.
- [cluster-extensions](https://github.com/open-edge-platform/cluster-extensions):
  Provides extensions for cluster orchestration and standardized cluster
  creation.

#### User Interface

- [orch-ui](https://github.com/open-edge-platform/orch-ui): User interface
  components for all services and a single UI for users to interact with.
- [orch-metadata-broker](https://github.com/open-edge-platform/orch-metadata-broker):
  Manages metadata and brokerage services.

#### Edge Application Orchestrator

- [app-orch-catalog](https://github.com/open-edge-platform/app-orch-catalog):
  Facilitates catalog services for application packaging and deployment.
- [app-orch-tenant-controller](https://github.com/open-edge-platform/app-orch-tenant-controller):
  Manages tenant control.
- [app-orch-deployment](https://github.com/open-edge-platform/app-orch-deployment):
  Manages deployment services and application lifecycles for cloud-native
  applications across distributed edge networks.

#### Edge Cluster Orchestration

- [cluster-manager](https://github.com/open-edge-platform/cluster-manager):
  Oversees management services for clusters, including monitoring and operation.
- [cluster-api-provider-intel](https://github.com/open-edge-platform/cluster-api-provider-intel):
  Provides Intel-specific API support for clusters.
- [cluster-tests](https://github.com/open-edge-platform/cluster-tests): Offers
  testing frameworks for cluster management.
- [cluster-connect-gateway](https://github.com/open-edge-platform/cluster-connect-gateway):
  Ensures gateway services for cluster connectivity.

#### Edge Infrastructure Manager

- [infra-core](https://github.com/open-edge-platform/infra-core): Manages core
  infrastructure services.
- [infra-managers](https://github.com/open-edge-platform/infra-managers):
  Provides life-cycle management services for infrastructure resources.
- [infra-onboarding](https://github.com/open-edge-platform/infra-onboarding):
  Onboarding and provisioning services.
- [infra-external](https://github.com/open-edge-platform/infra-external):
  Manages third party infrastructure components.
- [infra-charts](https://github.com/open-edge-platform/infra-charts): Supplies
  Helm charts for infrastructure deployment.

#### Observability

- [o11y-charts](https://github.com/open-edge-platform/olly-charts): Provides
  Helm charts for observability services.
- [o11y-alerting-monitor](https://github.com/open-edge-platform/olly-alerting-monitor):
  Offers alerting and monitoring services.
- [o11y-sre-exporter](https://github.com/open-edge-platform/olly-sre-exporter):
  Supplies SRE exporter services for enhanced observability.
- [o11y-tenant-controller](https://github.com/open-edge-platform/olly-tenant-controller):
  Manages tenant control services.

#### Edge Nodes / Hosts

- [edge-node-agents](https://github.com/open-edge-platform/edge-node-agents):
  Deploys agents for managing edge nodes and hosts with policy-based management.
- [virtual-edge-node](https://github.com/open-edge-platform/virtual-edge-node):
  Emulates hardware edge nodes.

#### Secure Edge Deployment

- [trusted-compute](https://github.com/open-edge-platform/trusted-compute):
  Ensures secure deployment within virtual machines, providing trusted compute
  environments.

## Get Started

There are multiple ways to begin to learn about, use, or contribute to Edge
Orchestrator.

- Start by deploying your own
  orchestrator [in the cloud or on-premises](https://github.com/open-edge-platform/orch-docs/blob/main/docs/deployment_guide/index.rst)
- Read the latest [Release Notes](https://github.com/open-edge-platform/orch-docs/blob/main/docs/release_notes/index.rst)
  or explore the [User Guide](https://github.com/open-edge-platform/orch-docs/blob/main/docs/user_guide/index.rst)
- Learn about all components and usage of them in the [Developer Guide](https://github.com/open-edge-platform/orch-docs/blob/main/docs/developer_guide/index.rst)
- [Contribute](https://github.com/open-edge-platform/orch-docs/blob/main/docs/developer_guide/contributor_guide/index.rst)
  to the project

## Community and Support

To learn more about the project, its community, and governance, visit
the [Edge Orchestrator Community](https://github.com/open-edge-platform).

## License

Edge Manageability Framework is licensed
under [Apache 2.0](http://www.apache.org/licenses/LICENSE-2.0)<|MERGE_RESOLUTION|>--- conflicted
+++ resolved
@@ -2,9 +2,8 @@
 
 ## Overview
 
-<<<<<<< HEAD
-Welcome to the Edge Manageability Framework, a comprehensive suite designed to
-streamline and enhance the deployment and management of infrastructure and
+Welcome to the Edge Manageability Framework, a comprehensive solution designed
+to streamline and enhance the deployment and management of infrastructure and
 applications at the edge. This framework leverages cutting-edge technologies to
 provide robust solutions for hardware onboarding, secure workload deployment,
 and cluster lifecycle management, all centered around Kubernetes-based
@@ -18,17 +17,12 @@
 seamless integration and operation across diverse hardware and software
 landscapes. Edge Orchestrator is designed to be the central hub for managing
 edge infrastructure and edge application deployments at scale across
-geographically distributed edge sites. It offers multitenancy and IDAM for
-tenants and offers automation, configuration, observability and alerting
-capabilities, dashboards for quick views of status and issue identification, and
-management of all infrastructure components including edge nodes (i.e. hosts)
-and clusters.
-=======
-Welcome to the Edge Manageability Framework, a comprehensive solution designed to streamline and enhance the deployment and management of infrastructure and applications at the edge. This framework leverages cutting-edge technologies to provide robust solutions for hardware onboarding, secure workload deployment, and cluster lifecycle management, all centered around Kubernetes-based application deployment for edge computing.
-
-## Primary Product: Edge Orchestrator
-At the center of Edge Manageability Framework is Edge Orchestrator, the primary solution to manage edge environments efficiently and securely. It encompasses a range of features that cater to the unique demands of edge computing, ensuring seamless integration and operation across diverse hardware and software landscapes. Edge Orchestrator is designed to be the central hub for managing edge infrastructure and edge application deployments at scale across geographically distributed edge sites.  It offers automated application deployment based on customer-defined configuration & criteria, multitenancy and identity & access management for tenants, observability & alerting capabilities, dashboards for quick views of status & issue identification, and management of all software deployments & infrastructure components including edge nodes (i.e. hosts) and clusters.
->>>>>>> 7e983bde
+geographically distributed edge sites. It offers automated application
+deployment based on customer-defined configuration & criteria, multitenancy and
+identity & access management for tenants, observability & alerting capabilities,
+dashboards for quick views of status & issue identification, and management of
+all software deployments & infrastructure components including edge nodes (i.e.
+hosts) and clusters.
 
 ![Edge Manageability Framework High Level Component Diagram](docs/Edge_Manageability_Framework_Readme_Image.png)
 
@@ -139,9 +133,12 @@
 
 - Start by deploying your own
   orchestrator [in the cloud or on-premises](https://github.com/open-edge-platform/orch-docs/blob/main/docs/deployment_guide/index.rst)
-- Read the latest [Release Notes](https://github.com/open-edge-platform/orch-docs/blob/main/docs/release_notes/index.rst)
-  or explore the [User Guide](https://github.com/open-edge-platform/orch-docs/blob/main/docs/user_guide/index.rst)
-- Learn about all components and usage of them in the [Developer Guide](https://github.com/open-edge-platform/orch-docs/blob/main/docs/developer_guide/index.rst)
+- Read the
+  latest [Release Notes](https://github.com/open-edge-platform/orch-docs/blob/main/docs/release_notes/index.rst)
+  or explore
+  the [User Guide](https://github.com/open-edge-platform/orch-docs/blob/main/docs/user_guide/index.rst)
+- Learn about all components and usage of them in
+  the [Developer Guide](https://github.com/open-edge-platform/orch-docs/blob/main/docs/developer_guide/index.rst)
 - [Contribute](https://github.com/open-edge-platform/orch-docs/blob/main/docs/developer_guide/contributor_guide/index.rst)
   to the project
 
