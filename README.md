--- conflicted
+++ resolved
@@ -1,43 +1,24 @@
  [![License](https://img.shields.io/badge/License-Apache%202.0-blue.svg)](https://opensource.org/licenses/Apache-2.0) [![Virtual Integration](https://github.com/open-edge-platform/edge-manageability-framework/actions/workflows/virtual-integration.yml/badge.svg?branch=main)](https://github.com/open-edge-platform/edge-manageability-framework/actions/workflows/virtual-integration.yml?query=branch%3Amain)
 
 # Edge Manageability Framework
-<<<<<<< HEAD
 
 ## Primary Product: Edge Orchestrator
 At the center of Edge Manageability Framework is Edge Orchestrator, the primary solution to manage edge environments efficiently and securely. It encompasses a range of features that cater to the unique demands of edge computing, ensuring seamless integration and operation across diverse hardware and software landscapes. Edge Orchestrator is designed to be the central hub for managing edge infrastructure and edge application deployments at scale across geographically distributed edge sites.  It offers multitenancy and IDAM for tenants and offers automation, configuration, observability and alerting capabilities, dashboards for quick views of status and issue identification, and management of all infrastructure components including edge nodes (i.e. hosts) and clusters.
 
-Welcome to the Edge Manageability Framework, a comprehensive suite designed to streamline and enhance the deployment and management of infrastructure and applications at the edge. This framework leverages cutting-edge technologies to provide robust solutions for hardware onboarding, secure workload deployment, and cluster lifecycle management, all centered around Kubernetes-based application deployment for edge computing.
-=======
->>>>>>> 428e523d
-
-## Primary Product: Edge Orchestrator
-At the center of Edge Manageability Framework is Edge Orchestrator, the primary solution to manage edge environments efficiently and securely. It encompasses a range of features that cater to the unique demands of edge computing, ensuring seamless integration and operation across diverse hardware and software landscapes. Edge Orchestrator is designed to be the central hub for managing edge infrastructure and edge application deployments at scale across geographically distributed edge sites.  It offers multitenancy and IDAM for tenants and offers automation, configuration, observability and alerting capabilities, dashboards for quick views of status and issue identification, and management of all infrastructure components including edge nodes (i.e. hosts) and clusters.
-
-<<<<<<< HEAD
-![Edge Manageability Framework High Level Component Diagram](Edge_Manageability_Framework_Readme_Image.png)
-=======
 Welcome to the Edge Manageability Framework, a comprehensive solution designed to streamline and enhance the deployment and management of infrastructure and applications at the edge. This framework leverages cutting-edge technologies to provide robust solutions for hardware onboarding, secure workload deployment, and cluster lifecycle management, all centered around Kubernetes-based application deployment for edge computing.
 
 ## Primary Product: Edge Orchestrator
 At the center of Edge Manageability Framework is Edge Orchestrator, the primary solution to manage edge environments efficiently and securely. It encompasses a range of features that cater to the unique demands of edge computing, ensuring seamless integration and operation across diverse hardware and software landscapes. Edge Orchestrator is designed to be the central hub for managing edge infrastructure and edge application deployments at scale across geographically distributed edge sites.  It offers automated application deployment based on customer-defined configuration & criteria, multitenancy and identity & access management for tenants, observability & alerting capabilities, dashboards for quick views of status & issue identification, and management of all software deployments & infrastructure components including edge nodes (i.e. hosts) and clusters.
 
 ![Edge Manageability Framework High Level Component Diagram](docs/Edge_Manageability_Framework_Readme_Image.png)
->>>>>>> 428e523d
 
 ### Key Components and Repositories
 
 #### Edge Manageability Framework
-<<<<<<< HEAD
-- [edge-manageability-framework](https://github.com/open-edge-platform/edge-manageability-framework): This repository is the central hub for deploying the Edge Orchestrator. It includes Argo CD applications, Helm charts, and deployment scripts necessary for setting up the orchestrator in various environments, including on-premise and cloud-based setups.
-
-#### Documentation
-- [orch-docs](https://github.com/open-edge-platform/orch-docs): Documentation including deployment, user, developer, and contribution guides, API references, tutorials, troubleshooting, and software architecture specifications.  You can also visit our documentaion hub here (TODO insert release docs URL)
-=======
 - [edge-manageability-framework](https://github.com/open-edge-platform/edge-manageability-framework): The central hub for deploying the Edge Orchestrator. It includes Argo CD applications, Helm charts, and deployment scripts necessary for setting up the orchestrator in various environments, including on-premise and cloud-based setups.
 
 #### Documentation
 - [orch-docs](https://github.com/open-edge-platform/orch-docs): Edge Orchestrator documentation includes deployment, user, developer, and contribution guides; and API references, tutorials, troubleshooting, and software architecture specifications. You can also visit our documentaion hub here (TODO insert release docs URL)
->>>>>>> 428e523d
 
 #### Foundational Platform Services
 - [orch-utils](https://github.com/open-edge-platform/orch-utils): The orch-utils repository provides various utility functions and tools that support the deployment and management of the Edge Orchestrator. This includes Kubernetes jobs, Helm charts, Dockerfiles, and Go code for tasks such as namespace creation, policy management, and Traefik route configuration.
@@ -62,23 +43,6 @@
 - [cluster-connect-gateway](https://github.com/open-edge-platform/cluster-connect-gateway): Ensures gateway services for cluster connectivity.
 
 #### Edge Infrastructure Manager
-<<<<<<< HEAD
-- [infra-core](https://github.com/open-edge-platform/infra-core): Manages core infrastructure services.
-- [infra-managers](https://github.com/open-edge-platform/infra-managers): Provides life-cycle management services for infrastructure resources.
-- [infra-onboarding](https://github.com/open-edge-platform/infra-onboarding): Onboarding and provisioning services.
-- [infra-external](https://github.com/open-edge-platform/infra-external): Manages third party infrastructure components.
-- [infra-charts](https://github.com/open-edge-platform/infra-charts): Supplies Helm charts for infrastructure deployment.
-
-#### Observability
-- [o11y-charts](https://github.com/open-edge-platform/olly-charts): Provides Helm charts for observability services.
-- [o11y-alerting-monitor](https://github.com/open-edge-platform/olly-alerting-monitor): Offers alerting and monitoring services.
-- [o11y-sre-exporter](https://github.com/open-edge-platform/olly-sre-exporter): Supplies SRE exporter services for enhanced observability.
-- [o11y-tenant-controller](https://github.com/open-edge-platform/olly-tenant-controller): Manages tenant control services.
-
-#### Edge Nodes / Hosts
-- [edge-node-agents](https://github.com/open-edge-platform/edge-node-agents): Deploys agents for managing edge nodes and hosts with policy-based management.
-- [virtual-edge-node](https://github.com/open-edge-platform/virtual-edge-node): Emulates hardware edge nodes.
-=======
 - [infra-core](https://github.com/open-edge-platform/infra-core): Core services for the Edge Infrastructure Manager.
 - [infra-managers](https://github.com/open-edge-platform/infra-managers): Provides life-cycle management services for infrastructure resources.
 - [infra-onboarding](https://github.com/open-edge-platform/infra-onboarding): Edge Node Onboarding and Provisioning services.
@@ -94,7 +58,6 @@
 #### Edge Nodes / Hosts
 - [edge-node-agents](https://github.com/open-edge-platform/edge-node-agents): Deploys agents for managing edge nodes and hosts with policy-based management.
 - [virtual-edge-node](https://github.com/open-edge-platform/virtual-edge-node): Virtual Edge Node onboarding and deployment scripts and configurations.
->>>>>>> 428e523d
 
 #### Secure Edge Deployment
 - [trusted-compute](https://github.com/open-edge-platform/trusted-compute): Ensures secure deployment within virtual machines, providing trusted compute environments.
