--- conflicted
+++ resolved
@@ -1,6 +1,5 @@
 # Edge Manageability Framework
 
-<<<<<<< HEAD
 At the center of Edge Manageability Framework is Edge Orchestrator, the primary
 solution to manage edge environments efficiently and securely. It encompasses a
 range of features that cater to the unique demands of edge computing, ensuring
@@ -13,9 +12,6 @@
 dashboards for quick views of status & issue identification, and management of
 all software deployments & infrastructure components including edge nodes (i.e.
 hosts) and clusters.
-=======
-## Overview
->>>>>>> da3ffe64
 
 Welcome to the Edge Manageability Framework, a comprehensive solution designed
 to streamline and enhance the deployment and management of infrastructure and
@@ -41,11 +37,7 @@
 
 ![Edge Manageability Framework High Level Component Diagram](docs/Edge_Manageability_Framework_Readme_Image.png)
 
-<<<<<<< HEAD
 ### Key Components and Repositories
-=======
-### Key Components
->>>>>>> da3ffe64
 
 Edge Orchestrator is used to centrally manage all Edge Nodes at sites and perform all lifecycle management of OS, clusters, and applications in the managed nodes. Edge Orchestrator consists of six main components, and it is deployable on-premises or in the cloud:
 
@@ -78,7 +70,6 @@
 Here is brief description of all the repos.
 
 #### Edge Manageability Framework (deploy)
-<<<<<<< HEAD
 
 - [edge-manageability-framework](https://github.com/open-edge-platform/edge-manageability-framework):
   The central hub for deploying the Edge Orchestrator. This repo includes Argo CD
@@ -172,101 +163,6 @@
 - [virtual-edge-node](https://github.com/open-edge-platform/virtual-edge-node):
   Collection of software based emulators and simulators for physical Edge Nodes used in test environments.
 
-=======
-
-- [edge-manageability-framework](https://github.com/open-edge-platform/edge-manageability-framework):
-  The central hub for deploying the Edge Orchestrator. This repo includes Argo CD
-  applications, Helm charts, and deployment scripts necessary for setting up the
-  orchestrator in various environments, including on-premise and cloud-based
-  setups. Once the Edge Orchestrator is operational, all Edge Node software is deployed via the Edge Orchestrator.
-
-#### Edge Infrastructure Manager
-
-- [infra-core](https://github.com/open-edge-platform/infra-core) (top-level repo): Core services
-  for the Edge Infrastructure Manager including inventory, APIs, tenancy and more.
-- [infra-managers](https://github.com/open-edge-platform/infra-managers):
-  Provides life-cycle management services for edge infrastructure resources via a collection of resource managers.
-- [infra-onboarding](https://github.com/open-edge-platform/infra-onboarding):
-  A collection of services that enable remote onboarding and provisioning of Edge Nodes.
-- [infra-external](https://github.com/open-edge-platform/infra-external):
-  Vendor extensions for the Edge Infrastructure Manager allowing integration with 3rd party software
-- [infra-charts](https://github.com/open-edge-platform/infra-charts): Helm
-  charts for deploying Edge Infrastructure Manager services.
-
-#### Edge Cluster Orchestration
-
-- [cluster-manager](https://github.com/open-edge-platform/cluster-manager) (top-level repo):
-  Core services for life cycle management of edge clusters, including APIs, tenancy, integration with CAPI, and operation.
-- [cluster-api-provider-intel](https://github.com/open-edge-platform/cluster-api-provider-intel):
-  Cluster-API (CAPI) compliant provider for edge clusters on Edge Nodes managed by Edge Orchestrator.
-- [cluster-tests](https://github.com/open-edge-platform/cluster-tests): Offers
-  testing framework for edge cluster management.
-- [cluster-connect-gateway](https://github.com/open-edge-platform/cluster-connect-gateway):
-  Provides access to edge clusters via a secure tunnel between the Edge Orchestrator and Edge Nodes.
-
-#### Edge Application Orchestrator
-
-- [app-orch-catalog](https://github.com/open-edge-platform/app-orch-catalog) (top-level repo):
-  Facilitates catalog services for end-user application definition and packaging for deployment to Edge Nodes.
-- [app-orch-tenant-controller](https://github.com/open-edge-platform/app-orch-tenant-controller):
-  Manages tenancy control for Application Orchestrator
-- [app-orch-deployment](https://github.com/open-edge-platform/app-orch-deployment):
-  Manages deployment and application lifecycle for end-user cloud-native
-  applications across distributed edges.
-
-#### User Interface
-
-- [orch-ui](https://github.com/open-edge-platform/orch-ui): The web user interface for the Edge Orchestrator, allowing the user to manage most of the features of the product in a single intuitive GUI.
-- [orch-metadata-broker](https://github.com/open-edge-platform/orch-metadata-broker):
-  Service responsible for storing and retrieving metadata, enabling the UI to populate dropdowns with previously entered metadata keys and values.
-
-#### Observability
-
-- [o11y-charts](https://github.com/open-edge-platform/o11y-charts): This
-  repository provides key Observability Helm Charts and its helper applications
-  deployable on the Edge Orchestrator.
-- [o11y-alerting-monitor](https://github.com/open-edge-platform/o11y-alerting-monitor):
-  Alerting Monitor service handles management of alert notifications in the Edge
-  Orchestrator.
-- [o11y-sre-exporter](https://github.com/open-edge-platform/o11y-sre-exporter):
-  SRE Exporter service enables exporting Edge Orchestrator's Service Level
-  Indicators (SLIs) and its key runtime metrics to external systems.
-- [o11y-tenant-controller](https://github.com/open-edge-platform/o11y-tenant-controller):
-  Observability Tenant Controller service maintains multitenancy configuration
-  for Observability (o11y) services on Edge Orchestrator.
-
-#### Platform Services
-
-- [orch-utils](https://github.com/open-edge-platform/orch-utils): The orch-utils
-  repository provides various utility functions and tools that support the
-  deployment and management of the Edge Orchestrator. This includes Kubernetes
-  jobs, Helm charts, Dockerfiles, and Go code for tasks such as namespace
-  creation, policy management, Traefik route configuration, IAM and multitenancy.
-
-#### Documentation
-
-- [edge-manage-docs](https://github.com/open-edge-platform/edge-manage-docs): Edge
-  Orchestrator documentation includes deployment, user, and developer guides; and API references, tutorials, troubleshooting, and
-  software architecture specifications. You can also visit our
-  [documentation](https://docs.openedgeplatform.intel.com/edge-manage-docs/main/index.html).
-
-#### Common Services
-
-- [orch-library](https://github.com/open-edge-platform/orch-library): Offers
-  shared libraries and resources for application and cluster lifecycle
-  management.
-- [cluster-extensions](https://github.com/open-edge-platform/cluster-extensions):
-  Provides extensions for edge clusters managed by Edge Orchestrator. A standard set of extensions are deployed on all edge clusters.
-  An optional set of extensions can be deployed on-demand.
-
-#### Edge Nodes / Hosts
-
-- [edge-node-agents](https://github.com/open-edge-platform/edge-node-agents):
-  Collection of all the agents installed in the Edge Node OS that work together with the Edge Orchestrator to manage Edge Node functionality.
-- [virtual-edge-node](https://github.com/open-edge-platform/virtual-edge-node):
-  Collection of software based emulators and simulators for physical Edge Nodes used in test environments.
-
->>>>>>> da3ffe64
 #### Secure Edge Deployment
 
 - [trusted-compute](https://github.com/open-edge-platform/trusted-compute):
@@ -281,18 +177,10 @@
 ## Community and Support
 
 To learn more about the project, its community, and governance, visit
-<<<<<<< HEAD
-the [Edge Orchestrator Community](https://github.com/open-edge-platform).
-=======
 the Edge Manageability Framework community [Discussions page](https://github.com/open-edge-platform/edge-manageability-framework/discussions)
->>>>>>> da3ffe64
 
 To submit issues, use the [Issues page](https://github.com/open-edge-platform/edge-manageability-framework/issues)
 
-<<<<<<< HEAD
-Edge Manageability Framework is licensed
-under [Apache 2.0](http://www.apache.org/licenses/LICENSE-2.0)
-=======
 Discover more about the [Open Edge Platform](https://github.com/open-edge-platform).
 
 ## License
@@ -302,5 +190,4 @@
 
 ## Star History
 
-[![Star History Chart](https://api.star-history.com/svg?repos=open-edge-platform/edge-manageability-framework&type=Date)](https://www.star-history.com/#open-edge-platform/edge-manageability-framework&Date)
->>>>>>> da3ffe64
+[![Star History Chart](https://api.star-history.com/svg?repos=open-edge-platform/edge-manageability-framework&type=Date)](https://www.star-history.com/#open-edge-platform/edge-manageability-framework&Date)