# Save EKS node logs on S3 when an node is terminated

This module is an option in the cluster module if the variable *enable_ec2log*
is set. It push the logs in the EKS node EC2 instance to an S3 before the
instance is terminated for troubleshooting purposes.

## Background

Sometimes when an EKS cluster experiences critical issues, it terminates the
nodes in trouble and restarts new ones. The logs in the terminated nodes will be
removed as the result and will not been available for troubleshooting. We need a
way to keep the logs.

## How it works

The following main AWS resources are created for each cluster and involved in
the procedure:

<<<<<<< HEAD
- An Auto Scaling Group (ASG) lifecycle hook for each node group that triggers when instances are terminating.

- A CloudWatch Event Rule that captures the termination event and invokes the Lambda function.

- A Lambda function which responds to the terminating event. It passes the parameters and executes the SSM document.

- An SSM document which uploads the logs to the S3 bucket.

- An S3 bucket to save the logs with appropriate lifecycle rules for log retention.

- IAM roles and policies for the Lambda function and EC2 instances to interact with needed services.
=======
- An Auto Scaling Group (ASG) lifecycle hook for each node group that triggers
  when instances are terminating.

- A CloudWatch Event Rule that captures the termination event and invokes the
  Lambda function.

- A Lambda function which responds to the terminating event. It passes the
  parameters and executes the SSM document.

- An SSM document which uploads the logs to the S3 bucket.

- An S3 bucket to save the logs with appropriate lifecycle rules for log
  retention.

- IAM roles and policies for the Lambda function and EC2 instances to interact
  with needed services.
>>>>>>> 265c9e05

## Logs included in uploads to S3 by default

- /var/log/messages*

- /var/log/aws-routed-eni/*

- /var/log/dmesg

- Output of *journalctl -xeu kubelet* command.

- Output of *free* command.

- Output of *df* command.

- Output of *top* command.

Other logs can be added to the upload list by setting the variables when calling
the module.

## Variables

Set the following variables in the cluster variable file to enable collecting
logs and customize the logs.

- enable_ec2log: Set true to enable collecting logs.

<<<<<<< HEAD
- upload_file_list: The list of files to be uploaded to S3 (default: "/var/log/messages* /var/log/aws-routed-eni/* /var/log/dmesg /tmp/kubelet.log /tmp/free.log /tmp/df.log /tmp/top.log").
=======
- upload_file_list: The list of files to be uploaded to S3 (default: "
  /var/log/messages* /var/log/aws-routed-eni/* /var/log/dmesg /tmp/kubelet.log
  /tmp/free.log /tmp/df.log /tmp/top.log").
>>>>>>> 265c9e05

- script: The script to be executed before uploads to generate additional logs.

- s3_expire: The expiration in days for the uploaded logs (default: 30 days).

<<<<<<< HEAD
- cloudwatch_expire: The expiration in days for the CloudWatch log group for the Lambda function (default: 7 days).
=======
- cloudwatch_expire: The expiration in days for the CloudWatch log group for the
  Lambda function (default: 7 days).
>>>>>>> 265c9e05

- s3_prefix: Optional prefix for the S3 bucket name.

## Node Groups

By default, this module configures lifecycle hooks for two node groups:

- nodegroup-{cluster_name}: The main node group
- observability: The observability node group

<<<<<<< HEAD
When instances in these node groups are being terminated, the logs are automatically saved to S3.
=======
When instances in these node groups are being terminated, the logs are
automatically saved to S3.
>>>>>>> 265c9e05

## IAM Permissions

The module creates and attaches the following IAM policies:

1. CloudWatch policy: Allows writing logs and completing lifecycle actions
2. S3 policy: Allows uploading logs to the S3 bucket
<<<<<<< HEAD
3. SSM policy: Allows the Lambda function to invoke SSM commands on EC2 instances
=======
3. SSM policy: Allows the Lambda function to invoke SSM commands on EC2
   instances
>>>>>>> 265c9e05
<|MERGE_RESOLUTION|>--- conflicted
+++ resolved
@@ -16,19 +16,6 @@
 The following main AWS resources are created for each cluster and involved in
 the procedure:
 
-<<<<<<< HEAD
-- An Auto Scaling Group (ASG) lifecycle hook for each node group that triggers when instances are terminating.
-
-- A CloudWatch Event Rule that captures the termination event and invokes the Lambda function.
-
-- A Lambda function which responds to the terminating event. It passes the parameters and executes the SSM document.
-
-- An SSM document which uploads the logs to the S3 bucket.
-
-- An S3 bucket to save the logs with appropriate lifecycle rules for log retention.
-
-- IAM roles and policies for the Lambda function and EC2 instances to interact with needed services.
-=======
 - An Auto Scaling Group (ASG) lifecycle hook for each node group that triggers
   when instances are terminating.
 
@@ -45,7 +32,6 @@
 
 - IAM roles and policies for the Lambda function and EC2 instances to interact
   with needed services.
->>>>>>> 265c9e05
 
 ## Logs included in uploads to S3 by default
 
@@ -73,24 +59,16 @@
 
 - enable_ec2log: Set true to enable collecting logs.
 
-<<<<<<< HEAD
-- upload_file_list: The list of files to be uploaded to S3 (default: "/var/log/messages* /var/log/aws-routed-eni/* /var/log/dmesg /tmp/kubelet.log /tmp/free.log /tmp/df.log /tmp/top.log").
-=======
 - upload_file_list: The list of files to be uploaded to S3 (default: "
   /var/log/messages* /var/log/aws-routed-eni/* /var/log/dmesg /tmp/kubelet.log
   /tmp/free.log /tmp/df.log /tmp/top.log").
->>>>>>> 265c9e05
 
 - script: The script to be executed before uploads to generate additional logs.
 
 - s3_expire: The expiration in days for the uploaded logs (default: 30 days).
 
-<<<<<<< HEAD
-- cloudwatch_expire: The expiration in days for the CloudWatch log group for the Lambda function (default: 7 days).
-=======
 - cloudwatch_expire: The expiration in days for the CloudWatch log group for the
   Lambda function (default: 7 days).
->>>>>>> 265c9e05
 
 - s3_prefix: Optional prefix for the S3 bucket name.
 
@@ -101,12 +79,8 @@
 - nodegroup-{cluster_name}: The main node group
 - observability: The observability node group
 
-<<<<<<< HEAD
-When instances in these node groups are being terminated, the logs are automatically saved to S3.
-=======
 When instances in these node groups are being terminated, the logs are
 automatically saved to S3.
->>>>>>> 265c9e05
 
 ## IAM Permissions
 
@@ -114,9 +88,5 @@
 
 1. CloudWatch policy: Allows writing logs and completing lifecycle actions
 2. S3 policy: Allows uploading logs to the S3 bucket
-<<<<<<< HEAD
-3. SSM policy: Allows the Lambda function to invoke SSM commands on EC2 instances
-=======
 3. SSM policy: Allows the Lambda function to invoke SSM commands on EC2
-   instances
->>>>>>> 265c9e05
+   instances