--- conflicted
+++ resolved
@@ -14,25 +14,15 @@
 
 ### Directory for different categories
 
-<<<<<<< HEAD
-Each directory contains a `main.tf` file a the Terraform entrypoint, and
-a `variable.tf` file to manage available vairables.
-
-- buckets:  set up S3 buckets to store Terraform state
-- account: set up resources under certain account, such as IAM roles.
-- vpc-external: set up external-facing VPCs, those VPCs will be fully managed by
-  the team.
-- external/{subcategory}: Deployments for public clusters, such as production,
-  public staging.
-=======
 - **buckets**: Sets up S3 buckets to store Terraform state
-- **orchestrator**: Contains Terraform configuration for orchestrator environments
-  - `cluster`: Cluster configs, including EKS cluster, storage, database, ...
-  - `vpc`: Virtual private cloud configs
-  - `orch-load-balancer`: Load balancing components
-  - `orch-route53`: Route53 DNS configs
-  - `pull-through-cache-proxy`: Proxy that redirects OCI requests to corresponding pull through cache path.
->>>>>>> e5a32a61
+- **orchestrator**: Contains Terraform configuration for orchestrator
+  environments
+    - `cluster`: Cluster configs, including EKS cluster, storage, database, ...
+    - `vpc`: Virtual private cloud configs
+    - `orch-load-balancer`: Load balancing components
+    - `orch-route53`: Route53 DNS configs
+    - `pull-through-cache-proxy`: Proxy that redirects OCI requests to
+      corresponding pull through cache path.
 
 ### The module directory
 
@@ -41,40 +31,7 @@
 
 ### The utils directory
 
-<<<<<<< HEAD
-This directory contains utilities to manage the deployment, like the CLI for
-Aurora database.
-
-## Backends
-
-For every Terraform configs, we always use the following path format for S3
-backend:
-
-S3 Bucket: `lp-devops-[AWS account alias]-terraform`
-S3 Key: `[AWS region]/[category]/[name or id]`
-
-## Deploy resources
-
-To deploy resources from a category, the first thing is to initialize Terraform
-modules and backend:
-
-`terraform init -backend-config environments/[environemnt]/backend.tf`
-
-This command will include required modules and download providers that used by
-the Terraform config.
-
-Next is to check if eveything will be configured/deployed as expected
-
-`terraform plan -var-file environments/[environment]/variable.tfvar`
-
-This will show the plan about which resources will be created or updated.
-
-Finally, we can use the following to apply Terraform configuration
-
-`terraform apply -var-file environments/[environment]/variable.tfvar`
-=======
 This directory contains utilities to manage the deployment.
->>>>>>> e5a32a61
 
 ## Naming convention
 
@@ -82,9 +39,5 @@
 
 Terraform resource, data name: all lower case with `_` as word separator.
 
-<<<<<<< HEAD
 Infra resource name(e.g., cluster name, vm name, subnet name): all lower case
-with `-` as word separator.
-=======
-Infra resource name(e.g., cluster name, vm name, subnet name): all lower case with `-` as word separator.
->>>>>>> e5a32a61
+with `-` as word separator.