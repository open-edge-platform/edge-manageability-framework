# Orchestrator Cloud Infrastructure

## Design philosophy

- Modules should be general and simple which should include single category of
  tasks
- Example: The eks module should only create and manage EKS-releated resources,
  it should not be able to manage other AWS resources which does not directly
  connect to the EKS
- Similar deployments shares the same Terraform configuration, and use variable
  files to manage the difference.

## Repository architecture

### Directory for different categories

- **buckets**: Sets up S3 buckets to store Terraform state
<<<<<<< HEAD
- **orchestrator**: Contains Terraform configuration for orchestrator environments
  - `cluster`: Cluster configs, including EKS cluster, storage, database, ...
  - `vpc`: Virtual private cloud configs
  - `orch-load-balancer`: Load balancing components
  - `orch-route53`: Route53 DNS configs
  - `pull-through-cache-proxy`: Proxy that redirects OCI requests to corresponding pull through cache path.
=======
- **orchestrator**: Contains Terraform configuration for orchestrator
  environments
    - `cluster`: Cluster configs, including EKS cluster, storage, database, ...
    - `vpc`: Virtual private cloud configs
    - `orch-load-balancer`: Load balancing components
    - `orch-route53`: Route53 DNS configs
    - `pull-through-cache-proxy`: Proxy that redirects OCI requests to
      corresponding pull through cache path.
>>>>>>> 265c9e05

### The module directory

`module` directory contains all modules for deployment which can be used by each
deployments.

### The utils directory

This directory contains utilities to manage the deployment.

## Naming convention

Directory, filename: all lower case with `-` as word separator.

Terraform resource, data name: all lower case with `_` as word separator.

<<<<<<< HEAD
Infra resource name(e.g., cluster name, vm name, subnet name): all lower case with `-` as word separator.
=======
Infra resource name(e.g., cluster name, vm name, subnet name): all lower case
with `-` as word separator.
>>>>>>> 265c9e05
<|MERGE_RESOLUTION|>--- conflicted
+++ resolved
@@ -15,14 +15,6 @@
 ### Directory for different categories
 
 - **buckets**: Sets up S3 buckets to store Terraform state
-<<<<<<< HEAD
-- **orchestrator**: Contains Terraform configuration for orchestrator environments
-  - `cluster`: Cluster configs, including EKS cluster, storage, database, ...
-  - `vpc`: Virtual private cloud configs
-  - `orch-load-balancer`: Load balancing components
-  - `orch-route53`: Route53 DNS configs
-  - `pull-through-cache-proxy`: Proxy that redirects OCI requests to corresponding pull through cache path.
-=======
 - **orchestrator**: Contains Terraform configuration for orchestrator
   environments
     - `cluster`: Cluster configs, including EKS cluster, storage, database, ...
@@ -31,7 +23,6 @@
     - `orch-route53`: Route53 DNS configs
     - `pull-through-cache-proxy`: Proxy that redirects OCI requests to
       corresponding pull through cache path.
->>>>>>> 265c9e05
 
 ### The module directory
 
@@ -48,9 +39,5 @@
 
 Terraform resource, data name: all lower case with `_` as word separator.
 
-<<<<<<< HEAD
-Infra resource name(e.g., cluster name, vm name, subnet name): all lower case with `-` as word separator.
-=======
 Infra resource name(e.g., cluster name, vm name, subnet name): all lower case
-with `-` as word separator.
->>>>>>> 265c9e05
+with `-` as word separator.