--- conflicted
+++ resolved
@@ -6,18 +6,13 @@
 
 The database configuration must satisfy the following requirements:
 
-<<<<<<< HEAD
-- One database instance to be shared by all Orchestrator services (M-A/C/I,
-  harbor, keycloak, vault, etc.)
+- One database instance to be shared by all Orchestrator services (App Orch,
+  Cluster Orch, Edge Infrastructure Manager, Keycloak, Vault, etc.)
 - Isolation between services achieved through dedicated credentials and
   databases
 - Region-level high availability to ensure database survival during node and/or
   entire AZ failures
-=======
-- One database instance to be shared by all Orchestrator services (App Orch, Cluster Orch, Edge Infrastructure Manager, Keycloak, Vault, etc.)
-- Isolation between services achieved through dedicated credentials and databases
-- Region-level high availability to ensure database survival during node and/or entire AZ failures
->>>>>>> 7e983bde
+
 - Backup and restore capabilities
 - Data encryption in transit and at rest
 
